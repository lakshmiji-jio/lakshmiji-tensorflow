"""Provides the repository macro to import LLVM."""

load("//third_party:repo.bzl", "tf_http_archive")

def repo(name):
    """Imports LLVM."""
<<<<<<< HEAD
    LLVM_COMMIT = "b7c8c4d8cf07d2e9e8cd157bccc8bd9e7c76415a"
    LLVM_SHA256 = "e8882afe1aad217eb8727fdc5492463adac8eae175872b7760236dafe0f19d3c"
=======
    LLVM_COMMIT = "f06abbb393800b0d466c88e283c06f75561c432c"
    LLVM_SHA256 = "3c13ed5cd452c1f56fa203a96b6e3a8c81787a1adc95b9c37c5c53cb21b7749c"
>>>>>>> 7b072df0

    tf_http_archive(
        name = name,
        sha256 = LLVM_SHA256,
        strip_prefix = "llvm-project-{commit}".format(commit = LLVM_COMMIT),
        urls = [
            "https://storage.googleapis.com/mirror.tensorflow.org/github.com/llvm/llvm-project/archive/{commit}.tar.gz".format(commit = LLVM_COMMIT),
            "https://github.com/llvm/llvm-project/archive/{commit}.tar.gz".format(commit = LLVM_COMMIT),
        ],
        build_file = "//third_party/llvm:llvm.BUILD",
        patch_file = [
            "//third_party/llvm:infer_type.patch",  # TODO(b/231285230): remove once resolved
            "//third_party/llvm:build.patch",
            "//third_party/llvm:macos_build_fix.patch",
        ],
        link_files = {"//third_party/llvm:run_lit.sh": "mlir/run_lit.sh"},
    )<|MERGE_RESOLUTION|>--- conflicted
+++ resolved
@@ -4,13 +4,8 @@
 
 def repo(name):
     """Imports LLVM."""
-<<<<<<< HEAD
-    LLVM_COMMIT = "b7c8c4d8cf07d2e9e8cd157bccc8bd9e7c76415a"
-    LLVM_SHA256 = "e8882afe1aad217eb8727fdc5492463adac8eae175872b7760236dafe0f19d3c"
-=======
     LLVM_COMMIT = "f06abbb393800b0d466c88e283c06f75561c432c"
     LLVM_SHA256 = "3c13ed5cd452c1f56fa203a96b6e3a8c81787a1adc95b9c37c5c53cb21b7749c"
->>>>>>> 7b072df0
 
     tf_http_archive(
         name = name,
