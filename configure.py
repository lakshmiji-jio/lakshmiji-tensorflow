--- conflicted
+++ resolved
@@ -488,12 +488,6 @@
   cc_opt_flags = get_from_env_or_user_or_default(environ_cp, 'CC_OPT_FLAGS',
                                                  question, default_cc_opt_flags)
   for opt in cc_opt_flags.split():
-<<<<<<< HEAD
-    host_opt = '-march=native'  # It should be safe on the same build host.
-    write_to_bazelrc(
-        'build:opt --cxxopt=%s --copt=%s' % (opt, opt) +
-        ' --host_cxxopt=%s --host_copt=%s' % (host_opt, host_opt))
-=======
     write_to_bazelrc('build:opt --cxxopt=%s --copt=%s' % (opt, opt))
   host_opt = '-march=native'  # It should be safe on the same build host.
   write_to_bazelrc(
@@ -501,7 +495,6 @@
   write_to_bazelrc('build:opt --define with_default_optimizations=true')
   write_to_bazelrc('build --copt=-DGEMMLOWP_ALLOW_SLOW_SCALAR_FALLBACK')
   write_to_bazelrc('build --host_copt=-DGEMMLOWP_ALLOW_SLOW_SCALAR_FALLBACK')
->>>>>>> 01c79bf7
 
 
 def set_tf_cuda_clang(environ_cp):
