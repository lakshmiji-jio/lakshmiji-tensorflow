#!/usr/bin/env bash

set -e
set -o pipefail

# Find out the absolute path to where ./configure resides
pushd `dirname $0` > /dev/null
SOURCE_BASE_DIR=`pwd -P`
popd > /dev/null

# This file contains customized config settings.
touch .bazelrc

PLATFORM="$(uname -s | tr 'A-Z' 'a-z')"

function is_linux() {
  if [[ "${PLATFORM}" == "linux" ]]; then
    true
  else
    false
  fi
}

function is_macos() {
  if [[ "${PLATFORM}" == "darwin" ]]; then
    true
  else
    false
  fi
}

function is_windows() {
  # On windows, the shell script is actually running in msys
  if [[ "${PLATFORM}" =~ msys_nt*|mingw*|cygwin*|uwin* ]]; then
    true
  else
    false
  fi
}

<<<<<<< HEAD
=======
function bazel_fetch() {
  if [ -z "$TF_BAZEL_TARGETS" ]; then
    bazel fetch "//tensorflow/... -//tensorflow/contrib/nccl/... -//tensorflow/examples/android/..."
  else
    bazel fetch $TF_BAZEL_TARGETS
  fi
}

>>>>>>> 1966964f
function sed_hyphen_i() {
  if is_macos; then
    sed -i '' "$@"
  else
    sed -i "$@"
  fi
}

# Delete any leftover BUILD files from the Makefile build, which would interfere
# with Bazel parsing.
MAKEFILE_DOWNLOAD_DIR=tensorflow/contrib/makefile/downloads
if [ -d "${MAKEFILE_DOWNLOAD_DIR}" ]; then
  find ${MAKEFILE_DOWNLOAD_DIR} -type f -name '*BUILD' -delete
fi

## Set up python-related environment settings
while true; do
  fromuser=""
  if [ -z "$PYTHON_BIN_PATH" ]; then
    default_python_bin_path=$(which python || which python3  || true)
    read -p "Please specify the location of python. [Default is $default_python_bin_path]: " PYTHON_BIN_PATH
    fromuser="1"
    if [ -z "$PYTHON_BIN_PATH" ]; then
      PYTHON_BIN_PATH=$default_python_bin_path
    fi
  fi
  if [ -e "$PYTHON_BIN_PATH" ]; then
    break
  fi
  echo "Invalid python path. ${PYTHON_BIN_PATH} cannot be found" 1>&2
  if [ -z "$fromuser" ]; then
    exit 1
  fi
  PYTHON_BIN_PATH=""
  # Retry
done

## Set up MKL related environment settings
if false; then # Disable building with MKL for now
  while [ "$TF_NEED_MKL" == "" ]; do
    fromuser=""
    read -p "Do you wish to build TensorFlow with MKL support? [y/N] " INPUT
    fromuser="1"
    case $INPUT in
      [Yy]* ) echo "MKL support will be enabled for TensorFlow"; TF_NEED_MKL=1;;
      [Nn]* ) echo "No MKL support will be enabled for TensorFlow"; TF_NEED_MKL=0;;
      "" ) echo "No MKL support will be enabled for TensorFlow"; TF_NEED_MKL=0;;
      * ) echo "Invalid selection: " $INPUT;;
    esac
  done

  OSNAME=`uname -s`

  if [ "$TF_NEED_MKL" == "1" ]; then # TF_NEED_MKL
    DST=`dirname $0`
    ARCHIVE_BASENAME=mklml_lnx_2017.0.2.20170209.tgz
    GITHUB_RELEASE_TAG=v0.5
    MKLURL="https://github.com/01org/mkl-dnn/releases/download/$GITHUB_RELEASE_TAG/$ARCHIVE_BASENAME"
    if ! [ -e "$DST/third_party/mkl/$ARCHIVE_BASENAME" ]; then
      wget --no-check-certificate -P $DST/third_party/mkl/ $MKLURL
    fi
    tar -xzf $DST/third_party/mkl/$ARCHIVE_BASENAME -C $DST/third_party/mkl/
    extracted_dir_name="${ARCHIVE_BASENAME%.*}"
    MKL_INSTALL_PATH=$DST/third_party/mkl/$extracted_dir_name
    MKL_INSTALL_PATH=`${PYTHON_BIN_PATH} -c "import os; print(os.path.realpath(os.path.expanduser('${MKL_INSTALL_PATH}')))"`

    if [ "$OSNAME" == "Linux" ]; then
      # Full MKL configuration
      MKL_RT_LIB_PATH="lib/intel64/libmkl_rt.so" #${TF_MKL_EXT}#TODO version?
      MKL_RT_OMP_LIB_PATH="../compiler/lib/intel64/libiomp5.so" #TODO VERSION?

      # MKL-ML configuration
      MKL_ML_LIB_PATH="lib/libmklml_intel.so" #${TF_MKL_EXT}#TODO version?
      MKL_ML_OMP_LIB_PATH="lib/libiomp5.so" #TODO VERSION?
    elif [ "$OSNAME" == "Darwin" ]; then
      echo "Darwin is unsupported yet";
      exit 1
    fi

    if [ -e "$MKL_INSTALL_PATH/${MKL_ML_LIB_PATH}" ]; then
      ln -sf $MKL_INSTALL_PATH/${MKL_ML_LIB_PATH} third_party/mkl/
      ln -sf $MKL_INSTALL_PATH/${MKL_ML_OMP_LIB_PATH} third_party/mkl/
      ln -sf $MKL_INSTALL_PATH/include third_party/mkl/
      ln -sf $MKL_INSTALL_PATH/include third_party/eigen3/mkl_include
    else
      echo "ERROR: $MKL_INSTALL_PATH/${MKL_ML_LIB_PATH} does not exist";
      exit 1
    fi

    if [ -z "$fromuser" ]; then
      exit 1
    fi

cat > third_party/mkl/mkl.config <<EOF
# MKL_INSTALL_PATH refers to the location of MKL root folder. The MKL header and library
# files can be either in this directory, or under include/ and lib64/
MKL_INSTALL_PATH=$MKL_INSTALL_PATH
EOF

  fi # TF_NEED_MKL
  ################## MKL
fi # Disable building with MKL for now

## Set up architecture-dependent optimization flags.
if [ -z "$CC_OPT_FLAGS" ]; then
  default_cc_opt_flags="-march=native"
  read -p "Please specify optimization flags to use during compilation when bazel option "\
"\"--config=opt\" is specified [Default is $default_cc_opt_flags]: " CC_OPT_FLAGS
  if [ -z "$CC_OPT_FLAGS" ]; then
    CC_OPT_FLAGS=$default_cc_opt_flags
  fi
fi

if is_windows; then
  TF_NEED_GCP=0
  TF_NEED_HDFS=0
  TF_NEED_JEMALLOC=0
  TF_NEED_OPENCL=0
fi

if is_linux; then
  while [ "$TF_NEED_JEMALLOC" == "" ]; do
    read -p "Do you wish to use jemalloc as the malloc implementation? [Y/n] "\
      INPUT
    case $INPUT in
      [Yy]* ) echo "jemalloc enabled"; TF_NEED_JEMALLOC=1;;
      [Nn]* ) echo "jemalloc disabled"; TF_NEED_JEMALLOC=0;;
      "" ) echo "jemalloc enabled"; TF_NEED_JEMALLOC=1;;
      * ) echo "Invalid selection: " $INPUT;;
    esac
  done
else
  TF_NEED_JEMALLOC=0
fi

sed_hyphen_i -e "/with_jemalloc/d" .bazelrc
if [[ "$TF_NEED_JEMALLOC" == "1" ]]; then
  echo 'build --define with_jemalloc=true' >>.bazelrc
fi

while [[ "$TF_NEED_GCP" == "" ]]; do
  read -p "Do you wish to build TensorFlow with "\
"Google Cloud Platform support? [y/N] " INPUT
  case $INPUT in
    [Yy]* ) echo "Google Cloud Platform support will be enabled for "\
"TensorFlow"; TF_NEED_GCP=1;;
    [Nn]* ) echo "No Google Cloud Platform support will be enabled for "\
"TensorFlow"; TF_NEED_GCP=0;;
    "" ) echo "No Google Cloud Platform support will be enabled for "\
"TensorFlow"; TF_NEED_GCP=0;;
    * ) echo "Invalid selection: " $INPUT;;
  esac
done

sed_hyphen_i -e "/with_gcp_support/d" .bazelrc
if [[ "$TF_NEED_GCP" == "1" ]]; then
  echo 'build --define with_gcp_support=true' >>.bazelrc
fi

while [[ "$TF_NEED_HDFS" == "" ]]; do
  read -p "Do you wish to build TensorFlow with "\
"Hadoop File System support? [y/N] " INPUT
  case $INPUT in
    [Yy]* ) echo "Hadoop File System support will be enabled for "\
"TensorFlow"; TF_NEED_HDFS=1;;
    [Nn]* ) echo "No Hadoop File System support will be enabled for "\
"TensorFlow"; TF_NEED_HDFS=0;;
    "" ) echo "No Hadoop File System support will be enabled for "\
"TensorFlow"; TF_NEED_HDFS=0;;
    * ) echo "Invalid selection: " $INPUT;;
  esac
done

sed_hyphen_i -e "/with_hdfs_support/d" .bazelrc
if [[ "$TF_NEED_HDFS" == "1" ]]; then
  echo 'build --define with_hdfs_support=true' >>.bazelrc
fi

## Enable XLA.
while [[ "$TF_ENABLE_XLA" == "" ]]; do
  read -p "Do you wish to build TensorFlow with the XLA just-in-time compiler (experimental)? [y/N] " INPUT
  case $INPUT in
    [Yy]* ) echo "XLA JIT support will be enabled for TensorFlow"; TF_ENABLE_XLA=1;;
    [Nn]* ) echo "No XLA JIT support will be enabled for TensorFlow"; TF_ENABLE_XLA=0;;
    "" ) echo "No XLA support will be enabled for TensorFlow"; TF_ENABLE_XLA=0;;
    * ) echo "Invalid selection: " $INPUT;;
  esac
done

sed_hyphen_i -e "/with_xla_support/d" .bazelrc
if [[ "$TF_ENABLE_XLA" == "1" ]]; then
  echo 'build --define with_xla_support=true' >>.bazelrc
fi


# Invoke python_config and set up symlinks to python includes
./util/python/python_config.sh --setup "$PYTHON_BIN_PATH"

# Append CC optimization flags to bazel.rc
echo >> tools/bazel.rc
for opt in $CC_OPT_FLAGS; do
  echo "build:opt --cxxopt=$opt --copt=$opt" >> tools/bazel.rc
done

# Run the gen_git_source to create links where bazel can track dependencies for
# git hash propagation
GEN_GIT_SOURCE=tensorflow/tools/git/gen_git_source.py
chmod a+x ${GEN_GIT_SOURCE}
"${PYTHON_BIN_PATH}" ${GEN_GIT_SOURCE} --configure "${SOURCE_BASE_DIR}"

## Set up SYCL-related environment settings
while [ "$TF_NEED_OPENCL" == "" ]; do
  read -p "Do you wish to build TensorFlow with OpenCL support? [y/N] " INPUT
  case $INPUT in
    [Yy]* ) echo "OpenCL support will be enabled for TensorFlow"; TF_NEED_OPENCL=1;;
    [Nn]* ) echo "No OpenCL support will be enabled for TensorFlow"; TF_NEED_OPENCL=0;;
    "" ) echo "No OpenCL support will be enabled for TensorFlow"; TF_NEED_OPENCL=0;;
    * ) echo "Invalid selection: " $INPUT;;
  esac
done

## Set up Cuda-related environment settings

while [ "$TF_NEED_CUDA" == "" ]; do
  read -p "Do you wish to build TensorFlow with CUDA support? [y/N] " INPUT
  case $INPUT in
    [Yy]* ) echo "CUDA support will be enabled for TensorFlow"; TF_NEED_CUDA=1;;
    [Nn]* ) echo "No CUDA support will be enabled for TensorFlow"; TF_NEED_CUDA=0;;
    "" ) echo "No CUDA support will be enabled for TensorFlow"; TF_NEED_CUDA=0;;
    * ) echo "Invalid selection: " $INPUT;;
  esac
done

sed_hyphen_i -e "/--action_env TF_NEED_CUDA/d" .bazelrc
sed_hyphen_i -e "/--action_env CUD/d" .bazelrc
sed_hyphen_i -e "/--action_env GCC_HOST/d" .bazelrc
sed_hyphen_i -e "/--action_env TF_CUD/d" .bazelrc
sed_hyphen_i -e "/--action_env CLANG_CUDA/d" .bazelrc

export TF_NEED_CUDA
echo "build --action_env TF_NEED_CUDA=$TF_NEED_CUDA" >>.bazelrc

export TF_NEED_OPENCL
<<<<<<< HEAD
=======

if [[ "$TF_NEED_CUDA" == "0" ]] && [[ "$TF_NEED_OPENCL" == "0" ]]; then
  echo "Configuration finished"
  bazel_fetch
  exit
fi
>>>>>>> 1966964f

if [ "$TF_NEED_CUDA" == "1" ]; then
while [[ "$TF_CUDA_CLANG" == "" ]]; do
  read -p "Do you want to use clang as CUDA compiler? [y/N] " INPUT
  case $INPUT in
    [Yy]* ) echo "Clang will be used as CUDA compiler"; TF_CUDA_CLANG=1;;
    [Nn]* ) echo "nvcc will be used as CUDA compiler"; TF_CUDA_CLANG=0;;
    "" ) echo "nvcc will be used as CUDA compiler"; TF_CUDA_CLANG=0;;
    * ) echo "Invalid selection: " $INPUT;;
  esac
done

export TF_CUDA_CLANG
echo "build --action_env TF_CUDA_CLANG=$TF_CUDA_CLANG" >>.bazelrc

# Set up which gcc nvcc should use as the host compiler
# No need to set this on Windows
while [[ "$TF_CUDA_CLANG" != "1" ]] && ! is_windows && true; do
  fromuser=""
  if [ -z "$GCC_HOST_COMPILER_PATH" ]; then
    default_gcc_host_compiler_path=$(which gcc || true)
    read -p "Please specify which gcc should be used by nvcc as the host compiler. [Default is $default_gcc_host_compiler_path]: " GCC_HOST_COMPILER_PATH
    fromuser="1"
    if [ -z "$GCC_HOST_COMPILER_PATH" ]; then
      GCC_HOST_COMPILER_PATH="$default_gcc_host_compiler_path"
    fi
  fi
  if [ -e "$GCC_HOST_COMPILER_PATH" ]; then
    export GCC_HOST_COMPILER_PATH
<<<<<<< HEAD
    echo "build --action_env GCC_HOST_COMPILER_PATH=$GCC_HOST_COMPILER_PATH" >>.bazelrc
=======
    echo "build --action_env GCC_HOST_COMPILER_PATH=\"$GCC_HOST_COMPILER_PATH\"" >>.bazelrc
>>>>>>> 1966964f
    break
  fi
  echo "Invalid gcc path. ${GCC_HOST_COMPILER_PATH} cannot be found" 1>&2
  if [ -z "$fromuser" ]; then
    exit 1
  fi
  GCC_HOST_COMPILER_PATH=""
  # Retry
done

# Set up which clang we should use as the cuda / host compiler.
while [[ "$TF_CUDA_CLANG" == "1" ]] && true; do
  fromuser=""
  if [ -z "$CLANG_CUDA_COMPILER_PATH" ]; then
    default_clang_host_compiler_path=$(which clang || true)
    read -p "Please specify which clang should be used as device and host compiler. [Default is $default_clang_host_compiler_path]: " CLANG_CUDA_COMPILER_PATH
    fromuser="1"
    if [ -z "$CLANG_CUDA_COMPILER_PATH" ]; then
      CLANG_CUDA_COMPILER_PATH="$default_clang_host_compiler_path"
    fi
  fi
  if [ -e "$CLANG_CUDA_COMPILER_PATH" ]; then
    export CLANG_CUDA_COMPILER_PATH
    echo "build --action_env CLANG_CUDA_COMPILER_PATH=\"$CLANG_CUDA_COMPILER_PATH\"" >>.bazelrc
    break
  fi
  echo "Invalid clang path. ${CLANG_CUDA_COMPILER_PATH} cannot be found" 1>&2
  if [ -z "$fromuser" ]; then
    exit 1
  fi
  CLANG_CUDA_COMPILER_PATH=""
  # Retry
done

# Find out where the CUDA toolkit is installed
while true; do
  # Configure the Cuda SDK version to use.
  if [ -z "$TF_CUDA_VERSION" ]; then
    read -p "Please specify the CUDA SDK version you want to use, e.g. 7.0. [Leave empty to use system default]: " TF_CUDA_VERSION
  fi

  fromuser=""
  if [ -z "$CUDA_TOOLKIT_PATH" ]; then
    default_cuda_path=/usr/local/cuda
    if is_windows; then
      if [ -z "$CUDA_PATH" ]; then
        default_cuda_path="C:/Program Files/NVIDIA GPU Computing Toolkit/CUDA/v8.0"
      else
        default_cuda_path="$(cygpath -m "$CUDA_PATH")"
      fi
    fi
    read -p "Please specify the location where CUDA $TF_CUDA_VERSION toolkit is installed. Refer to README.md for more details. [Default is $default_cuda_path]: " CUDA_TOOLKIT_PATH
    fromuser="1"
    if [ -z "$CUDA_TOOLKIT_PATH" ]; then
      CUDA_TOOLKIT_PATH="$default_cuda_path"
    fi
  fi

  if [[ -z "$TF_CUDA_VERSION" ]]; then
    TF_CUDA_EXT=""
  else
    TF_CUDA_EXT=".$TF_CUDA_VERSION"
  fi

  if is_windows; then
    CUDA_RT_LIB_PATH="lib/x64/cudart.lib"
  elif is_linux; then
    CUDA_RT_LIB_PATH="lib64/libcudart.so${TF_CUDA_EXT}"
  elif is_macos; then
    CUDA_RT_LIB_PATH="lib/libcudart${TF_CUDA_EXT}.dylib"
  fi

  if [ -e "${CUDA_TOOLKIT_PATH}/${CUDA_RT_LIB_PATH}" ]; then
    export CUDA_TOOLKIT_PATH
<<<<<<< HEAD
    echo "build --action_env CUDA_TOOLKIT_PATH=$CUDA_TOOLKIT_PATH" >>.bazelrc
=======
    echo "build --action_env CUDA_TOOLKIT_PATH=\"$CUDA_TOOLKIT_PATH\"" >>.bazelrc

>>>>>>> 1966964f
    export TF_CUDA_VERSION
    echo "build --action_env TF_CUDA_VERSION=$TF_CUDA_VERSION" >>.bazelrc
    break
  fi
  echo "Invalid path to CUDA $TF_CUDA_VERSION toolkit. ${CUDA_TOOLKIT_PATH}/${CUDA_RT_LIB_PATH} cannot be found"

  if [ -z "$fromuser" ]; then
    exit 1
  fi
  # Retry
  TF_CUDA_VERSION=""
  CUDA_TOOLKIT_PATH=""
done

# Find out where the cuDNN library is installed
while true; do
  # Configure the cuDNN version to use.
  if [ -z "$TF_CUDNN_VERSION" ]; then
    read -p "Please specify the cuDNN version you want to use. [Leave empty to use system default]: " TF_CUDNN_VERSION
  fi

  fromuser=""
  if [ -z "$CUDNN_INSTALL_PATH" ]; then
    default_cudnn_path=${CUDA_TOOLKIT_PATH}
    read -p "Please specify the location where cuDNN $TF_CUDNN_VERSION library is installed. Refer to README.md for more details. [Default is $default_cudnn_path]: " CUDNN_INSTALL_PATH
    fromuser="1"
    if [ -z "$CUDNN_INSTALL_PATH" ]; then
      CUDNN_INSTALL_PATH=$default_cudnn_path
    fi
    # Result returned from "read" will be used unexpanded. That make "~" unuseable.
    # Going through one more level of expansion to handle that.
    CUDNN_INSTALL_PATH=`"${PYTHON_BIN_PATH}" -c "import os; print(os.path.realpath(os.path.expanduser('${CUDNN_INSTALL_PATH}')))"`
  fi

  if [[ -z "$TF_CUDNN_VERSION" ]]; then
    TF_CUDNN_EXT=""
  else
    TF_CUDNN_EXT=".$TF_CUDNN_VERSION"
  fi

  if is_windows; then
    CUDA_DNN_LIB_PATH="lib/x64/cudnn.lib"
    CUDA_DNN_LIB_ALT_PATH="lib/x64/cudnn.lib"
  elif is_linux; then
    CUDA_DNN_LIB_PATH="lib64/libcudnn.so${TF_CUDNN_EXT}"
    CUDA_DNN_LIB_ALT_PATH="libcudnn.so${TF_CUDNN_EXT}"
  elif is_macos; then
    CUDA_DNN_LIB_PATH="lib/libcudnn${TF_CUDNN_EXT}.dylib"
    CUDA_DNN_LIB_ALT_PATH="libcudnn${TF_CUDNN_EXT}.dylib"
  fi

  if [ -e "$CUDNN_INSTALL_PATH/${CUDA_DNN_LIB_ALT_PATH}" -o -e "$CUDNN_INSTALL_PATH/${CUDA_DNN_LIB_PATH}" ]; then
    export TF_CUDNN_VERSION
    echo "build --action_env TF_CUDNN_VERSION=$TF_CUDNN_VERSION" >>.bazelrc
<<<<<<< HEAD
    export CUDNN_INSTALL_PATH
    echo "build --action_env CUDNN_INSTALL_PATH=$CUDNN_INSTALL_PATH" >>.bazelrc
=======

    export CUDNN_INSTALL_PATH
    echo "build --action_env CUDNN_INSTALL_PATH=\"$CUDNN_INSTALL_PATH\"" >>.bazelrc
>>>>>>> 1966964f
    break
  fi

  if is_linux; then
    if ! type ldconfig > /dev/null 2>&1; then
        LDCONFIG_BIN=/sbin/ldconfig
    else
        LDCONFIG_BIN=ldconfig
    fi
    CUDNN_PATH_FROM_LDCONFIG="$($LDCONFIG_BIN -p | sed -n 's/.*libcudnn.so .* => \(.*\)/\1/p')"
    if [ -e "${CUDNN_PATH_FROM_LDCONFIG}${TF_CUDNN_EXT}" ]; then
      export TF_CUDNN_VERSION
      echo "build --action_env TF_CUDNN_VERSION=$TF_CUDNN_VERSION" >>.bazelrc
<<<<<<< HEAD
      export CUDNN_INSTALL_PATH="$(dirname ${CUDNN_PATH_FROM_LDCONFIG})"
      echo "build --action_env CUDNN_INSTALL_PATH=$CUDNN_INSTALL_PATH" >>.bazelrc
=======

      export CUDNN_INSTALL_PATH="$(dirname ${CUDNN_PATH_FROM_LDCONFIG})"
      echo "build --action_env CUDNN_INSTALL_PATH=\"$CUDNN_INSTALL_PATH\"" >>.bazelrc
>>>>>>> 1966964f
      break
    fi
  fi
  echo "Invalid path to cuDNN ${CUDNN_VERSION} toolkit. Neither of the following two files can be found:"
  echo "${CUDNN_INSTALL_PATH}/${CUDA_DNN_LIB_PATH}"
  echo "${CUDNN_INSTALL_PATH}/${CUDA_DNN_LIB_ALT_PATH}"
  if is_linux; then
    echo "${CUDNN_PATH_FROM_LDCONFIG}${TF_CUDNN_EXT}"
  fi

  if [ -z "$fromuser" ]; then
    exit 1
  fi
  # Retry
  TF_CUDNN_VERSION=""
  CUDNN_INSTALL_PATH=""
done

# Configure the compute capabilities that TensorFlow builds for.
# Since Cuda toolkit is not backward-compatible, this is not guaranteed to work.
while true; do
  fromuser=""
  default_cuda_compute_capabilities="3.5,5.2"
  if [ -z "$TF_CUDA_COMPUTE_CAPABILITIES" ]; then
cat << EOF
Please specify a list of comma-separated Cuda compute capabilities you want to build with.
You can find the compute capability of your device at: https://developer.nvidia.com/cuda-gpus.
Please note that each additional compute capability significantly increases your build time and binary size.
EOF
    read -p "[Default is: \"3.5,5.2\"]: " TF_CUDA_COMPUTE_CAPABILITIES
    fromuser=1
  fi
  if [ -z "$TF_CUDA_COMPUTE_CAPABILITIES" ]; then
    TF_CUDA_COMPUTE_CAPABILITIES=$default_cuda_compute_capabilities
  fi
  # Check whether all capabilities from the input is valid
  COMPUTE_CAPABILITIES=${TF_CUDA_COMPUTE_CAPABILITIES//,/ }
  ALL_VALID=1
  for CAPABILITY in $COMPUTE_CAPABILITIES; do
    if [[ ! "$CAPABILITY" =~ [0-9]+.[0-9]+ ]]; then
      echo "Invalid compute capability: " $CAPABILITY
      ALL_VALID=0
      break
    fi
  done
  if [ "$ALL_VALID" == "0" ]; then
    if [ -z "$fromuser" ]; then
      exit 1
    fi
  else
    export TF_CUDA_COMPUTE_CAPABILITIES
    echo "build --action_env TF_CUDA_COMPUTE_CAPABILITIES=$TF_CUDA_COMPUTE_CAPABILITIES" >>.bazelrc
    break
  fi
  TF_CUDA_COMPUTE_CAPABILITIES=""
done

if is_windows; then
  # The following three variables are needed for MSVC toolchain configuration in Bazel
  export CUDA_PATH="$CUDA_TOOLKIT_PATH"
  export CUDA_COMPUTE_CAPABILITIES="$TF_CUDA_COMPUTE_CAPABILITIES"
  export NO_WHOLE_ARCHIVE_OPTION=1

  # Set GCC_HOST_COMPILER_PATH to keep cuda_configure.bzl happy
  export GCC_HOST_COMPILER_PATH="/usr/bin/dummy_compiler"
fi

# end of if "$TF_NEED_CUDA" == "1"
fi

# OpenCL configuration

if [ "$TF_NEED_OPENCL" == "1" ]; then

# Determine which C++ compiler should be used as the host compiler
while true; do
  fromuser=""
  if [ -z "$HOST_CXX_COMPILER" ]; then
    default_cxx_host_compiler=$(which clang++-3.6 || true)
    read -p "Please specify which C++ compiler should be used as the host C++ compiler. [Default is $default_cxx_host_compiler]: " HOST_CXX_COMPILER
    fromuser="1"
    if [ -z "$HOST_CXX_COMPILER" ]; then
      HOST_CXX_COMPILER=$default_cxx_host_compiler
    fi
  fi
  if [ -e "$HOST_CXX_COMPILER" ]; then
    export HOST_CXX_COMPILER
    break
  fi
  echo "Invalid C++ compiler path. ${HOST_CXX_COMPILER} cannot be found" 1>&2
  if [ -z "$fromuser" ]; then
    exit 1
  fi
  HOST_CXX_COMPILER=""
  # Retry
done

# Determine which C compiler should be used as the host compiler
while true; do
  fromuser=""
  if [ -z "$HOST_C_COMPILER" ]; then
    default_c_host_compiler=$(which clang-3.6 || true)
    read -p "Please specify which C compiler should be used as the host C compiler. [Default is $default_c_host_compiler]: " HOST_C_COMPILER
    fromuser="1"
    if [ -z "$HOST_C_COMPILER" ]; then
      HOST_C_COMPILER=$default_c_host_compiler
    fi
  fi
  if [ -e "$HOST_C_COMPILER" ]; then
    export HOST_C_COMPILER
    break
  fi
  echo "Invalid C compiler path. ${HOST_C_COMPILER} cannot be found" 1>&2
  if [ -z "$fromuser" ]; then
    exit 1
  fi
  HOST_C_COMPILER=""
  # Retry
done

while true; do
  # Configure the OPENCL version to use.
  TF_OPENCL_VERSION="1.2"

  # Point to ComputeCpp root
  if [ -z "$COMPUTECPP_TOOLKIT_PATH" ]; then
    default_computecpp_toolkit_path=/usr/local/computecpp
    read -p "Please specify the location where ComputeCpp for SYCL $TF_OPENCL_VERSION is installed. [Default is $default_computecpp_toolkit_path]: " COMPUTECPP_TOOLKIT_PATH
    fromuser="1"
    if [ -z "$COMPUTECPP_TOOLKIT_PATH" ]; then
      COMPUTECPP_TOOLKIT_PATH=$default_computecpp_toolkit_path
    fi
  fi

  if is_linux; then
    SYCL_RT_LIB_PATH="lib/libComputeCpp.so"
  fi

  if [ -e "${COMPUTECPP_TOOLKIT_PATH}/${SYCL_RT_LIB_PATH}" ]; then
    export COMPUTECPP_TOOLKIT_PATH
    break
  fi
  echo "Invalid SYCL $TF_OPENCL_VERSION library path. ${COMPUTECPP_TOOLKIT_PATH}/${SYCL_RT_LIB_PATH} cannot be found"

  if [ -z "$fromuser" ]; then
    exit 1
  fi
  # Retry
  TF_OPENCL_VERSION=""
  COMPUTECPP_TOOLKIT_PATH=""
done

# end of if "$TF_NEED_OPENCL" == "1"
fi

<<<<<<< HEAD
=======
bazel_fetch

>>>>>>> 1966964f
echo "Configuration finished"<|MERGE_RESOLUTION|>--- conflicted
+++ resolved
@@ -38,17 +38,6 @@
   fi
 }
 
-<<<<<<< HEAD
-=======
-function bazel_fetch() {
-  if [ -z "$TF_BAZEL_TARGETS" ]; then
-    bazel fetch "//tensorflow/... -//tensorflow/contrib/nccl/... -//tensorflow/examples/android/..."
-  else
-    bazel fetch $TF_BAZEL_TARGETS
-  fi
-}
-
->>>>>>> 1966964f
 function sed_hyphen_i() {
   if is_macos; then
     sed -i '' "$@"
@@ -292,15 +281,6 @@
 echo "build --action_env TF_NEED_CUDA=$TF_NEED_CUDA" >>.bazelrc
 
 export TF_NEED_OPENCL
-<<<<<<< HEAD
-=======
-
-if [[ "$TF_NEED_CUDA" == "0" ]] && [[ "$TF_NEED_OPENCL" == "0" ]]; then
-  echo "Configuration finished"
-  bazel_fetch
-  exit
-fi
->>>>>>> 1966964f
 
 if [ "$TF_NEED_CUDA" == "1" ]; then
 while [[ "$TF_CUDA_CLANG" == "" ]]; do
@@ -330,11 +310,7 @@
   fi
   if [ -e "$GCC_HOST_COMPILER_PATH" ]; then
     export GCC_HOST_COMPILER_PATH
-<<<<<<< HEAD
     echo "build --action_env GCC_HOST_COMPILER_PATH=$GCC_HOST_COMPILER_PATH" >>.bazelrc
-=======
-    echo "build --action_env GCC_HOST_COMPILER_PATH=\"$GCC_HOST_COMPILER_PATH\"" >>.bazelrc
->>>>>>> 1966964f
     break
   fi
   echo "Invalid gcc path. ${GCC_HOST_COMPILER_PATH} cannot be found" 1>&2
@@ -409,12 +385,7 @@
 
   if [ -e "${CUDA_TOOLKIT_PATH}/${CUDA_RT_LIB_PATH}" ]; then
     export CUDA_TOOLKIT_PATH
-<<<<<<< HEAD
     echo "build --action_env CUDA_TOOLKIT_PATH=$CUDA_TOOLKIT_PATH" >>.bazelrc
-=======
-    echo "build --action_env CUDA_TOOLKIT_PATH=\"$CUDA_TOOLKIT_PATH\"" >>.bazelrc
-
->>>>>>> 1966964f
     export TF_CUDA_VERSION
     echo "build --action_env TF_CUDA_VERSION=$TF_CUDA_VERSION" >>.bazelrc
     break
@@ -469,14 +440,8 @@
   if [ -e "$CUDNN_INSTALL_PATH/${CUDA_DNN_LIB_ALT_PATH}" -o -e "$CUDNN_INSTALL_PATH/${CUDA_DNN_LIB_PATH}" ]; then
     export TF_CUDNN_VERSION
     echo "build --action_env TF_CUDNN_VERSION=$TF_CUDNN_VERSION" >>.bazelrc
-<<<<<<< HEAD
     export CUDNN_INSTALL_PATH
     echo "build --action_env CUDNN_INSTALL_PATH=$CUDNN_INSTALL_PATH" >>.bazelrc
-=======
-
-    export CUDNN_INSTALL_PATH
-    echo "build --action_env CUDNN_INSTALL_PATH=\"$CUDNN_INSTALL_PATH\"" >>.bazelrc
->>>>>>> 1966964f
     break
   fi
 
@@ -490,14 +455,8 @@
     if [ -e "${CUDNN_PATH_FROM_LDCONFIG}${TF_CUDNN_EXT}" ]; then
       export TF_CUDNN_VERSION
       echo "build --action_env TF_CUDNN_VERSION=$TF_CUDNN_VERSION" >>.bazelrc
-<<<<<<< HEAD
       export CUDNN_INSTALL_PATH="$(dirname ${CUDNN_PATH_FROM_LDCONFIG})"
       echo "build --action_env CUDNN_INSTALL_PATH=$CUDNN_INSTALL_PATH" >>.bazelrc
-=======
-
-      export CUDNN_INSTALL_PATH="$(dirname ${CUDNN_PATH_FROM_LDCONFIG})"
-      echo "build --action_env CUDNN_INSTALL_PATH=\"$CUDNN_INSTALL_PATH\"" >>.bazelrc
->>>>>>> 1966964f
       break
     fi
   fi
@@ -653,9 +612,4 @@
 # end of if "$TF_NEED_OPENCL" == "1"
 fi
 
-<<<<<<< HEAD
-=======
-bazel_fetch
-
->>>>>>> 1966964f
 echo "Configuration finished"