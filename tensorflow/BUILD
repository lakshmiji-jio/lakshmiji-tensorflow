--- conflicted
+++ resolved
@@ -829,8 +829,6 @@
         "tf_version_script.lds",
         "tf_exported_symbols.lds",
     ],
-<<<<<<< HEAD
-=======
 )
 
 py_library(
@@ -850,5 +848,4 @@
         "//tensorflow/python",
         "//tensorflow/tools/api/generator:python_api",
     ],
->>>>>>> 8a004112
 )