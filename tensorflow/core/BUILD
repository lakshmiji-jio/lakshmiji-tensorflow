--- conflicted
+++ resolved
@@ -1283,6 +1283,7 @@
         "lib/jpeg/**/*",
         "platform/**/env_time.cc",
         "platform/**/cuda_libdevice_path.cc",
+        "platform/**/gpu_tracer.cc",
     ],
 )
 
@@ -1331,7 +1332,6 @@
 cc_library(
     name = "lib_internal",
     srcs = select({
-<<<<<<< HEAD
         "//tensorflow:windows": LIB_INTERNAL_WINDOWS_H_DEPS,
         "//tensorflow:windows_msvc": LIB_INTERNAL_WINDOWS_H_DEPS,
         "//conditions:default": LIB_INTERNAL_DEFAULT_H_DEPS,
@@ -1354,35 +1354,6 @@
         "//tensorflow:windows": LIB_INTERNAL_WINDOWS_CC_DEPS,
         "//tensorflow:windows_msvc": LIB_INTERNAL_WINDOWS_CC_DEPS,
         "//conditions:default": LIB_INTERNAL_DEFAULT_CC_DEPS,
-=======
-        "//tensorflow:windows": LIB_INTERNAL_WINDOWS_DEPS,
-        "//tensorflow:windows_msvc": LIB_INTERNAL_WINDOWS_DEPS,
-        "//conditions:default": glob(
-            [
-                "lib/**/*.h",
-                "lib/**/*.cc",
-                "platform/*.h",
-                "platform/*.cc",
-                "platform/profile_utils/**/*.h",
-                "platform/profile_utils/**/*.cc",
-                "framework/resource_handle.h",
-                "framework/resource_handle.cc",
-            ],
-            exclude = [
-                "**/*test*",
-                "lib/hash/crc32c_accelerate.cc",
-                "lib/gif/**/*",
-                "lib/jpeg/**/*",
-                "platform/gif.h",
-                "platform/jpeg.h",
-                "platform/**/env_time.cc",
-                "platform/**/cuda.h",
-                "platform/**/cuda_libdevice_path.cc",
-                "platform/**/stream_executor.h",
-                "platform/**/gpu_tracer.cc",
-            ],
-        ),
->>>>>>> 49961e58
     }) + tf_additional_lib_srcs(
         exclude = [
             "**/*test*",
