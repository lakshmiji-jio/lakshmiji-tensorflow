# Description:
#   RPC communication interfaces and implementations for TensorFlow.

licenses(["notice"])  # Apache 2.0

exports_files(["LICENSE"])

filegroup(
    name = "c_srcs",
    data = glob([
        "**/*.cc",
        "**/*.h",
    ]),
)

load(
    "//tensorflow:tensorflow.bzl",
    "tf_gpu_library",
    "tf_cc_test",
)
load("//tensorflow:tensorflow.bzl", "tf_gpu_cc_test")
load("//tensorflow:tensorflow.bzl", "tf_gpu_cc_tests")
load("//tensorflow:tensorflow.bzl", "tf_cc_binary")

# For platform specific build config
load(
    "//tensorflow/core:platform/default/build_config.bzl",
    "tf_kernel_tests_linkstatic",
)
load(
    "//tensorflow/core:platform/default/build_config_root.bzl",
    "tf_gpu_tests_tags",
)

package(default_visibility = [
    "//tensorflow:internal",
])

cc_library(
    name = "grpc_util",
    srcs = ["grpc_util.cc"],
    hdrs = ["grpc_util.h"],
    deps = [
        "@grpc//:grpc_unsecure",
        "@grpc//:grpc++_unsecure",
        "//tensorflow/core:lib",
        # Required to be able to overload TensorResponse parsing.
        "//tensorflow/core/distributed_runtime:tensor_coding",
    ],
)

cc_library(
    name = "grpc_client_cq_tag",
    srcs = [],
    hdrs = ["grpc_client_cq_tag.h"],
    deps = [
        ":grpc_util",
        "//tensorflow/core:lib",
        "@grpc//:grpc++_unsecure",
    ],
)

cc_library(
    name = "grpc_state",
    srcs = [],
    hdrs = ["grpc_state.h"],
    deps = [
        ":grpc_client_cq_tag",
        ":grpc_util",
        "//tensorflow/core:lib",
        "//tensorflow/core/distributed_runtime:call_options",
        "//tensorflow/core/distributed_runtime:tensor_coding",
        "@grpc//:grpc++_unsecure",
    ],
)

cc_library(
    name = "grpc_remote_worker",
    srcs = ["grpc_remote_worker.cc"],
    hdrs = ["grpc_remote_worker.h"],
    deps = [
        ":grpc_client_cq_tag",
        ":grpc_state",
        ":grpc_util",
        ":grpc_worker_service_impl",
        "//tensorflow/core:core_cpu_internal",
        "//tensorflow/core:lib",
        "//tensorflow/core:lib_internal",
        "//tensorflow/core:worker_proto_cc",
        "//tensorflow/core/distributed_runtime:tensor_coding",
        "//tensorflow/core/distributed_runtime:worker_cache_logger",
        "//tensorflow/core/distributed_runtime:worker_interface",
        "@grpc//:grpc++_unsecure",
    ],
)

cc_library(
    name = "grpc_channel",
    srcs = ["grpc_channel.cc"],
    hdrs = ["grpc_channel.h"],
    deps = [
        ":grpc_util",
        "//tensorflow/core:framework",
        "//tensorflow/core:lib",
        "//tensorflow/core:lib_internal",
        "@grpc//:grpc++_unsecure",
    ],
)

cc_library(
    name = "grpc_tensor_coding",
    srcs = ["grpc_tensor_coding.cc"],
    hdrs = ["grpc_tensor_coding.h"],
    deps = [
        "//tensorflow/core:core_cpu_internal",
        "//tensorflow/core:framework",
        "//tensorflow/core:framework_internal",
        "//tensorflow/core:lib",
        "//tensorflow/core:protos_all_cc",
        "//tensorflow/core:worker_proto_cc",
        "@grpc//:grpc++_unsecure",
    ],
)

cc_library(
    name = "grpc_call",
    srcs = [],
    hdrs = ["grpc_call.h"],
    deps = [
        "//tensorflow/core:lib",
        "//tensorflow/core:lib_internal",
        "@grpc//:grpc++_unsecure",
    ],
)

cc_library(
    name = "async_service_interface",
    srcs = [],
    hdrs = ["async_service_interface.h"],
    deps = [],
)

cc_library(
    name = "grpc_worker_cache",
    srcs = ["grpc_worker_cache.cc"],
    hdrs = ["grpc_worker_cache.h"],
    deps = [
        ":grpc_channel",
        ":grpc_client_cq_tag",
        ":grpc_remote_worker",
        ":grpc_util",
        "//tensorflow/core:lib",
        "//tensorflow/core/distributed_runtime:worker_cache",
        "//tensorflow/core/distributed_runtime:worker_cache_logger",
        "//tensorflow/core/distributed_runtime:worker_cache_partial",
        "//tensorflow/core/distributed_runtime:worker_interface",
    ],
)

tf_gpu_library(
    name = "grpc_worker_service",
    srcs = ["grpc_worker_service.cc"],
    hdrs = ["grpc_worker_service.h"],
    deps = [
        ":async_service_interface",
        ":grpc_call",
        ":grpc_tensor_coding",
        ":grpc_util",
        ":grpc_worker_service_impl",
        "//tensorflow/core:core_cpu_internal",
        "//tensorflow/core:framework",
        "//tensorflow/core:lib",
        "//tensorflow/core:lib_internal",
        "//tensorflow/core:protos_all_cc",
        "//tensorflow/core:worker_proto_cc",
        "//tensorflow/core/distributed_runtime:graph_mgr",
        "//tensorflow/core/distributed_runtime:recent_request_ids",
        "//tensorflow/core/distributed_runtime:rendezvous_mgr_interface",
        "//tensorflow/core/distributed_runtime:worker",
        "//tensorflow/core/distributed_runtime:worker_cache",
        "//tensorflow/core/distributed_runtime:worker_env",
        "//tensorflow/core/distributed_runtime:worker_session",
        "@grpc//:grpc++_unsecure",
    ],
)

cc_library(
    name = "grpc_worker_service_impl",
    srcs = ["grpc_worker_service_impl.cc"],
    hdrs = ["grpc_worker_service_impl.h"],
    deps = [
        ":grpc_util",
        "//tensorflow/core:worker_proto_cc",
        "//tensorflow/core/distributed_runtime:tensor_coding",
        "@grpc//:grpc++_unsecure",
    ],
)

cc_library(
    name = "grpc_remote_master",
    srcs = ["grpc_remote_master.cc"],
    hdrs = ["grpc_remote_master.h"],
    deps = [
        ":grpc_master_service_impl",
        ":grpc_util",
        "//tensorflow/core:lib",
        "//tensorflow/core:lib_internal",
        "//tensorflow/core:master_proto_cc",
        "//tensorflow/core/distributed_runtime:call_options",
        "//tensorflow/core/distributed_runtime:master_interface",
    ],
    alwayslink = 1,
)

cc_library(
    name = "grpc_master_service",
    srcs = ["grpc_master_service.cc"],
    hdrs = ["grpc_master_service.h"],
    deps = [
        ":async_service_interface",
        ":grpc_call",
        ":grpc_master_service_impl",
        ":grpc_util",
        "//tensorflow/core:lib",
        "//tensorflow/core:lib_internal",
        "//tensorflow/core:master_proto_cc",
        "//tensorflow/core/distributed_runtime:master",
        "@grpc//:grpc++_unsecure",
    ],
    alwayslink = 1,
)

cc_library(
    name = "grpc_master_service_impl",
    srcs = ["grpc_master_service_impl.cc"],
    hdrs = ["grpc_master_service_impl.h"],
    deps = [
        "//tensorflow/core:master_proto_cc",
        "@grpc//:grpc++_unsecure",
    ],
)

cc_library(
    name = "rpc_rendezvous_mgr",
    srcs = ["rpc_rendezvous_mgr.cc"],
    hdrs = ["rpc_rendezvous_mgr.h"],
    deps = [
        "//tensorflow/core:core_cpu_internal",
        "//tensorflow/core:framework",
        "//tensorflow/core:lib",
        "//tensorflow/core/distributed_runtime:base_rendezvous_mgr",
        "//tensorflow/core/distributed_runtime:request_id",
        "//tensorflow/core/distributed_runtime:tensor_coding",
        "//tensorflow/core/distributed_runtime:worker_cache",
        "//tensorflow/core/distributed_runtime:worker_env",
        "//tensorflow/core/distributed_runtime:worker_interface",
    ],
)

cc_library(
    name = "grpc_server_lib",
    srcs = ["grpc_server_lib.cc"],
    hdrs = ["grpc_server_lib.h"],
    linkstatic = 1,  # Seems to be needed since alwayslink is broken in bazel
    deps = [
        ":async_service_interface",
        ":grpc_channel",
        ":grpc_master_service",
        ":grpc_worker_cache",
        ":grpc_worker_service",
        ":rpc_rendezvous_mgr",
        "//tensorflow/core:core_cpu",
        "//tensorflow/core:core_cpu_internal",
        "//tensorflow/core:framework",
        "//tensorflow/core:framework_internal",
        "//tensorflow/core:lib",
        "//tensorflow/core/distributed_runtime:graph_mgr",
        "//tensorflow/core/distributed_runtime:local_master",
        "//tensorflow/core/distributed_runtime:master",
        "//tensorflow/core/distributed_runtime:master_env",
        "//tensorflow/core/distributed_runtime:master_session",
        "//tensorflow/core/distributed_runtime:server_lib",
        "//tensorflow/core/distributed_runtime:session_mgr",
        "//tensorflow/core/distributed_runtime:worker_env",
        "@grpc//:grpc++_unsecure",
        "@grpc//:grpc_unsecure",
    ],
    alwayslink = 1,
)

cc_library(
    name = "grpc_runtime",
    visibility = ["//visibility:public"],
    deps = [
        ":grpc_server_lib",
        ":grpc_session",
    ],
)

tf_cc_binary(
    name = "grpc_tensorflow_server",
    srcs = [
        "grpc_tensorflow_server.cc",
    ],
    deps = [
        ":grpc_server_lib",
        "//tensorflow/core:core_cpu",
        "//tensorflow/core:framework_internal",
        "//tensorflow/core:lib",
        "//tensorflow/core:protos_all_cc",
        "//tensorflow/core/distributed_runtime:server_lib",
        "//tensorflow/core/kernels:data_flow",
        "@grpc//:grpc++_unsecure",
    ],
)

<<<<<<< HEAD
tf_gpu_library(
    name = "grpc_testlib_ops",
    testonly = 1,
    srcs = ["grpc_testlib_ops.cc"],
    linkstatic = 1,  # Seems to be needed since alwayslink is broken in bazel
    deps = [
        "//tensorflow/core:framework",
        "//tensorflow/core:lib",
    ],
    alwayslink = 1,
)

=======
>>>>>>> cc287a2b
tf_cc_binary(
    name = "grpc_testlib_server",
    testonly = 1,
    srcs = [
        "grpc_testlib_server.cc",
    ],
    deps = [
        ":grpc_server_lib",
        "//tensorflow/core:core_cpu",
        "//tensorflow/core:framework_internal",
        "//tensorflow/core:lib",
        "//tensorflow/core:protos_all_cc",
        "//tensorflow/core:testlib",
        "//tensorflow/core/distributed_runtime:server_lib",
        "//tensorflow/core/kernels:constant_op",
        "//tensorflow/core/kernels:cwise_op",
        "//tensorflow/core/kernels:dense_update_ops",
        "//tensorflow/core/kernels:identity_op",
        "//tensorflow/core/kernels:matmul_op",
        "//tensorflow/core/kernels:reduction_ops",
        "//tensorflow/core/kernels:variable_ops",
        "@grpc//:grpc++_unsecure",
    ],
)

tf_gpu_library(
    name = "grpc_testlib",
    testonly = 1,
    srcs = ["grpc_testlib.cc"],
    hdrs = ["grpc_testlib.h"],
    data = [
        ":grpc_testlib_server",
    ],
    visibility = ["//tensorflow:__subpackages__"],
    deps = [
        ":grpc_session",
        "//tensorflow/core:core_cpu",
        "//tensorflow/core:framework",
        "//tensorflow/core:lib",
        "//tensorflow/core:protos_all_cc",
        "//tensorflow/core:test",
        "//tensorflow/core:testlib",
    ],
    alwayslink = 1,
)

cc_library(
    name = "grpc_session",
    srcs = ["grpc_session.cc"],
    hdrs = ["grpc_session.h"],
    deps = [
        ":grpc_channel",
        ":grpc_remote_master",
        "//tensorflow/core:core_cpu",
        "//tensorflow/core:core_cpu_internal",
        "//tensorflow/core:framework",
        "//tensorflow/core:lib",
        "//tensorflow/core:master_proto_cc",
        "//tensorflow/core:protos_all_cc",
        "//tensorflow/core/distributed_runtime:call_options",
        "//tensorflow/core/distributed_runtime:local_master",
        "//tensorflow/core/distributed_runtime:master_interface",
        "//tensorflow/core/distributed_runtime:message_wrappers",
    ],
    alwayslink = 1,
)

tf_gpu_cc_tests(
    name = "rpc_tests",
    size = "small",
    srcs = [
        "grpc_channel_test.cc",
        "rpc_rendezvous_mgr_test.cc",
    ],
    linkopts = select({
        "//tensorflow:darwin": ["-headerpad_max_install_names"],
        "//conditions:default": [],
    }),
    linkstatic = tf_kernel_tests_linkstatic(),
    tags = tf_gpu_tests_tags() + [],
    deps = [
        ":grpc_channel",
        ":grpc_server_lib",
        ":grpc_session",
        ":grpc_testlib",
        ":rpc_rendezvous_mgr",
        "//tensorflow/core:core_cpu",
        "//tensorflow/core:core_cpu_internal",
        "//tensorflow/core:framework",
        "//tensorflow/core:lib",
        "//tensorflow/core:master_proto_cc",
        "//tensorflow/core:protos_all_cc",
        "//tensorflow/core:test",
        "//tensorflow/core:test_main",
        "//tensorflow/core:testlib",
        "//tensorflow/core/distributed_runtime:server_lib",
    ],
)

tf_cc_test(
    name = "grpc_tensor_coding_test",
    size = "small",
    srcs = ["grpc_tensor_coding_test.cc"],
    deps = [
        ":grpc_tensor_coding",
        ":grpc_testlib",
        "//tensorflow/core:core_cpu",
        "//tensorflow/core:core_cpu_internal",
        "//tensorflow/core:framework",
        "//tensorflow/core:lib",
        "//tensorflow/core:protos_all_cc",
        "//tensorflow/core:test",
        "//tensorflow/core:test_main",
        "//tensorflow/core:testlib",
        "//tensorflow/core:worker_proto_cc",
        "@grpc//:grpc++_unsecure",
    ],
)

tf_cc_test(
    name = "grpc_util_test",
    size = "small",
    srcs = ["grpc_util_test.cc"],
    deps = [
        ":grpc_util",
        "//tensorflow/core:test",
        "//tensorflow/core:test_main",
        "//tensorflow/core:worker_proto_cc",
        "@grpc//:grpc++_unsecure",
        "@grpc//:grpc_unsecure",
    ],
)

tf_gpu_cc_test(
    name = "grpc_session_test",
    size = "medium",
    srcs = ["grpc_session_test.cc"],
    linkstatic = tf_kernel_tests_linkstatic(),
    tags = tf_gpu_tests_tags() + [
        "no_oss",  # b/62956105: port conflicts.
    ],
    deps = [
        ":grpc_channel",
        ":grpc_server_lib",
        ":grpc_session",
        ":grpc_testlib",
        ":rpc_rendezvous_mgr",
        "//tensorflow/core:core_cpu",
        "//tensorflow/core:framework",
        "//tensorflow/core:lib",
        "//tensorflow/core:master_proto_cc",
        "//tensorflow/core:protos_all_cc",
        "//tensorflow/core:test",
        "//tensorflow/core:test_main",
        "//tensorflow/core:testlib",
        "//tensorflow/core/distributed_runtime:server_lib",
        "//tensorflow/core/kernels:constant_op",
        "//tensorflow/core/kernels:dense_update_ops",
        "//tensorflow/core/kernels:matmul_op",
        "//tensorflow/core/kernels:variable_ops",
    ],
)

cc_library(
    name = "grpc_rpc_factory",
    srcs = [
        "grpc_rpc_factory.cc",
    ],
    hdrs = ["grpc_rpc_factory.h"],
    deps = [
        ":grpc_state",
        ":grpc_util",
        "//tensorflow/core:framework",
        "//tensorflow/core:lib",
        "//tensorflow/core:lib_internal",
        "//tensorflow/core/util/rpc:call_container",
        "//tensorflow/core/util/rpc:rpc_factory",
    ],
)

cc_library(
    name = "grpc_rpc_factory_registration",
    srcs = [
        "grpc_rpc_factory_registration.cc",
    ],
    deps = [
        ":grpc_rpc_factory",
        "//tensorflow/core/util/rpc:rpc_factory",
        "//tensorflow/core/util/rpc:rpc_factory_registry",
    ],
    alwayslink = 1,
)<|MERGE_RESOLUTION|>--- conflicted
+++ resolved
@@ -314,21 +314,6 @@
     ],
 )
 
-<<<<<<< HEAD
-tf_gpu_library(
-    name = "grpc_testlib_ops",
-    testonly = 1,
-    srcs = ["grpc_testlib_ops.cc"],
-    linkstatic = 1,  # Seems to be needed since alwayslink is broken in bazel
-    deps = [
-        "//tensorflow/core:framework",
-        "//tensorflow/core:lib",
-    ],
-    alwayslink = 1,
-)
-
-=======
->>>>>>> cc287a2b
 tf_cc_binary(
     name = "grpc_testlib_server",
     testonly = 1,
