syntax = "proto3";

package tensorflow;
option cc_enable_arenas = true;
option java_outer_classname = "RewriterConfigProtos";
option java_multiple_files = true;
option java_package = "org.tensorflow.framework";

message AutoParallelOptions {
  bool enable = 1;
  int32 num_replicas = 2;
}

message RewriterConfig {
  bool optimize_tensor_layout = 1;
  bool disable_model_pruning = 2;
  bool constant_folding = 3;

  enum MemOptType {
    // Fully disabled
    NO_MEM_OPT = 0;
    // Driven by manual annotations
    MANUAL = 1;
  }
  MemOptType memory_optimization = 4;

<<<<<<< HEAD
=======
  AutoParallelOptions auto_parallel = 5;

>>>>>>> 0ac2d9bc
  // If non-empty, will use this as an alternative way to specify a list of
  // optimizations to turn on and the order of the optimizations.
  repeated string optimizers = 100;
}<|MERGE_RESOLUTION|>--- conflicted
+++ resolved
@@ -24,11 +24,8 @@
   }
   MemOptType memory_optimization = 4;
 
-<<<<<<< HEAD
-=======
   AutoParallelOptions auto_parallel = 5;
 
->>>>>>> 0ac2d9bc
   // If non-empty, will use this as an alternative way to specify a list of
   // optimizations to turn on and the order of the optimizations.
   repeated string optimizers = 100;
