# -*- Python -*-

# Return the options to use for a C++ library or binary build.
# Uses the ":optmode" config_setting to pick the options.
load(
    "//tensorflow/core:platform/default/build_config_root.bzl",
    "if_dynamic_kernels",
    "if_static",
    "tf_additional_grpc_deps_py",
    "tf_additional_xla_deps_py",
    "tf_gpu_tests_tags",
    "tf_sycl_tests_tags",
)
load(
    "@local_config_tensorrt//:build_defs.bzl",
    "if_tensorrt",
)
load(
    "@local_config_cuda//cuda:build_defs.bzl",
    "cuda_default_copts",
    "if_cuda",
    "if_cuda_is_configured",
)
load(
    "@local_config_rocm//rocm:build_defs.bzl",
    "if_rocm",
    "if_rocm_is_configured",
    "rocm_copts",
    "rocm_default_copts",
)
load(
    "//third_party/mkl:build_defs.bzl",
    "if_enable_mkl",
    "if_mkl",
    "if_mkl_lnx_x64",
    "if_mkl_ml",
    "mkl_deps",
)
load(
    "//third_party/mkl_dnn:build_defs.bzl",
    "if_mkl_open_source_only",
)
load(
    "//third_party/ngraph:build_defs.bzl",
    "if_ngraph",
)
def register_extension_info(**kwargs):
    pass

# if_cuda_is_configured def placeholder

def if_cuda_is_configured_compat(x):
    return if_cuda_is_configured(x)

# Given a source file, generate a test name.
# i.e. "common_runtime/direct_session_test.cc" becomes
#      "common_runtime_direct_session_test"
def src_to_test_name(src):
    return src.replace("/", "_").split(".")[0]

def full_path(relative_paths):
    return [native.package_name() + "/" + relative for relative in relative_paths]

def _add_tfcore_prefix(src):
    if src.startswith("//"):
        return src
    return "//tensorflow/core:" + src

# List of proto files for android builds
def tf_android_core_proto_sources(core_proto_sources_relative):
    return [
        _add_tfcore_prefix(p)
        for p in core_proto_sources_relative
    ]

# Returns the list of pb.h and proto.h headers that are generated for
# tf_android_core_proto_sources().
def tf_android_core_proto_headers(core_proto_sources_relative):
    return ([
        _add_tfcore_prefix(p).replace(":", "/").replace(".proto", ".pb.h")
        for p in core_proto_sources_relative
    ] + [
        _add_tfcore_prefix(p).replace(":", "/").replace(".proto", ".proto.h")
        for p in core_proto_sources_relative
    ])

# Sanitize a dependency so that it works correctly from code that includes
# TensorFlow as a submodule.
def clean_dep(dep):
    return str(Label(dep))

def if_android_x86(a):
    return select({
        clean_dep("//tensorflow:android_x86"): a,
        clean_dep("//tensorflow:android_x86_64"): a,
        "//conditions:default": [],
    })

def if_android_arm(a):
    return select({
        clean_dep("//tensorflow:android_arm"): a,
        "//conditions:default": [],
    })

def if_android_arm64(a):
    return select({
        clean_dep("//tensorflow:android_arm64"): a,
        "//conditions:default": [],
    })

def if_android_mips(a):
    return select({
        clean_dep("//tensorflow:android_mips"): a,
        "//conditions:default": [],
    })

def if_not_android(a):
    return select({
        clean_dep("//tensorflow:android"): [],
        "//conditions:default": a,
    })

def if_not_android_mips_and_mips64(a):
    return select({
        clean_dep("//tensorflow:android_mips"): [],
        clean_dep("//tensorflow:android_mips64"): [],
        "//conditions:default": a,
    })

def if_android(a):
    return select({
        clean_dep("//tensorflow:android"): a,
        "//conditions:default": [],
    })

def if_ios(a):
    return select({
        clean_dep("//tensorflow:ios"): a,
        "//conditions:default": [],
    })

def if_ios_x86_64(a):
    return select({
        clean_dep("//tensorflow:ios_x86_64"): a,
        "//conditions:default": [],
    })

def if_mobile(a):
    return select({
        clean_dep("//tensorflow:android"): a,
        clean_dep("//tensorflow:ios"): a,
        "//conditions:default": [],
    })

def if_not_mobile(a):
    return select({
        clean_dep("//tensorflow:android"): [],
        clean_dep("//tensorflow:ios"): [],
        "//conditions:default": a,
    })

# Config setting selector used when building for products
# which requires restricted licenses to be avoided.
def if_not_lgpl_restricted(a):
    _ = (a,)
    return select({
        "//conditions:default": [],
    })

def if_not_windows(a):
    return select({
        clean_dep("//tensorflow:windows"): [],
        "//conditions:default": a,
    })

def if_windows(a, otherwise = []):
    return select({
        clean_dep("//tensorflow:windows"): a,
        "//conditions:default": otherwise,
    })

def if_not_windows_cuda(a):
    return select({
        clean_dep("//tensorflow:with_cuda_support_windows_override"): [],
        "//conditions:default": a,
    })

def if_linux_x86_64(a):
    return select({
        clean_dep("//tensorflow:linux_x86_64"): a,
        "//conditions:default": [],
    })

def if_darwin(a):
    return select({
        clean_dep("//tensorflow:darwin"): a,
        "//conditions:default": [],
    })

def if_override_eigen_strong_inline(a):
    return select({
        clean_dep("//tensorflow:override_eigen_strong_inline"): a,
        "//conditions:default": [],
    })

def if_not_tx2_llvm_or_windows_cuda(a):
    return if_not_windows_cuda(a)

def get_win_copts(is_external = False):
    WINDOWS_COPTS = [
        "/DPLATFORM_WINDOWS",
        "/DEIGEN_HAS_C99_MATH",
        "/DTENSORFLOW_USE_EIGEN_THREADPOOL",
        "/DEIGEN_AVOID_STL_ARRAY",
        "/Iexternal/gemmlowp",
        "/wd4018",  # -Wno-sign-compare
        # Bazel's CROSSTOOL currently pass /EHsc to enable exception by
        # default. We can't pass /EHs-c- to disable exception, otherwise
        # we will get a waterfall of flag conflict warnings. Wait for
        # Bazel to fix this.
        # "/D_HAS_EXCEPTIONS=0",
        # "/EHs-c-",
        "/wd4577",
        "/DNOGDI",
    ]
    if is_external:
        return WINDOWS_COPTS + ["/UTF_COMPILE_LIBRARY"]
    else:
        return WINDOWS_COPTS + ["/DTF_COMPILE_LIBRARY"]

# LINT.IfChange
def tf_copts(android_optimization_level_override = "-O2", is_external = False):
    # For compatibility reasons, android_optimization_level_override
    # is currently only being set for Android.
    # To clear this value, and allow the CROSSTOOL default
    # to be used, pass android_optimization_level_override=None
    android_copts = [
        "-std=c++11",
        "-DTF_LEAN_BINARY",
        "-Wno-narrowing",
        "-fomit-frame-pointer",
    ]
    if android_optimization_level_override:
        android_copts.append(android_optimization_level_override)
    return (
        if_not_windows([
            "-DEIGEN_AVOID_STL_ARRAY",
            "-Iexternal/gemmlowp",
            "-Wno-sign-compare",
            "-fno-exceptions",
            "-ftemplate-depth=900",
        ]) +
        if_cuda(["-DGOOGLE_CUDA=1"]) +
        if_rocm(["-DTENSORFLOW_USE_ROCM=1"]) +
        if_tensorrt(["-DGOOGLE_TENSORRT=1"]) +
        if_mkl(["-DINTEL_MKL=1", "-DEIGEN_USE_VML"]) +
        if_mkl_open_source_only(["-DINTEL_MKL_DNN_ONLY"]) +
        if_enable_mkl(["-DENABLE_MKL"]) +
        if_ngraph(["-DINTEL_NGRAPH=1"]) +
        if_mkl_lnx_x64(["-fopenmp"]) +
        if_android_arm(["-mfpu=neon"]) +
        if_linux_x86_64(["-msse3"]) +
        if_ios_x86_64(["-msse4.1"]) +
        select({
            clean_dep("//tensorflow:framework_shared_object"): [],
            "//conditions:default": ["-DTENSORFLOW_MONOLITHIC_BUILD"],
        }) +
        select({
            clean_dep("//tensorflow:android"): android_copts,
            clean_dep("//tensorflow:darwin"): [],
            clean_dep("//tensorflow:windows"): get_win_copts(is_external),
            clean_dep("//tensorflow:ios"): ["-std=c++11"],
            clean_dep("//tensorflow:no_lgpl_deps"): ["-D__TENSORFLOW_NO_LGPL_DEPS__", "-pthread"],
            "//conditions:default": ["-pthread"],
        })
    )

def tfe_xla_copts():
    return select({
        "//tensorflow:with_xla_support": ["-DTENSORFLOW_EAGER_USE_XLA"],
        "//conditions:default": [],
    })

def tf_opts_nortti_if_android():
    return if_android([
        "-fno-rtti",
        "-DGOOGLE_PROTOBUF_NO_RTTI",
        "-DGOOGLE_PROTOBUF_NO_STATIC_INITIALIZER",
    ])

# LINT.ThenChange(//tensorflow/contrib/android/cmake/CMakeLists.txt)

def tf_features_nomodules_if_android():
    return if_android(["-use_header_modules"])

# Given a list of "op_lib_names" (a list of files in the ops directory
# without their .cc extensions), generate a library for that file.
def tf_gen_op_libs(op_lib_names, deps = None, is_external = True):
    # Make library out of each op so it can also be used to generate wrappers
    # for various languages.
    if not deps:
        deps = []
    for n in op_lib_names:
        native.cc_library(
            name = n + "_op_lib",
            copts = tf_copts(is_external = is_external),
            srcs = ["ops/" + n + ".cc"],
            deps = deps + [clean_dep("//tensorflow/core:framework")],
            visibility = ["//visibility:public"],
            alwayslink = 1,
            linkstatic = 1,
        )

def _make_search_paths(prefix, levels_to_root):
    return ",".join(
        [
            "-rpath,%s/%s" % (prefix, "/".join([".."] * search_level))
            for search_level in range(levels_to_root + 1)
        ],
    )

def _rpath_linkopts(name):
    # Search parent directories up to the TensorFlow root directory for shared
    # object dependencies, even if this op shared object is deeply nested
    # (e.g. tensorflow/contrib/package:python/ops/_op_lib.so). tensorflow/ is then
    # the root and tensorflow/libtensorflow_framework.so should exist when
    # deployed. Other shared object dependencies (e.g. shared between contrib/
    # ops) are picked up as long as they are in either the same or a parent
    # directory in the tensorflow/ tree.
    levels_to_root = native.package_name().count("/") + name.count("/")
    return select({
        clean_dep("//tensorflow:darwin"): [
            "-Wl,%s" % (_make_search_paths("@loader_path", levels_to_root),),
        ],
        clean_dep("//tensorflow:windows"): [],
        "//conditions:default": [
            "-Wl,%s" % (_make_search_paths("$$ORIGIN", levels_to_root),),
        ],
    })

# Bazel-generated shared objects which must be linked into TensorFlow binaries
# to define symbols from //tensorflow/core:framework and //tensorflow/core:lib.
def tf_binary_additional_srcs():
    return if_static(
        extra_deps = [],
        otherwise = [
            clean_dep("//tensorflow:libtensorflow_framework.so"),
        ],
    )

def _linux_kernel_dso_name(kernel_build_target):
    """Given a build target, construct the dso name for linux."""
    parts = kernel_build_target.split(":")
    return "%s:libtfkernel_%s.so" % (parts[0], parts[1])

# Helper functions to add kernel dependencies to tf binaries when using dynamic
# kernel linking.
def tf_binary_dynamic_kernel_dsos(kernels):
    return if_dynamic_kernels(
        extra_deps = [_linux_kernel_dso_name(k) for k in kernels],
        otherwise = [],
    )

# Helper functions to add kernel dependencies to tf binaries when using static
# kernel linking.
def tf_binary_dynamic_kernel_deps(kernels):
    return if_dynamic_kernels(
        extra_deps = [],
        otherwise = kernels,
    )

def tf_cc_shared_object(
        name,
        srcs = [],
        deps = [],
        data = [],
        linkopts = [],
        framework_so = tf_binary_additional_srcs(),
        kernels = [],
        **kwargs):
    native.cc_binary(
        name = name,
        srcs = srcs + framework_so,
        deps = deps + tf_binary_dynamic_kernel_deps(kernels),
        linkshared = 1,
        data = data + tf_binary_dynamic_kernel_dsos(kernels),
        linkopts = linkopts + _rpath_linkopts(name) + select({
            clean_dep("//tensorflow:darwin"): [
                "-Wl,-install_name,@rpath/" + name.split("/")[-1],
            ],
            clean_dep("//tensorflow:windows"): [],
            "//conditions:default": [
                "-Wl,-soname," + name.split("/")[-1],
            ],
        }),
        **kwargs
    )

register_extension_info(
    extension_name = "tf_cc_shared_object",
    label_regex_for_dep = "{extension_name}",
)

# Links in the framework shared object
# (//third_party/tensorflow:libtensorflow_framework.so) when not building
# statically. Also adds linker options (rpaths) so that the framework shared
# object can be found.
def tf_cc_binary(
        name,
        srcs = [],
        deps = [],
        data = [],
        linkopts = [],
        copts = tf_copts(),
        kernels = [],
        **kwargs):
    native.cc_binary(
        name = name,
        copts = copts,
        srcs = srcs + tf_binary_additional_srcs(),
        deps = deps + tf_binary_dynamic_kernel_deps(kernels) + if_mkl_ml(
            [
                clean_dep("//third_party/mkl:intel_binary_blob"),
            ],
        ),
        data = data + tf_binary_dynamic_kernel_dsos(kernels),
        linkopts = linkopts + _rpath_linkopts(name),
        **kwargs
    )

register_extension_info(
    extension_name = "tf_cc_binary",
    label_regex_for_dep = "{extension_name}.*",
)

# A simple wrap around native.cc_binary rule.
# When using this rule, you should realize it doesn't link to any tensorflow
# dependencies by default.
def tf_native_cc_binary(
        name,
        copts = tf_copts(),
        **kwargs):
    native.cc_binary(
        name = name,
        copts = copts,
        **kwargs
    )

register_extension_info(
    extension_name = "tf_native_cc_binary",
    label_regex_for_dep = "{extension_name}.*",
)

def tf_gen_op_wrapper_cc(
        name,
        out_ops_file,
        pkg = "",
        op_gen = clean_dep("//tensorflow/cc:cc_op_gen_main"),
        deps = None,
        include_internal_ops = 0,
        # ApiDefs will be loaded in the order specified in this list.
        api_def_srcs = []):
    # Construct an op generator binary for these ops.
    tool = out_ops_file + "_gen_cc"
    if deps == None:
        deps = [pkg + ":" + name + "_op_lib"]
    tf_cc_binary(
        name = tool,
        copts = tf_copts(),
        linkopts = if_not_windows(["-lm", "-Wl,-ldl"]),
        linkstatic = 1,  # Faster to link this one-time-use binary dynamically
        deps = [op_gen] + deps,
    )

    srcs = api_def_srcs[:]

    if not api_def_srcs:
        api_def_args_str = ","
    else:
        api_def_args = []
        for api_def_src in api_def_srcs:
            # Add directory of the first ApiDef source to args.
            # We are assuming all ApiDefs in a single api_def_src are in the
            # same directory.
            api_def_args.append(
                " $$(dirname $$(echo $(locations " + api_def_src +
                ") | cut -d\" \" -f1))",
            )
        api_def_args_str = ",".join(api_def_args)

    native.genrule(
        name = name + "_genrule",
        outs = [
            out_ops_file + ".h",
            out_ops_file + ".cc",
            out_ops_file + "_internal.h",
            out_ops_file + "_internal.cc",
        ],
        srcs = srcs,
        tools = [":" + tool] + tf_binary_additional_srcs(),
        cmd = ("$(location :" + tool + ") $(location :" + out_ops_file + ".h) " +
               "$(location :" + out_ops_file + ".cc) " +
               str(include_internal_ops) + " " + api_def_args_str),
    )

# Given a list of "op_lib_names" (a list of files in the ops directory
# without their .cc extensions), generate individual C++ .cc and .h
# files for each of the ops files mentioned, and then generate a
# single cc_library called "name" that combines all the
# generated C++ code.
#
# For example, for:
#  tf_gen_op_wrappers_cc("tf_ops_lib", [ "array_ops", "math_ops" ])
#
#
# This will ultimately generate ops/* files and a library like:
#
# cc_library(name = "tf_ops_lib",
#            srcs = [ "ops/array_ops.cc",
#                     "ops/math_ops.cc" ],
#            hdrs = [ "ops/array_ops.h",
#                     "ops/math_ops.h" ],
#            deps = [ ... ])
#
# Plus a private library for the "hidden" ops.
# cc_library(name = "tf_ops_lib_internal",
#            srcs = [ "ops/array_ops_internal.cc",
#                     "ops/math_ops_internal.cc" ],
#            hdrs = [ "ops/array_ops_internal.h",
#                     "ops/math_ops_internal.h" ],
#            deps = [ ... ])
# TODO(joshl): Cleaner approach for hidden ops.
def tf_gen_op_wrappers_cc(
        name,
        op_lib_names = [],
        other_srcs = [],
        other_hdrs = [],
        other_srcs_internal = [],
        other_hdrs_internal = [],
        pkg = "",
        deps = [
            clean_dep("//tensorflow/cc:ops"),
            clean_dep("//tensorflow/cc:scope"),
            clean_dep("//tensorflow/cc:const_op"),
        ],
        deps_internal = [],
        op_gen = clean_dep("//tensorflow/cc:cc_op_gen_main"),
        include_internal_ops = 0,
        visibility = None,
        # ApiDefs will be loaded in the order apecified in this list.
        api_def_srcs = []):
    subsrcs = other_srcs[:]
    subhdrs = other_hdrs[:]
    internalsrcs = other_srcs_internal[:]
    internalhdrs = other_hdrs_internal[:]
    for n in op_lib_names:
        tf_gen_op_wrapper_cc(
            n,
            "ops/" + n,
            api_def_srcs = api_def_srcs,
            include_internal_ops = include_internal_ops,
            op_gen = op_gen,
            pkg = pkg,
        )
        subsrcs += ["ops/" + n + ".cc"]
        subhdrs += ["ops/" + n + ".h"]
        internalsrcs += ["ops/" + n + "_internal.cc"]
        internalhdrs += ["ops/" + n + "_internal.h"]

    native.cc_library(
        name = name,
        srcs = subsrcs,
        hdrs = subhdrs,
        deps = deps + if_not_android([
            clean_dep("//tensorflow/core:core_cpu"),
            clean_dep("//tensorflow/core:framework"),
            clean_dep("//tensorflow/core:lib"),
            clean_dep("//tensorflow/core:protos_all_cc"),
        ]) + if_android([
            clean_dep("//tensorflow/core:android_tensorflow_lib"),
        ]),
        copts = tf_copts(),
        alwayslink = 1,
        visibility = visibility,
    )
    native.cc_library(
        name = name + "_internal",
        srcs = internalsrcs,
        hdrs = internalhdrs,
        deps = deps + deps_internal + if_not_android([
            clean_dep("//tensorflow/core:core_cpu"),
            clean_dep("//tensorflow/core:framework"),
            clean_dep("//tensorflow/core:lib"),
            clean_dep("//tensorflow/core:protos_all_cc"),
        ]) + if_android([
            clean_dep("//tensorflow/core:android_tensorflow_lib"),
        ]),
        copts = tf_copts(),
        alwayslink = 1,
        visibility = [clean_dep("//tensorflow:internal")],
    )

# Generates a Python library target wrapping the ops registered in "deps".
#
# Args:
#   name: used as the name of the generated target and as a name component of
#     the intermediate files.
#   out: name of the python file created by this rule. If None, then
#     "ops/gen_{name}.py" is used.
#   hidden: Optional list of ops names to make private in the Python module.
#     It is invalid to specify both "hidden" and "op_whitelist".
#   visibility: passed to py_library.
#   deps: list of dependencies for the intermediate tool used to generate the
#     python target. NOTE these `deps` are not applied to the final python
#     library target itself.
#   require_shape_functions: leave this as False.
#   hidden_file: optional file that contains a list of op names to make private
#     in the generated Python module. Each op name should be on a line by
#     itself. Lines that start with characters that are invalid op name
#     starting characters are treated as comments and ignored.
#   generated_target_name: name of the generated target (overrides the
#     "name" arg)
#   op_whitelist: if not empty, only op names in this list will be wrapped. It
#     is invalid to specify both "hidden" and "op_whitelist".
#   cc_linkopts: Optional linkopts to be added to tf_cc_binary that contains the
#     specified ops.

def tf_gen_op_wrapper_py(
        name,
        out = None,
        hidden = None,
        visibility = None,
        deps = [],
        require_shape_functions = False,
        hidden_file = None,
        generated_target_name = None,
        op_whitelist = [],
        cc_linkopts = [],
        api_def_srcs = []):
    if (hidden or hidden_file) and op_whitelist:
        fail("Cannot pass specify both hidden and op_whitelist.")

    # Construct a cc_binary containing the specified ops.
    tool_name = "gen_" + name + "_py_wrappers_cc"
    if not deps:
        deps = [str(Label("//tensorflow/core:" + name + "_op_lib"))]
    tf_cc_binary(
        name = tool_name,
        copts = tf_copts(),
        linkopts = if_not_windows(["-lm", "-Wl,-ldl"]) + cc_linkopts,
        linkstatic = 1,  # Faster to link this one-time-use binary dynamically
        visibility = [clean_dep("//tensorflow:internal")],
        deps = ([
            clean_dep("//tensorflow/core:framework"),
            clean_dep("//tensorflow/python:python_op_gen_main"),
        ] + deps),
    )

    # Invoke the previous cc_binary to generate a python file.
    if not out:
        out = "ops/gen_" + name + ".py"

    if hidden:
        op_list_arg = ",".join(hidden)
        op_list_is_whitelist = False
    elif op_whitelist:
        op_list_arg = ",".join(op_whitelist)
        op_list_is_whitelist = True
    else:
        op_list_arg = "''"
        op_list_is_whitelist = False

    # Prepare ApiDef directories to pass to the genrule.
    if not api_def_srcs:
        api_def_args_str = ","
    else:
        api_def_args = []
        for api_def_src in api_def_srcs:
            # Add directory of the first ApiDef source to args.
            # We are assuming all ApiDefs in a single api_def_src are in the
            # same directory.
            api_def_args.append(
                "$$(dirname $$(echo $(locations " + api_def_src +
                ") | cut -d\" \" -f1))",
            )
        api_def_args_str = ",".join(api_def_args)

    if hidden_file:
        # `hidden_file` is file containing a list of op names to be hidden in the
        # generated module.
        native.genrule(
            name = name + "_pygenrule",
            outs = [out],
            srcs = api_def_srcs + [hidden_file],
            tools = [tool_name] + tf_binary_additional_srcs(),
            cmd = ("$(location " + tool_name + ") " + api_def_args_str +
                   " @$(location " + hidden_file + ") " +
                   ("1" if require_shape_functions else "0") + " > $@"),
        )
    else:
        native.genrule(
            name = name + "_pygenrule",
            outs = [out],
            srcs = api_def_srcs,
            tools = [tool_name] + tf_binary_additional_srcs(),
            cmd = ("$(location " + tool_name + ") " + api_def_args_str + " " +
                   op_list_arg + " " +
                   ("1" if require_shape_functions else "0") + " " +
                   ("1" if op_list_is_whitelist else "0") + " > $@"),
        )

    # Make a py_library out of the generated python file.
    if not generated_target_name:
        generated_target_name = name
    native.py_library(
        name = generated_target_name,
        srcs = [out],
        srcs_version = "PY2AND3",
        visibility = visibility,
        deps = [
            clean_dep("//tensorflow/python:framework_for_generated_wrappers_v2"),
        ],
        # Instruct build_cleaner to try to avoid using this rule; typically ops
        # creators will provide their own tf_custom_op_py_library based target
        # that wraps this one.
        tags = ["avoid_dep"],
    )

# Define a bazel macro that creates cc_test for tensorflow.
#
# Links in the framework shared object
# (//third_party/tensorflow:libtensorflow_framework.so) when not building
# statically. Also adds linker options (rpaths) so that the framework shared
# object can be found.
#
# TODO(opensource): we need to enable this to work around the hidden symbol
# __cudaRegisterFatBinary error. Need more investigations.
def tf_cc_test(
        name,
        srcs,
        deps,
        data = [],
        linkstatic = 0,
        extra_copts = [],
        suffix = "",
        linkopts = [],
        nocopts = None,
        kernels = [],
        **kwargs):
    native.cc_test(
        name = "%s%s" % (name, suffix),
        srcs = srcs + tf_binary_additional_srcs(),
        copts = tf_copts() + extra_copts,
        linkopts = select({
            clean_dep("//tensorflow:android"): [
                "-pie",
            ],
            clean_dep("//tensorflow:windows"): [],
            clean_dep("//tensorflow:darwin"): [
                "-lm",
            ],
            "//conditions:default": [
                "-lpthread",
                "-lm",
            ],
        }) + linkopts + _rpath_linkopts(name),
        deps = deps + tf_binary_dynamic_kernel_deps(kernels) + if_mkl_ml(
            [
                clean_dep("//third_party/mkl:intel_binary_blob"),
            ],
        ),
        data = data + tf_binary_dynamic_kernel_dsos(kernels),
        # Nested select() statements seem not to be supported when passed to
        # linkstatic, and we already have a cuda select() passed in to this
        # function.
        linkstatic = linkstatic or select({
            # cc_tests with ".so"s in srcs incorrectly link on Darwin unless
            # linkstatic=1 (https://github.com/bazelbuild/bazel/issues/3450).
            # TODO(allenl): Remove Mac static linking when Bazel 0.6 is out.
            clean_dep("//tensorflow:darwin"): 1,
            "//conditions:default": 0,
        }),
        nocopts = nocopts,
        **kwargs
    )

register_extension_info(
    extension_name = "tf_cc_test",
    label_regex_for_dep = "{extension_name}.*",
)

# Part of the testing workflow requires a distinguishable name for the build
# rules that involve a GPU, even if otherwise identical to the base rule.
def tf_cc_test_gpu(
        name,
        srcs,
        deps,
        linkstatic = 0,
        tags = [],
        data = [],
        size = "medium",
        suffix = "",
        args = None):
    tf_cc_test(
        name,
        srcs,
        deps,
        size = size,
        args = args,
        data = data,
        linkstatic = linkstatic,
        suffix = suffix,
        tags = tags,
    )

register_extension_info(
    extension_name = "tf_cc_test_gpu",
    label_regex_for_dep = "{extension_name}",
)

def tf_gpu_cc_test(
        name,
        srcs = [],
        deps = [],
        tags = [],
        data = [],
        size = "medium",
        extra_copts = [],
        linkstatic = 0,
        args = [],
        kernels = [],
        linkopts = []):
    tf_cc_test(
        name = name,
        size = size,
        srcs = srcs,
        args = args,
        data = data,
        extra_copts = extra_copts,
        kernels = kernels,
        linkopts = linkopts,
        linkstatic = linkstatic,
        tags = tags + ["manual"],
        deps = deps,
    )
    tf_cc_test(
        name = name,
        size = size,
        srcs = srcs,
        args = args,
        data = data,
        extra_copts = extra_copts,
        kernels = kernels,
        linkopts = linkopts,
        linkstatic = select({
            # TODO(allenl): Remove Mac static linking when Bazel 0.6 is out.
            clean_dep("//tensorflow:darwin"): 1,
            "@local_config_cuda//cuda:using_nvcc": 1,
            "@local_config_cuda//cuda:using_clang": 1,
            "//conditions:default": 0,
        }),
        suffix = "_gpu",
        tags = tags + tf_gpu_tests_tags(),
        deps = deps + [ 
            clean_dep("//tensorflow/core:gpu_runtime"),
        ],
    )

register_extension_info(
    extension_name = "tf_gpu_cc_test",
    label_regex_for_dep = "{extension_name}",
)

def tf_gpu_only_cc_test(
        name,
        srcs = [],
        deps = [],
        tags = [],
        data = [],
        size = "medium",
        linkstatic = 0,
        args = [],
        kernels = [],
        linkopts = []):
    native.cc_test(
        name = "%s%s" % (name, "_gpu"),
        srcs = srcs + tf_binary_additional_srcs(),
        size = size,
        args = args,
        copts = _cuda_copts() + rocm_copts() + tf_copts(),
        features = if_cuda(["-use_header_modules"]),
        data = data + tf_binary_dynamic_kernel_dsos(kernels),
        deps = deps + tf_binary_dynamic_kernel_deps(kernels) + if_cuda_is_configured([
            clean_dep("//tensorflow/core:cuda"),
            clean_dep("//tensorflow/core:gpu_lib"),
        ]) + if_rocm_is_configured([
            clean_dep("//tensorflow/core:rocm"),
            clean_dep("//tensorflow/core:gpu_lib"),
        ]),
        linkopts = if_not_windows(["-lpthread", "-lm"]) + linkopts + _rpath_linkopts(name),
        linkstatic = linkstatic or select({
            # cc_tests with ".so"s in srcs incorrectly link on Darwin
            # unless linkstatic=1.
            # TODO(allenl): Remove Mac static linking when Bazel 0.6 is out.
            clean_dep("//tensorflow:darwin"): 1,
            "//conditions:default": 0,
        }),
        tags = tags + tf_gpu_tests_tags(),
    )

register_extension_info(
    extension_name = "tf_gpu_only_cc_test",
    label_regex_for_dep = "{extension_name}_gpu",
)

# Create a cc_test for each of the tensorflow tests listed in "tests"
def tf_cc_tests(
        srcs,
        deps,
        name = "",
        linkstatic = 0,
        tags = [],
        size = "medium",
        args = None,
        linkopts = [],
        kernels = [],
        nocopts = None):
    for src in srcs:
        tf_cc_test(
            name = src_to_test_name(src),
            size = size,
            srcs = [src],
            args = args,
            kernels = kernels,
            linkopts = linkopts,
            linkstatic = linkstatic,
            nocopts = nocopts,
            tags = tags,
            deps = deps,
        )

def tf_cc_test_mkl(
        srcs,
        deps,
        name = "",
        data = [],
        linkstatic = 0,
        tags = [],
        size = "medium",
        kernels = [],
        args = None):
    # -fno-exceptions in nocopts breaks compilation if header modules are enabled.
    disable_header_modules = ["-use_header_modules"]

    for src in srcs:
        native.cc_test(
            name = src_to_test_name(src),
            srcs = if_mkl([src]) + tf_binary_additional_srcs(),
            copts = tf_copts(),
            linkopts = select({
                clean_dep("//tensorflow:android"): [
                    "-pie",
                ],
                clean_dep("//tensorflow:windows"): [],
                "//conditions:default": [
                    "-lpthread",
                    "-lm",
                ],
            }) + _rpath_linkopts(src_to_test_name(src)),
            deps = deps + tf_binary_dynamic_kernel_deps(kernels) + mkl_deps(),
            data = data + tf_binary_dynamic_kernel_dsos(kernels),
            linkstatic = linkstatic,
            tags = tags,
            size = size,
            args = args,
            features = disable_header_modules,
            nocopts = "-fno-exceptions",
        )

def tf_cc_tests_gpu(
        srcs,
        deps,
        name = "",
        linkstatic = 0,
        tags = [],
        size = "medium",
        kernels = [],
        args = None):
    tf_cc_tests(srcs, deps, linkstatic, size = size, args = args, kernels = kernels, tags = tags)

def tf_gpu_cc_tests(
        srcs,
        deps,
        name = "",
        tags = [],
        size = "medium",
        linkstatic = 0,
        args = None,
        kernels = [],
        linkopts = []):
    for src in srcs:
        tf_gpu_cc_test(
            name = src_to_test_name(src),
            size = size,
            srcs = [src],
            args = args,
            kernels = kernels,
            linkopts = linkopts,
            linkstatic = linkstatic,
            tags = tags,
            deps = deps,
        )

def tf_java_test(
        name,
        srcs = [],
        deps = [],
        kernels = [],
        *args,
        **kwargs):
    native.java_test(
        name = name,
        srcs = srcs,
        deps = deps + tf_binary_additional_srcs() + tf_binary_dynamic_kernel_dsos(kernels) + tf_binary_dynamic_kernel_deps(kernels),
        *args,
        **kwargs
    )

register_extension_info(
    extension_name = "tf_java_test",
    label_regex_for_dep = "{extension_name}",
)

def _cuda_copts(opts = []):
    """Gets the appropriate set of copts for (maybe) CUDA compilation.

      If we're doing CUDA compilation, returns copts for our particular CUDA
      compiler.  If we're not doing CUDA compilation, returns an empty list.

      """
    return cuda_default_copts() + select({
        "//conditions:default": [],
        "@local_config_cuda//cuda:using_nvcc": ([
            "-nvcc_options=relaxed-constexpr",
            "-nvcc_options=ftz=true",
        ]),
        "@local_config_cuda//cuda:using_clang": ([
            "-fcuda-flush-denormals-to-zero",
        ]),
    }) + if_cuda_is_configured_compat(opts)

# Build defs for TensorFlow kernels

# When this target is built using --config=cuda, a cc_library is built
# that passes -DGOOGLE_CUDA=1 and '-x cuda', linking in additional
# libraries needed by GPU kernels.
#
# When this target is built using --config=rocm, a cc_library is built
# that passes -DTENSORFLOW_USE_ROCM and '-x rocm', linking in additional
# libraries needed by GPU kernels.
def tf_gpu_kernel_library(
        srcs,
        copts = [],
        gpu_copts = [],
        deps = [],
        hdrs = [],
        **kwargs):
    copts = copts + tf_copts() + _cuda_copts(opts = gpu_copts) + rocm_copts(opts = gpu_copts)
    kwargs["features"] = kwargs.get("features", []) + ["-use_header_modules"]

    native.cc_library(
        srcs = srcs,
        hdrs = hdrs,
        copts = copts,
        deps = deps + if_cuda_is_configured_compat([
            clean_dep("//tensorflow/core:cuda"),
            clean_dep("//tensorflow/core:gpu_lib"),
        ]) + if_rocm_is_configured([
            clean_dep("//tensorflow/core:rocm"),
            clean_dep("//tensorflow/core:gpu_lib"),
        ]),
        alwayslink = 1,
        **kwargs
    )

register_extension_info(
    extension_name = "tf_gpu_kernel_library",
    label_regex_for_dep = "{extension_name}",
)

def tf_gpu_library(deps = None, gpu_deps = None, copts = tf_copts(), **kwargs):
    """Generate a cc_library with a conditional set of CUDA dependencies.

    When the library is built with --config=cuda:

    - Both deps and gpu_deps are used as dependencies.
    - The cuda runtime is added as a dependency (if necessary).
    - The library additionally passes -DGOOGLE_CUDA=1 to the list of copts.
    - In addition, when the library is also built with TensorRT enabled, it
        additionally passes -DGOOGLE_TENSORRT=1 to the list of copts.

    Args:
    - gpu_deps: BUILD dependencies which will be linked if and only if:
        '--config=cuda' is passed to the bazel command line.
    - deps: dependencies which will always be linked.
    - copts: copts always passed to the cc_library.
    - kwargs: Any other argument to cc_library.
    """
    if not deps:
        deps = []
    if not gpu_deps:
        gpu_deps = []

    kwargs["features"] = kwargs.get("features", []) + ["-use_header_modules"]
    native.cc_library(
        deps = deps + if_cuda_is_configured_compat(gpu_deps + [
            clean_dep("//tensorflow/core:cuda"),
            "@local_config_cuda//cuda:cuda_headers",
        ]) + if_rocm_is_configured(gpu_deps + [
            clean_dep("//tensorflow/core:rocm"),
            "@local_config_rocm//rocm:rocm_headers",
        ]),
        copts = (copts + if_cuda(["-DGOOGLE_CUDA=1"]) + if_rocm(["-DTENSORFLOW_USE_ROCM=1"]) + if_mkl(["-DINTEL_MKL=1"]) + if_mkl_open_source_only(["-DINTEL_MKL_DNN_ONLY"]) + if_enable_mkl(["-DENABLE_MKL"]) + if_tensorrt(["-DGOOGLE_TENSORRT=1"])),
        **kwargs
    )

register_extension_info(
    extension_name = "tf_gpu_library",
    label_regex_for_dep = "{extension_name}",
)

def tf_kernel_library(
        name,
        prefix = None,
        srcs = None,
        gpu_srcs = None,
        hdrs = None,
        deps = None,
        alwayslink = 1,
        copts = None,
        is_external = False,
        **kwargs):
    """A rule to build a TensorFlow OpKernel.

    May either specify srcs/hdrs or prefix.  Similar to tf_gpu_library,
    but with alwayslink=1 by default.  If prefix is specified:
      * prefix*.cc (except *.cu.cc) is added to srcs
      * prefix*.h (except *.cu.h) is added to hdrs
      * prefix*.cu.cc and prefix*.h (including *.cu.h) are added to gpu_srcs.
    With the exception that test files are excluded.
    For example, with prefix = "cast_op",
      * srcs = ["cast_op.cc"]
      * hdrs = ["cast_op.h"]
      * gpu_srcs = ["cast_op_gpu.cu.cc", "cast_op.h"]
      * "cast_op_test.cc" is excluded
    With prefix = "cwise_op"
      * srcs = ["cwise_op_abs.cc", ..., "cwise_op_tanh.cc"],
      * hdrs = ["cwise_ops.h", "cwise_ops_common.h"],
      * gpu_srcs = ["cwise_op_gpu_abs.cu.cc", ..., "cwise_op_gpu_tanh.cu.cc",
                    "cwise_ops.h", "cwise_ops_common.h",
                    "cwise_ops_gpu_common.cu.h"]
      * "cwise_ops_test.cc" is excluded
    """
    if not srcs:
        srcs = []
    if not hdrs:
        hdrs = []
    if not deps:
        deps = []
    if not copts:
        copts = []
    textual_hdrs = []
    copts = copts + tf_copts(is_external = is_external)

    # Override EIGEN_STRONG_INLINE to inline when
    # --define=override_eigen_strong_inline=true to avoid long compiling time.
    # See https://github.com/tensorflow/tensorflow/issues/10521
    copts = copts + if_override_eigen_strong_inline(["/DEIGEN_STRONG_INLINE=inline"])
    if prefix:
        if native.glob([prefix + "*.cu.cc"], exclude = ["*test*"]):
            if not gpu_srcs:
                gpu_srcs = []
            gpu_srcs = gpu_srcs + native.glob(
                [prefix + "*.cu.cc", prefix + "*.h"],
                exclude = [prefix + "*test*"],
            )
        srcs = srcs + native.glob(
            [prefix + "*.cc"],
            exclude = [prefix + "*test*", prefix + "*.cu.cc"],
        )
        hdrs = hdrs + native.glob(
            [prefix + "*.h"],
            exclude = [prefix + "*test*", prefix + "*.cu.h", prefix + "*impl.h"],
        )
        textual_hdrs = native.glob(
            [prefix + "*impl.h"],
            exclude = [prefix + "*test*", prefix + "*.cu.h"],
        )
    gpu_deps = [clean_dep("//tensorflow/core:gpu_lib")]
    if gpu_srcs:
        for gpu_src in gpu_srcs:
            if gpu_src.endswith(".cc") and not gpu_src.endswith(".cu.cc"):
                fail("{} not allowed in gpu_srcs. .cc sources must end with .cu.cc"
                    .format(gpu_src))
        tf_gpu_kernel_library(
            name = name + "_gpu",
            srcs = gpu_srcs,
            deps = deps,
            **kwargs
        )
        gpu_deps.extend([":" + name + "_gpu"])
    kwargs["tags"] = kwargs.get("tags", []) + [
        "req_dep=%s" % clean_dep("//tensorflow/core:gpu_lib"),
        "req_dep=@local_config_cuda//cuda:cuda_headers",
    ]
    tf_gpu_library(
        name = name,
        srcs = srcs,
        hdrs = hdrs,
        textual_hdrs = textual_hdrs,
        copts = copts,
        gpu_deps = gpu_deps,
        linkstatic = 1,  # Needed since alwayslink is broken in bazel b/27630669
        alwayslink = alwayslink,
        deps = deps,
        **kwargs
    )

    # TODO(gunan): CUDA dependency not clear here. Fix it.
    tf_cc_shared_object(
        name = "libtfkernel_%s.so" % name,
        srcs = srcs + hdrs,
        copts = copts,
        tags = ["manual", "notap"],
        deps = deps,
    )

register_extension_info(
    extension_name = "tf_kernel_library",
    label_regex_for_dep = "{extension_name}(_gpu)?",
)

def tf_mkl_kernel_library(
        name,
        prefix = None,
        srcs = None,
        hdrs = None,
        deps = None,
        alwayslink = 1,
        copts = tf_copts(),
        nocopts = "-fno-exceptions"):
    """A rule to build MKL-based TensorFlow kernel libraries."""

    if not bool(srcs):
        srcs = []
    if not bool(hdrs):
        hdrs = []

    if prefix:
        srcs = srcs + native.glob(
            [prefix + "*.cc"],
            exclude = [prefix + "*test*"],
        )
        hdrs = hdrs + native.glob(
            [prefix + "*.h"],
            exclude = [prefix + "*test*"],
        )

    # -fno-exceptions in nocopts breaks compilation if header modules are enabled.
    disable_header_modules = ["-use_header_modules"]

    native.cc_library(
        name = name,
        srcs = if_mkl(srcs),
        hdrs = hdrs,
        deps = deps,
        alwayslink = alwayslink,
        copts = copts,
        nocopts = nocopts,
        features = disable_header_modules,
    )

register_extension_info(
    extension_name = "tf_mkl_kernel_library",
    label_regex_for_dep = "{extension_name}",
)

# Bazel rules for building swig files.
def _py_wrap_cc_impl(ctx):
    srcs = ctx.files.srcs
    if len(srcs) != 1:
        fail("Exactly one SWIG source file label must be specified.", "srcs")
    module_name = ctx.attr.module_name
    src = ctx.files.srcs[0]
    inputs = depset([src])
    inputs += ctx.files.swig_includes
    for dep in ctx.attr.deps:
        inputs += dep.cc.transitive_headers
    inputs += ctx.files._swiglib
    inputs += ctx.files.toolchain_deps
    swig_include_dirs = depset(_get_repository_roots(ctx, inputs))
    swig_include_dirs += sorted([f.dirname for f in ctx.files._swiglib])
    args = [
        "-c++",
        "-python",
        "-module",
        module_name,
        "-o",
        ctx.outputs.cc_out.path,
        "-outdir",
        ctx.outputs.py_out.dirname,
    ]
    args += ["-l" + f.path for f in ctx.files.swig_includes]
    args += ["-I" + i for i in swig_include_dirs]
    args += [src.path]
    outputs = [ctx.outputs.cc_out, ctx.outputs.py_out]
    ctx.action(
        executable = ctx.executable._swig,
        arguments = args,
        inputs = list(inputs),
        outputs = outputs,
        mnemonic = "PythonSwig",
        progress_message = "SWIGing " + src.path,
    )
    return struct(files = depset(outputs))

_py_wrap_cc = rule(
    attrs = {
        "srcs": attr.label_list(
            mandatory = True,
            allow_files = True,
        ),
        "swig_includes": attr.label_list(
            allow_files = True,
        ),
        "deps": attr.label_list(
            allow_files = True,
            providers = ["cc"],
        ),
        "toolchain_deps": attr.label_list(
            allow_files = True,
        ),
        "module_name": attr.string(mandatory = True),
        "py_module_name": attr.string(mandatory = True),
        "_swig": attr.label(
            default = Label("@swig//:swig"),
            executable = True,
            cfg = "host",
        ),
        "_swiglib": attr.label(
            default = Label("@swig//:templates"),
            allow_files = True,
        ),
    },
    outputs = {
        "cc_out": "%{module_name}.cc",
        "py_out": "%{py_module_name}.py",
    },
    implementation = _py_wrap_cc_impl,
)

def _get_repository_roots(ctx, files):
    """Returns abnormal root directories under which files reside.

    When running a ctx.action, source files within the main repository are all
    relative to the current directory; however, files that are generated or exist
    in remote repositories will have their root directory be a subdirectory,
    e.g. bazel-out/local-fastbuild/genfiles/external/jpeg_archive. This function
    returns the set of these devious directories, ranked and sorted by popularity
    in order to hopefully minimize the number of I/O system calls within the
    compiler, because includes have quadratic complexity.
    """
    result = {}
    for f in files:
        root = f.root.path
        if root:
            if root not in result:
                result[root] = 0
            result[root] -= 1
        work = f.owner.workspace_root
        if work:
            if root:
                root += "/"
            root += work
        if root:
            if root not in result:
                result[root] = 0
            result[root] -= 1
    return [k for v, k in sorted([(v, k) for k, v in result.items()])]

# Bazel rule for collecting the header files that a target depends on.
def _transitive_hdrs_impl(ctx):
    outputs = depset()
    for dep in ctx.attr.deps:
        outputs += dep.cc.transitive_headers
    return struct(files = outputs)

_transitive_hdrs = rule(
    attrs = {
        "deps": attr.label_list(
            allow_files = True,
            providers = ["cc"],
        ),
    },
    implementation = _transitive_hdrs_impl,
)

def transitive_hdrs(name, deps = [], **kwargs):
    _transitive_hdrs(name = name + "_gather", deps = deps)
    native.filegroup(name = name, srcs = [":" + name + "_gather"])

# Create a header only library that includes all the headers exported by
# the libraries in deps.
def cc_header_only_library(name, deps = [], includes = [], extra_deps = [], **kwargs):
    _transitive_hdrs(name = name + "_gather", deps = deps)
    native.cc_library(
        name = name,
        hdrs = [":" + name + "_gather"],
        includes = includes,
        deps = extra_deps,
        **kwargs
    )

def tf_custom_op_library_additional_deps():
    return [
      "@protobuf_archive//:protobuf_headers",
        clean_dep("//third_party/eigen3"),
        clean_dep("//tensorflow/core:framework_headers_lib"),
    ] + if_windows(["//tensorflow/python:pywrap_tensorflow_import_lib"])

# A list of targets that contains the implemenation of
# tf_custom_op_library_additional_deps. It's used to generate a DEF file for
# exporting symbols from _pywrap_tensorflow.dll on Windows.
def tf_custom_op_library_additional_deps_impl():
    return [
      "@protobuf_archive//:protobuf",
      "@nsync//:nsync_cpp",
        # for //third_party/eigen3
        clean_dep("//third_party/eigen3"),
        # for //tensorflow/core:framework_headers_lib
        clean_dep("//tensorflow/core:framework"),
        clean_dep("//tensorflow/core:reader_base"),
    ]

# Traverse the dependency graph along the "deps" attribute of the
# target and return a struct with one field called 'tf_collected_deps'.
# tf_collected_deps will be the union of the deps of the current target
# and the tf_collected_deps of the dependencies of this target.
def _collect_deps_aspect_impl(target, ctx):
    alldeps = depset()
    if hasattr(ctx.rule.attr, "deps"):
        for dep in ctx.rule.attr.deps:
            alldeps = alldeps | depset([dep.label])
            if hasattr(dep, "tf_collected_deps"):
                alldeps = alldeps | dep.tf_collected_deps
    return struct(tf_collected_deps = alldeps)

collect_deps_aspect = aspect(
    attr_aspects = ["deps"],
    implementation = _collect_deps_aspect_impl,
)

def _dep_label(dep):
    label = dep.label
    return label.package + ":" + label.name

# This rule checks that the transitive dependencies of targets listed
# in the 'deps' attribute don't depend on the targets listed in
# the 'disallowed_deps' attribute.
def _check_deps_impl(ctx):
    disallowed_deps = ctx.attr.disallowed_deps
    for input_dep in ctx.attr.deps:
        if not hasattr(input_dep, "tf_collected_deps"):
            continue
        for dep in input_dep.tf_collected_deps:
            for disallowed_dep in disallowed_deps:
                if dep == disallowed_dep.label:
                    fail(
                        _dep_label(input_dep) + " cannot depend on " + _dep_label(
                            disallowed_dep,
                        ),
                    )
    return struct()

check_deps = rule(
    _check_deps_impl,
    attrs = {
        "deps": attr.label_list(
            aspects = [collect_deps_aspect],
            mandatory = True,
            allow_files = True,
        ),
        "disallowed_deps": attr.label_list(
            mandatory = True,
            allow_files = True,
        ),
    },
)

def tf_custom_op_library(name, srcs = [], gpu_srcs = [], deps = [], linkopts = [], copts = [], **kwargs):
    """Helper to build a dynamic library (.so) from the sources containing implementations of custom ops and kernels.
    """
    cuda_deps = [
        clean_dep("//tensorflow/core:stream_executor_headers_lib"),
        "@local_config_cuda//cuda:cuda_headers",
        "@local_config_cuda//cuda:cudart_static",
    ]
    rocm_deps = [
        clean_dep("//tensorflow/core:stream_executor_headers_lib"),
    ]
    deps = deps + tf_custom_op_library_additional_deps()

    # Override EIGEN_STRONG_INLINE to inline when
    # --define=override_eigen_strong_inline=true to avoid long compiling time.
    # See https://github.com/tensorflow/tensorflow/issues/10521
    copts = copts + if_override_eigen_strong_inline(["/DEIGEN_STRONG_INLINE=inline"])

    if gpu_srcs:
        basename = name.split(".")[0]
        native.cc_library(
            name = basename + "_gpu",
            srcs = gpu_srcs,
<<<<<<< HEAD
            copts = _cuda_copts() + rocm_copts() + if_tensorrt(["-DGOOGLE_TENSORRT=1"]),
=======
            copts = copts + _cuda_copts() + if_tensorrt(["-DGOOGLE_TENSORRT=1"]),
>>>>>>> 54588d50
            features = if_cuda(["-use_header_modules"]),
            deps = deps + if_cuda_is_configured_compat(cuda_deps) + if_rocm_is_configured(rocm_deps),
            **kwargs
        )
        cuda_deps.extend([":" + basename + "_gpu"])
        rocm_deps.extend([":" + basename + "_gpu"])

    check_deps(
        name = name + "_check_deps",
        disallowed_deps = [
            clean_dep("//tensorflow/core:framework"),
            clean_dep("//tensorflow/core:lib"),
        ],
        deps = deps + if_cuda_is_configured_compat(cuda_deps) + if_rocm_is_configured(rocm_deps),
    )
    tf_cc_shared_object(
        name = name,
        srcs = srcs,
        deps = deps + if_cuda_is_configured_compat(cuda_deps) + if_rocm_is_configured(rocm_deps),
        data = if_static([name + "_check_deps"]),
        copts = copts + tf_copts(is_external = True),
        features = ["windows_export_all_symbols"],
        linkopts = linkopts + select({
            "//conditions:default": [
                "-lm",
            ],
            clean_dep("//tensorflow:windows"): [],
            clean_dep("//tensorflow:darwin"): [],
        }),
        **kwargs
    )

register_extension_info(
    extension_name = "tf_custom_op_library",
    label_regex_for_dep = "{extension_name}",
)

def tf_custom_op_py_library(
        name,
        srcs = [],
        dso = [],
        kernels = [],
        srcs_version = "PY2AND3",
        visibility = None,
        deps = []):
    _ignore = [kernels]
    native.py_library(
        name = name,
        data = dso,
        srcs = srcs,
        srcs_version = srcs_version,
        visibility = visibility,
        deps = deps,
    )

register_extension_info(
    extension_name = "tf_custom_op_py_library",
    label_regex_for_dep = "{extension_name}",
)

# In tf_py_wrap_cc generated libraries
# module init functions are not exported unless
# they contain one of the keywords in the version file
# this prevents custom python modules.
# This function attempts to append init_module_name to list of
# exported functions in version script
def _append_init_to_versionscript_impl(ctx):
    mod_name = ctx.attr.module_name
    if ctx.attr.is_version_script:
        ctx.actions.expand_template(
            template = ctx.file.template_file,
            output = ctx.outputs.versionscript,
            substitutions = {
                "global:": "global:\n     init_%s;\n     PyInit_*;" % (mod_name),
            },
            is_executable = False,
        )
    else:
        ctx.actions.expand_template(
            template = ctx.file.template_file,
            output = ctx.outputs.versionscript,
            substitutions = {
                "*tensorflow*": "*tensorflow*\ninit_%s\nPyInit_*\n" % (mod_name),
            },
            is_executable = False,
        )

_append_init_to_versionscript = rule(
    attrs = {
        "module_name": attr.string(mandatory = True),
        "template_file": attr.label(
            allow_files = True,
            single_file = True,
            mandatory = True,
        ),
        "is_version_script": attr.bool(
            default = True,
            doc = "whether target is a ld version script or exported symbol list",
            mandatory = False,
        ),
    },
    outputs = {"versionscript": "%{name}.lds"},
    implementation = _append_init_to_versionscript_impl,
)

def tf_py_wrap_cc(
        name,
        srcs,
        swig_includes = [],
        deps = [],
        copts = [],
        **kwargs):
    module_name = name.split("/")[-1]

    # Convert a rule name such as foo/bar/baz to foo/bar/_baz.so
    # and use that as the name for the rule producing the .so file.
    cc_library_name = "/".join(name.split("/")[:-1] + ["_" + module_name + ".so"])
    cc_library_pyd_name = "/".join(
        name.split("/")[:-1] + ["_" + module_name + ".pyd"],
    )
    extra_deps = []
    _py_wrap_cc(
        name = name + "_py_wrap",
        srcs = srcs,
        module_name = module_name,
        py_module_name = name,
        swig_includes = swig_includes,
        toolchain_deps = ["@bazel_tools//tools/cpp:current_cc_toolchain"],
        deps = deps + extra_deps,
    )
    vscriptname = name + "_versionscript"
    _append_init_to_versionscript(
        name = vscriptname,
        is_version_script = select({
            "@local_config_cuda//cuda:darwin": False,
            "//conditions:default": True,
        }),
        module_name = module_name,
        template_file = select({
            "@local_config_cuda//cuda:darwin": clean_dep("//tensorflow:tf_exported_symbols.lds"),
            "//conditions:default": clean_dep("//tensorflow:tf_version_script.lds"),
        }),
    )
    extra_linkopts = select({
        "@local_config_cuda//cuda:darwin": [
            "-Wl,-exported_symbols_list",
            "$(location %s.lds)" % vscriptname,
        ],
        clean_dep("//tensorflow:windows"): [],
        "//conditions:default": [
            "-Wl,--version-script",
            "$(location %s.lds)" % vscriptname,
        ],
    })
    extra_deps += select({
        "@local_config_cuda//cuda:darwin": [
            "%s.lds" % vscriptname,
        ],
        clean_dep("//tensorflow:windows"): [],
        "//conditions:default": [
            "%s.lds" % vscriptname,
        ],
    })

    tf_cc_shared_object(
        name = cc_library_name,
        srcs = [module_name + ".cc"],
        copts = copts + if_not_windows([
            "-Wno-self-assign",
            "-Wno-sign-compare",
            "-Wno-write-strings",
        ]),
        linkopts = extra_linkopts,
        linkstatic = 1,
        deps = deps + extra_deps,
        **kwargs
    )
    native.genrule(
        name = "gen_" + cc_library_pyd_name,
        srcs = [":" + cc_library_name],
        outs = [cc_library_pyd_name],
        cmd = "cp $< $@",
    )
    native.py_library(
        name = name,
        srcs = [":" + name + ".py"],
        srcs_version = "PY2AND3",
        data = select({
            clean_dep("//tensorflow:windows"): [":" + cc_library_pyd_name],
            "//conditions:default": [":" + cc_library_name],
        }),
    )

# This macro is for running python tests against system installed pip package
# on Windows.
#
# py_test is built as an executable python zip file on Windows, which contains all
# dependencies of the target. Because of the C++ extensions, it would be very
# inefficient if the py_test zips all runfiles, plus we don't need them when running
# tests against system installed pip package. So we'd like to get rid of the deps
# of py_test in this case.
#
# In order to trigger the tests without bazel clean after getting rid of deps,
# we introduce the following :
# 1. When --define=no_tensorflow_py_deps=true, the py_test depends on a marker
#    file of the pip package, the test gets to rerun when the pip package change.
#    Note that this only works on Windows. See the definition of
#    //third_party/tensorflow/tools/pip_package:win_pip_package_marker for specific reasons.
# 2. When --define=no_tensorflow_py_deps=false (by default), it's a normal py_test.
def py_test(deps = [], data = [], kernels = [], **kwargs):
    native.py_test(
        # TODO(jlebar): Ideally we'd use tcmalloc here.,
        deps = select({
            "//conditions:default": deps,
            clean_dep("//tensorflow:no_tensorflow_py_deps"): [],
        }),
        data = data + select({
            "//conditions:default": [],
            clean_dep("//tensorflow:no_tensorflow_py_deps"): ["//tensorflow/tools/pip_package:win_pip_package_marker"],
        }) + tf_binary_dynamic_kernel_dsos(kernels),
        **kwargs
    )

register_extension_info(
    extension_name = "py_test",
    label_regex_for_dep = "{extension_name}",
)

# Similar to py_test above, this macro is used to exclude dependencies for some py_binary
# targets in order to reduce the size of //tensorflow/tools/pip_package:simple_console_windows.
# See https://github.com/tensorflow/tensorflow/issues/22390
def py_binary(name, deps = [], **kwargs):
    # Add an extra target for dependencies to avoid nested select statement.
    native.py_library(
        name = name + "_deps",
        deps = deps,
    )
    native.py_binary(
        name = name,
        deps = select({
            "//conditions:default": [":" + name + "_deps"],
            clean_dep("//tensorflow:no_tensorflow_py_deps"): [],
        }),
        **kwargs
    )

register_extension_info(
    extension_name = "py_binary",
    label_regex_for_dep = "{extension_name}",
)

def tf_py_test(
        name,
        srcs,
        size = "medium",
        data = [],
        main = None,
        args = [],
        tags = [],
        shard_count = 1,
        additional_deps = [],
        kernels = [],
        flaky = 0,
        xla_enabled = False,
        grpc_enabled = False):
    if xla_enabled:
        additional_deps = additional_deps + tf_additional_xla_deps_py()
    if grpc_enabled:
        additional_deps = additional_deps + tf_additional_grpc_deps_py()
    py_test(
        name = name,
        size = size,
        srcs = srcs,
        args = args,
        data = data,
        flaky = flaky,
        kernels = kernels,
        main = main,
        shard_count = shard_count,
        srcs_version = "PY2AND3",
        tags = tags,
        visibility = [clean_dep("//tensorflow:internal")],
        deps = [
            clean_dep("//tensorflow/python:extra_py_tests_deps"),
            clean_dep("//tensorflow/python:gradient_checker"),
        ] + additional_deps,
    )

register_extension_info(
    extension_name = "tf_py_test",
    label_regex_map = {"additional_deps": "deps:{extension_name}"},
)

def gpu_py_test(
        name,
        srcs,
        size = "medium",
        data = [],
        main = None,
        args = [],
        shard_count = 1,
        additional_deps = [],
        kernels = [],
        tags = [],
        flaky = 0,
        xla_enabled = False,
        grpc_enabled = False):
    if main == None:
        main = name + ".py"
    for config in ["cpu", "gpu"]:
        test_name = name
        test_tags = tags
        if config == "gpu":
            test_name += "_gpu"
            test_tags = test_tags + tf_gpu_tests_tags()
        tf_py_test(
            name = test_name,
            size = size,
            srcs = srcs,
            additional_deps = additional_deps,
            args = args,
            data = data,
            flaky = flaky,
            grpc_enabled = grpc_enabled,
            kernels = kernels,
            main = main,
            shard_count = shard_count,
            tags = test_tags,
            xla_enabled = xla_enabled,
        )

register_extension_info(
    extension_name = "gpu_py_test",
    label_regex_map = {"additional_deps": "additional_deps:{extension_name}"},
)

def sycl_py_test(
        name,
        srcs,
        size = "medium",
        data = [],
        main = None,
        args = [],
        shard_count = 1,
        additional_deps = [],
        kernels = [],
        tags = [],
        flaky = 0,
        xla_enabled = False,
        grpc_enabled = False):
    test_tags = tags + tf_sycl_tests_tags()
    tf_py_test(
        name = name,
        size = size,
        srcs = srcs,
        additional_deps = additional_deps,
        args = args,
        data = data,
        flaky = flaky,
        grpc_enabled = grpc_enabled,
        kernels = kernels,
        main = main,
        shard_count = shard_count,
        tags = test_tags,
        xla_enabled = xla_enabled,
    )

register_extension_info(
    extension_name = "sycl_py_test",
    label_regex_map = {"additional_deps": "additional_deps:{extension_name}"},
)

def py_tests(
        name,
        srcs,
        size = "medium",
        additional_deps = [],
        kernels = [],
        data = [],
        tags = [],
        shard_count = 1,
        prefix = "",
        xla_enabled = False,
        grpc_enabled = False):
    for src in srcs:
        test_name = src.split("/")[-1].split(".")[0]
        if prefix:
            test_name = "%s_%s" % (prefix, test_name)
        tf_py_test(
            name = test_name,
            size = size,
            srcs = [src],
            additional_deps = additional_deps,
            data = data,
            grpc_enabled = grpc_enabled,
            kernels = kernels,
            main = src,
            shard_count = shard_count,
            tags = tags,
            xla_enabled = xla_enabled,
        )

def gpu_py_tests(
        name,
        srcs,
        size = "medium",
        additional_deps = [],
        kernels = [],
        data = [],
        shard_count = 1,
        tags = [],
        prefix = "",
        xla_enabled = False,
        grpc_enabled = False):
    test_tags = tags + tf_gpu_tests_tags()
    py_tests(
        name = name,
        size = size,
        srcs = srcs,
        additional_deps = additional_deps,
        data = data,
        grpc_enabled = grpc_enabled,
        kernels = kernels,
        prefix = prefix,
        shard_count = shard_count,
        tags = test_tags,
        xla_enabled = xla_enabled,
    )

# Creates a genrule named <name> for running tools/proto_text's generator to
# make the proto_text functions, for the protos passed in <srcs>.
#
# Return a struct with fields (hdrs, srcs) containing the names of the
# generated files.
def tf_generate_proto_text_sources(name, srcs_relative_dir, srcs, protodeps = [], deps = [], visibility = None):
    out_hdrs = (
        [
            p.replace(".proto", ".pb_text.h")
            for p in srcs
        ] + [p.replace(".proto", ".pb_text-impl.h") for p in srcs]
    )
    out_srcs = [p.replace(".proto", ".pb_text.cc") for p in srcs]
    native.genrule(
        name = name + "_srcs",
        srcs = srcs + protodeps + [clean_dep("//tensorflow/tools/proto_text:placeholder.txt")],
        outs = out_hdrs + out_srcs,
        visibility = visibility,
        cmd =
            "$(location //tensorflow/tools/proto_text:gen_proto_text_functions) " +
            "$(@D) " + srcs_relative_dir + " $(SRCS)",
        tools = [
            clean_dep("//tensorflow/tools/proto_text:gen_proto_text_functions"),
        ],
    )

    native.filegroup(
        name = name + "_hdrs",
        srcs = out_hdrs,
        visibility = visibility,
    )

    native.cc_library(
        name = name,
        srcs = out_srcs,
        hdrs = out_hdrs,
        visibility = visibility,
        deps = deps,
    )

def tf_genrule_cmd_append_to_srcs(to_append):
    return ("cat $(SRCS) > $(@) && " + "echo >> $(@) && " + "echo " + to_append +
            " >> $(@)")

def tf_version_info_genrule():
    native.genrule(
        name = "version_info_gen",
        srcs = [
            clean_dep("@local_config_git//:gen/spec.json"),
            clean_dep("@local_config_git//:gen/head"),
            clean_dep("@local_config_git//:gen/branch_ref"),
        ],
        outs = ["util/version_info.cc"],
        cmd =
            "$(location //tensorflow/tools/git:gen_git_source) --generate $(SRCS) \"$@\" --git_tag_override=$${GIT_TAG_OVERRIDE:-}",
        local = 1,
        tools = [clean_dep("//tensorflow/tools/git:gen_git_source")],
    )

def tf_py_build_info_genrule():
    native.genrule(
        name = "py_build_info_gen",
        outs = ["platform/build_info.py"],
        cmd =
            "$(location //tensorflow/tools/build_info:gen_build_info) --raw_generate \"$@\" "
            + " --is_config_cuda " + if_cuda("True", "False")
            + " --is_config_rocm " + if_rocm("True", "False")
            + if_windows(" --key_value msvcp_dll_name=msvcp140.dll", ""),
        local = 1,
        tools = [clean_dep("//tensorflow/tools/build_info:gen_build_info")],
    )

def cc_library_with_android_deps(
        deps,
        android_deps = [],
        common_deps = [],
        copts = tf_copts(),
        **kwargs):
    deps = if_not_android(deps) + if_android(android_deps) + common_deps
    native.cc_library(deps = deps, copts = copts, **kwargs)

register_extension_info(
    extension_name = "cc_library_with_android_deps",
    label_regex_for_dep = "{extension_name}",
)<|MERGE_RESOLUTION|>--- conflicted
+++ resolved
@@ -1520,11 +1520,7 @@
         native.cc_library(
             name = basename + "_gpu",
             srcs = gpu_srcs,
-<<<<<<< HEAD
-            copts = _cuda_copts() + rocm_copts() + if_tensorrt(["-DGOOGLE_TENSORRT=1"]),
-=======
-            copts = copts + _cuda_copts() + if_tensorrt(["-DGOOGLE_TENSORRT=1"]),
->>>>>>> 54588d50
+            copts = copts + _cuda_copts() + rocm_copts() + if_tensorrt(["-DGOOGLE_TENSORRT=1"]),
             features = if_cuda(["-use_header_modules"]),
             deps = deps + if_cuda_is_configured_compat(cuda_deps) + if_rocm_is_configured(rocm_deps),
             **kwargs
