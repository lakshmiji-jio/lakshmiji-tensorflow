# Copyright 2017 The TensorFlow Authors. All Rights Reserved.
#
# Licensed under the Apache License, Version 2.0 (the "License");
# you may not use this file except in compliance with the License.
# You may obtain a copy of the License at
#
#     http://www.apache.org/licenses/LICENSE-2.0
#
# Unless required by applicable law or agreed to in writing, software
# distributed under the License is distributed on an "AS IS" BASIS,
# WITHOUT WARRANTIES OR CONDITIONS OF ANY KIND, either express or implied.
# See the License for the specific language governing permissions and
# limitations under the License.
# =============================================================================
"""Generates and prints out imports and constants for new TensorFlow python api.
"""
from __future__ import absolute_import
from __future__ import division
from __future__ import print_function

import argparse
import collections
import os
import sys

from tensorflow.python.util import tf_decorator


_API_CONSTANTS_ATTR = '_tf_api_constants'
_API_NAMES_ATTR = '_tf_api_names'
_API_DIR = '/api/'
_OUTPUT_MODULE = 'tensorflow.tools.api.generator.api'
_GENERATED_FILE_HEADER = """\"\"\"Imports for Python API.

This file is MACHINE GENERATED! Do not edit.
Generated by: tensorflow/tools/api/generator/create_python_api.py script.
\"\"\"
"""


class SymbolExposedTwiceError(Exception):
  """Raised when different symbols are exported with the same name."""
  pass


def format_import(source_module_name, source_name, dest_name):
  """Formats import statement.

  Args:
    source_module_name: (string) Source module to import from.
    source_name: (string) Source symbol name to import.
    dest_name: (string) Destination alias name.

  Returns:
    An import statement string.
  """
  if source_module_name:
    if source_name == dest_name:
      return 'from %s import %s' % (source_module_name, source_name)
    else:
      return 'from %s import %s as %s' % (
          source_module_name, source_name, dest_name)
  else:
    if source_name == dest_name:
      return 'import %s' % source_name
    else:
      return 'import %s as %s' % (source_name, dest_name)


class _ModuleInitCodeBuilder(object):
  """Builds a map from module name to imports included in that module."""

  def __init__(self):
    self.module_imports = collections.defaultdict(
        lambda: collections.defaultdict(set))
    self._dest_import_to_id = collections.defaultdict(int)
    # Names that start with underscore in the root module.
    self._underscore_names_in_root = []

  def add_import(
      self, symbol_id, dest_module_name, source_module_name, source_name,
      dest_name):
    """Adds this import to module_imports.

    Args:
      symbol_id: (number) Unique identifier of the symbol to import.
      dest_module_name: (string) Module name to add import to.
      source_module_name: (string) Module to import from.
      source_name: (string) Name of the symbol to import.
      dest_name: (string) Import the symbol using this name.

    Raises:
      SymbolExposedTwiceError: Raised when an import with the same
        dest_name has already been added to dest_module_name.
    """
    import_str = format_import(source_module_name, source_name, dest_name)

    # Check if we are trying to expose two different symbols with same name.
    full_api_name = dest_name
    if dest_module_name:
      full_api_name = dest_module_name + '.' + full_api_name
    if (full_api_name in self._dest_import_to_id and
        symbol_id != self._dest_import_to_id[full_api_name] and
        symbol_id != -1):
      raise SymbolExposedTwiceError(
          'Trying to export multiple symbols with same name: %s.' %
          full_api_name)
    self._dest_import_to_id[full_api_name] = symbol_id

    if not dest_module_name and dest_name.startswith('_'):
      self._underscore_names_in_root.append(dest_name)

    # The same symbol can be available in multiple modules.
    # We store all possible ways of importing this symbol and later pick just
    # one.
    self.module_imports[dest_module_name][full_api_name].add(import_str)

  def build(self):
    """Get a map from destination module to __init__.py code for that module.

    Returns:
      A dictionary where
        key: (string) destination module (for e.g. tf or tf.consts).
        value: (string) text that should be in __init__.py files for
          corresponding modules.
    """
    module_text_map = {}
    for dest_module, dest_name_to_imports in self.module_imports.items():
      # Sort all possible imports for a symbol and pick the first one.
      imports_list = [
          sorted(imports)[0]
          for _, imports in dest_name_to_imports.items()]
      module_text_map[dest_module] = '\n'.join(sorted(imports_list))

    # Expose exported symbols with underscores in root module
    # since we import from it using * import.
    underscore_names_str = ', '.join(
        '\'%s\'' % name for name in self._underscore_names_in_root)
    module_text_map[''] += '''
_names_with_underscore = [%s]
__all__ = [s for s in dir() if not s.startswith('_')]
__all__.extend([s for s in _names_with_underscore])
''' % underscore_names_str

    return module_text_map


def get_api_init_text():
  """Get a map from destination module to __init__.py code for that module.

  Returns:
    A dictionary where
      key: (string) destination module (for e.g. tf or tf.consts).
      value: (string) text that should be in __init__.py files for
        corresponding modules.
  """
  module_code_builder = _ModuleInitCodeBuilder()

  # Traverse over everything imported above. Specifically,
  # we want to traverse over TensorFlow Python modules.
  for module in sys.modules.values():
    # Only look at tensorflow modules.
<<<<<<< HEAD
    if (not module or not hasattr(module, "__name__") or
=======
    if (not module or not hasattr(module, '__name__') or
>>>>>>> c2643d12
        'tensorflow.' not in module.__name__):
      continue
    # Do not generate __init__.py files for contrib modules for now.
    if '.contrib.' in module.__name__ or module.__name__.endswith('.contrib'):
      continue

    for module_contents_name in dir(module):
      attr = getattr(module, module_contents_name)

      # If attr is _tf_api_constants attribute, then add the constants.
      if module_contents_name == _API_CONSTANTS_ATTR:
        for exports, value in attr:
          for export in exports:
            names = export.split('.')
            dest_module = '.'.join(names[:-1])
            module_code_builder.add_import(
                -1, dest_module, module.__name__, value, names[-1])
        continue

      _, attr = tf_decorator.unwrap(attr)
      # If attr is a symbol with _tf_api_names attribute, then
      # add import for it.
      if hasattr(attr, '__dict__') and _API_NAMES_ATTR in attr.__dict__:
        for export in attr._tf_api_names:  # pylint: disable=protected-access
          names = export.split('.')
          dest_module = '.'.join(names[:-1])
          module_code_builder.add_import(
              id(attr), dest_module, module.__name__, module_contents_name,
              names[-1])

  # Import all required modules in their parent modules.
  # For e.g. if we import 'foo.bar.Value'. Then, we also
  # import 'bar' in 'foo'.
  imported_modules = set(module_code_builder.module_imports.keys())
  for module in imported_modules:
    if not module:
      continue
    module_split = module.split('.')
    parent_module = ''  # we import submodules in their parent_module

    for submodule_index in range(len(module_split)):
      import_from = _OUTPUT_MODULE
      if submodule_index > 0:
        parent_module += ('.' + module_split[submodule_index-1] if parent_module
                          else module_split[submodule_index-1])
        import_from += '.' + parent_module
      module_code_builder.add_import(
          -1, parent_module, import_from,
          module_split[submodule_index], module_split[submodule_index])

  return module_code_builder.build()


def create_api_files(output_files):
  """Creates __init__.py files for the Python API.

  Args:
    output_files: List of __init__.py file paths to create.
      Each file must be under api/ directory.

  Raises:
    ValueError: if an output file is not under api/ directory,
      or output_files list is missing a required file.
  """
  module_name_to_file_path = {}
  for output_file in output_files:
    # Convert path separators to '/' for easier parsing below.
    normalized_output_file = output_file.replace(os.sep, '/')
    if _API_DIR not in output_file:
      raise ValueError(
          'Output files must be in api/ directory, found %s.' % output_file)
    # Get the module name that corresponds to output_file.
    # First get module directory under _API_DIR.
    module_dir = os.path.dirname(
        normalized_output_file[
            normalized_output_file.rfind(_API_DIR)+len(_API_DIR):])
    # Convert / to .
    module_name = module_dir.replace('/', '.').strip('.')
    module_name_to_file_path[module_name] = os.path.normpath(output_file)

  # Create file for each expected output in genrule.
  for module, file_path in module_name_to_file_path.items():
    if not os.path.isdir(os.path.dirname(file_path)):
      os.makedirs(os.path.dirname(file_path))
    open(file_path, 'a').close()

  module_text_map = get_api_init_text()

  # Add imports to output files.
  missing_output_files = []
  for module, text in module_text_map.items():
    # Make sure genrule output file list is in sync with API exports.
    if module not in module_name_to_file_path:
      module_file_path = '"api/%s/__init__.py"' %  (
          module.replace('.', '/'))
      missing_output_files.append(module_file_path)
      continue
    with open(module_name_to_file_path[module], 'w') as fp:
      fp.write(_GENERATED_FILE_HEADER + text)

  if missing_output_files:
    raise ValueError(
        'Missing outputs for python_api_gen genrule:\n%s.'
        'Make sure all required outputs are in the '
        'tensorflow/tools/api/generator/BUILD file.' %
        ',\n'.join(sorted(missing_output_files)))


def main(output_files):
  create_api_files(output_files)

if __name__ == '__main__':
  parser = argparse.ArgumentParser()
  parser.add_argument(
      'outputs', metavar='O', type=str, nargs='+',
      help='If a single file is passed in, then we we assume it contains a '
      'semicolon-separated list of Python files that we expect this script to '
      'output. If multiple files are passed in, then we assume output files '
      'are listed directly as arguments.')
  args = parser.parse_args()
  if len(args.outputs) == 1:
    # If we only get a single argument, then it must be a file containing
    # list of outputs.
    with open(args.outputs[0]) as output_list_file:
      outputs = [line.strip() for line in output_list_file.read().split(';')]
  else:
    outputs = args.outputs
  main(outputs)<|MERGE_RESOLUTION|>--- conflicted
+++ resolved
@@ -160,11 +160,7 @@
   # we want to traverse over TensorFlow Python modules.
   for module in sys.modules.values():
     # Only look at tensorflow modules.
-<<<<<<< HEAD
-    if (not module or not hasattr(module, "__name__") or
-=======
     if (not module or not hasattr(module, '__name__') or
->>>>>>> c2643d12
         'tensorflow.' not in module.__name__):
       continue
     # Do not generate __init__.py files for contrib modules for now.
