--- conflicted
+++ resolved
@@ -138,11 +138,6 @@
     ] + if_not_windows([
         "//tensorflow/core/kernels:remote_fused_graph_rewriter_transform",
         "//tensorflow/core/kernels/hexagon:hexagon_rewriter_transform",
-<<<<<<< HEAD
-    ]) + if_not_v2([
-        "//tensorflow/contrib/rnn:gru_ops_op_lib",
-        "//tensorflow/contrib/rnn:lstm_ops_op_lib",
-=======
         "//tensorflow/core:sparse_ops_op_lib",
         "//tensorflow/core:parsing_ops_op_lib",
         "//tensorflow/core:sendrecv_ops_op_lib",
@@ -166,7 +161,6 @@
         "//tensorflow/core:control_flow_ops_op_lib",
         "//tensorflow/core:candidate_sampling_ops_op_lib",
         "//tensorflow/core:array_ops_op_lib",
->>>>>>> 0ffa97fd
     ]),
     alwayslink = 1,
 )
