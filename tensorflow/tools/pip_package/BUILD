--- conflicted
+++ resolved
@@ -94,11 +94,7 @@
     "//tensorflow/python/tools/api/generator:create_python_api",
     "//tensorflow/python:test_ops",
     "//tensorflow/python:while_v2",
-<<<<<<< HEAD
-    "//tensorflow/tools/dist_test/server:grpc_tensorflow_server",
     "//tensorflow/contrib/ipu",
-=======
->>>>>>> 82ff4f83
 ]
 
 COMMON_PIP_DEPS_V1 = COMMON_PIP_DEPS + [
