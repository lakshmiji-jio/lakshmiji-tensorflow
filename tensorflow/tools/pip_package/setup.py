# Copyright 2015 The TensorFlow Authors. All Rights Reserved.
#
# Licensed under the Apache License, Version 2.0 (the "License");
# you may not use this file except in compliance with the License.
# You may obtain a copy of the License at
#
#     http://www.apache.org/licenses/LICENSE-2.0
#
# Unless required by applicable law or agreed to in writing, software
# distributed under the License is distributed on an "AS IS" BASIS,
# WITHOUT WARRANTIES OR CONDITIONS OF ANY KIND, either express or implied.
# See the License for the specific language governing permissions and
# limitations under the License.
# ==============================================================================
"""TensorFlow is an open source machine learning framework for everyone.

TensorFlow is an open source software library for high performance numerical
computation. Its flexible architecture allows easy deployment of computation
across a variety of platforms (CPUs, GPUs, TPUs), and from desktops to clusters
of servers to mobile and edge devices.

Originally developed by researchers and engineers from the Google Brain team
within Google's AI organization, it comes with strong support for machine
learning and deep learning and the flexible numerical computation core is used
across many other scientific domains.
"""

from __future__ import absolute_import
from __future__ import division
from __future__ import print_function

import fnmatch
import os
import re
import sys

from setuptools import Command
from setuptools import find_packages
from setuptools import setup
from setuptools.command.install import install as InstallCommandBase
from setuptools.dist import Distribution

DOCLINES = __doc__.split('\n')

# This version string is semver compatible, but incompatible with pip.
# For pip, we will remove all '-' characters from this string, and use the
# result for pip.
_VERSION = '1.12.0'

REQUIRED_PACKAGES = [
    'absl-py >= 0.1.6',
    'astor >= 0.6.0',
    'gast >= 0.2.0',
    'google_pasta >= 0.1.1',
    'keras_applications >= 1.0.6',
    'keras_preprocessing >= 1.0.5',
    'numpy >= 1.13.3',
    'six >= 1.10.0',
    'protobuf >= 3.6.1',
    'tensorboard >= 1.12.0, < 1.13.0',
<<<<<<< HEAD
    'tensorflow_estimator >= 1.13.0rc0, <1.14.0',
=======
    'tensorflow_estimator >= 1.13.0rc0, < 1.14.0rc0',
>>>>>>> 2ac6545b
    'termcolor >= 1.1.0',
]

if sys.byteorder == 'little':
  # grpcio does not build correctly on big-endian machines due to lack of
  # BoringSSL support.
  # See https://github.com/tensorflow/tensorflow/issues/17882.
  REQUIRED_PACKAGES.append('grpcio >= 1.8.6')

project_name = 'tensorflow'
if '--project_name' in sys.argv:
  project_name_idx = sys.argv.index('--project_name')
  project_name = sys.argv[project_name_idx + 1]
  sys.argv.remove('--project_name')
  sys.argv.pop(project_name_idx)

# python3 requires wheel 0.26
if sys.version_info.major == 3:
  REQUIRED_PACKAGES.append('wheel >= 0.26')
else:
  REQUIRED_PACKAGES.append('wheel')
  # mock comes with unittest.mock for python3, need to install for python2
  REQUIRED_PACKAGES.append('mock >= 2.0.0')

# tf-nightly should depend on tb-nightly
if 'tf_nightly' in project_name:
  for i, pkg in enumerate(REQUIRED_PACKAGES):
    if 'tensorboard' in pkg:
      REQUIRED_PACKAGES[i] = 'tb-nightly >= 1.13.0a0, < 1.14.0a0'
    elif 'tensorflow_estimator' in pkg and '2.0' in project_name:
      REQUIRED_PACKAGES[i] = 'tensorflow-estimator-2.0-preview'
    elif 'tensorflow_estimator' in pkg:
      REQUIRED_PACKAGES[i] = 'tf-estimator-nightly'

# weakref.finalize and enum were introduced in Python 3.4
if sys.version_info < (3, 4):
  REQUIRED_PACKAGES.append('backports.weakref >= 1.0rc1')
  REQUIRED_PACKAGES.append('enum34 >= 1.1.6')

# pylint: disable=line-too-long
CONSOLE_SCRIPTS = [
    'freeze_graph = tensorflow.python.tools.freeze_graph:run_main',
    'toco_from_protos = tensorflow.lite.toco.python.toco_from_protos:main',
    'tflite_convert = tensorflow.lite.python.tflite_convert:main',
    'toco = tensorflow.lite.python.tflite_convert:main',
    'saved_model_cli = tensorflow.python.tools.saved_model_cli:main',
    # We need to keep the TensorBoard command, even though the console script
    # is now declared by the tensorboard pip package. If we remove the
    # TensorBoard command, pip will inappropriately remove it during install,
    # even though the command is not removed, just moved to a different wheel.
    'tensorboard = tensorboard.main:run_main',
    'tf_upgrade_v2 = tensorflow.tools.compatibility.tf_upgrade_v2_main:main',
]
# pylint: enable=line-too-long

# remove the tensorboard console script if building tf_nightly
if 'tf_nightly' in project_name:
  CONSOLE_SCRIPTS.remove('tensorboard = tensorboard.main:run_main')

TEST_PACKAGES = [
    'scipy >= 0.15.1',
]


class BinaryDistribution(Distribution):

  def has_ext_modules(self):
    return True


class InstallCommand(InstallCommandBase):
  """Override the dir where the headers go."""

  def finalize_options(self):
    ret = InstallCommandBase.finalize_options(self)
    self.install_headers = os.path.join(self.install_purelib,
                                        'tensorflow', 'include')
    return ret


class InstallHeaders(Command):
  """Override how headers are copied.

  The install_headers that comes with setuptools copies all files to
  the same directory. But we need the files to be in a specific directory
  hierarchy for -I <include_dir> to work correctly.
  """
  description = 'install C/C++ header files'

  user_options = [('install-dir=', 'd',
                   'directory to install header files to'),
                  ('force', 'f',
                   'force installation (overwrite existing files)'),
                 ]

  boolean_options = ['force']

  def initialize_options(self):
    self.install_dir = None
    self.force = 0
    self.outfiles = []

  def finalize_options(self):
    self.set_undefined_options('install',
                               ('install_headers', 'install_dir'),
                               ('force', 'force'))

  def mkdir_and_copy_file(self, header):
    install_dir = os.path.join(self.install_dir, os.path.dirname(header))
    # Get rid of some extra intervening directories so we can have fewer
    # directories for -I
    install_dir = re.sub('/google/protobuf_archive/src', '', install_dir)

    # Copy external code headers into tensorflow/include.
    # A symlink would do, but the wheel file that gets created ignores
    # symlink within the directory hierarchy.
    # NOTE(keveman): Figure out how to customize bdist_wheel package so
    # we can do the symlink.
    external_header_locations = [
        'tensorflow/include/external/eigen_archive/',
        'tensorflow/include/external/com_google_absl/',
    ]
    for location in external_header_locations:
      if location in install_dir:
        extra_dir = install_dir.replace(location, '')
        if not os.path.exists(extra_dir):
          self.mkpath(extra_dir)
        self.copy_file(header, extra_dir)

    if not os.path.exists(install_dir):
      self.mkpath(install_dir)
    return self.copy_file(header, install_dir)

  def run(self):
    hdrs = self.distribution.headers
    if not hdrs:
      return

    self.mkpath(self.install_dir)
    for header in hdrs:
      (out, _) = self.mkdir_and_copy_file(header)
      self.outfiles.append(out)

  def get_inputs(self):
    return self.distribution.headers or []

  def get_outputs(self):
    return self.outfiles


def find_files(pattern, root):
  """Return all the files matching pattern below root dir."""
  for dirpath, _, files in os.walk(root):
    for filename in fnmatch.filter(files, pattern):
      yield os.path.join(dirpath, filename)


so_lib_paths = [
    i for i in os.listdir('.')
    if os.path.isdir(i) and fnmatch.fnmatch(i, '_solib_*')
]

matches = []
for path in so_lib_paths:
  matches.extend(
      ['../' + x for x in find_files('*', path) if '.py' not in x]
  )

if os.name == 'nt':
  EXTENSION_NAME = 'python/_pywrap_tensorflow_internal.pyd'
else:
  EXTENSION_NAME = 'python/_pywrap_tensorflow_internal.so'

headers = (
    list(find_files('*.h', 'tensorflow/core')) + list(
        find_files('*.h', 'tensorflow/stream_executor')) +
    list(find_files('*.h', 'google/protobuf_archive/src')) + list(
        find_files('*', 'third_party/eigen3')) + list(
            find_files('*.h', 'tensorflow/include/external/com_google_absl')) +
    list(find_files('*.inc', 'tensorflow/include/external/com_google_absl')) +
    list(find_files('*', 'tensorflow/include/external/eigen_archive')))

setup(
    name=project_name,
    version=_VERSION.replace('-', ''),
    description=DOCLINES[0],
    long_description='\n'.join(DOCLINES[2:]),
    url='https://www.tensorflow.org/',
    download_url='https://github.com/tensorflow/tensorflow/tags',
    author='Google Inc.',
    author_email='packages@tensorflow.org',
    # Contained modules and scripts.
    packages=find_packages(),
    entry_points={
        'console_scripts': CONSOLE_SCRIPTS,
    },
    headers=headers,
    install_requires=REQUIRED_PACKAGES,
    tests_require=REQUIRED_PACKAGES + TEST_PACKAGES,
    # Add in any packaged data.
    include_package_data=True,
    package_data={
        'tensorflow': [
            EXTENSION_NAME,
        ] + matches,
    },
    zip_safe=False,
    distclass=BinaryDistribution,
    cmdclass={
        'install_headers': InstallHeaders,
        'install': InstallCommand,
    },
    # PyPI package information.
    classifiers=[
        'Development Status :: 5 - Production/Stable',
        'Intended Audience :: Developers',
        'Intended Audience :: Education',
        'Intended Audience :: Science/Research',
        'License :: OSI Approved :: Apache Software License',
        'Programming Language :: Python :: 2',
        'Programming Language :: Python :: 2.7',
        'Programming Language :: Python :: 3',
        'Programming Language :: Python :: 3.4',
        'Programming Language :: Python :: 3.5',
        'Programming Language :: Python :: 3.6',
        'Topic :: Scientific/Engineering',
        'Topic :: Scientific/Engineering :: Mathematics',
        'Topic :: Scientific/Engineering :: Artificial Intelligence',
        'Topic :: Software Development',
        'Topic :: Software Development :: Libraries',
        'Topic :: Software Development :: Libraries :: Python Modules',
    ],
    license='Apache 2.0',
    keywords='tensorflow tensor machine learning',
)<|MERGE_RESOLUTION|>--- conflicted
+++ resolved
@@ -58,11 +58,7 @@
     'six >= 1.10.0',
     'protobuf >= 3.6.1',
     'tensorboard >= 1.12.0, < 1.13.0',
-<<<<<<< HEAD
-    'tensorflow_estimator >= 1.13.0rc0, <1.14.0',
-=======
     'tensorflow_estimator >= 1.13.0rc0, < 1.14.0rc0',
->>>>>>> 2ac6545b
     'termcolor >= 1.1.0',
 ]
 
