#!/usr/bin/env bash
# Copyright 2015 The TensorFlow Authors. All Rights Reserved.
#
# Licensed under the Apache License, Version 2.0 (the "License");
# you may not use this file except in compliance with the License.
# You may obtain a copy of the License at
#
#     http://www.apache.org/licenses/LICENSE-2.0
#
# Unless required by applicable law or agreed to in writing, software
# distributed under the License is distributed on an "AS IS" BASIS,
# WITHOUT WARRANTIES OR CONDITIONS OF ANY KIND, either express or implied.
# See the License for the specific language governing permissions and
# limitations under the License.
# ==============================================================================


set -e

function is_absolute {
  [[ "$1" = /* ]] || [[ "$1" =~ ^[a-zA-Z]:[/\\].* ]]
}

function real_path() {
  is_absolute "$1" && echo "$1" || echo "$PWD/${1#./}"
}

function cp_external() {
  local src_dir=$1
  local dest_dir=$2

  pushd .
  cd "$src_dir"
  for f in `find . ! -type d ! -name '*.py' ! -path '*local_config_cuda*' ! -path '*local_config_tensorrt*' ! -path '*local_config_syslibs*' ! -path '*org_tensorflow*'`; do
    mkdir -p "${dest_dir}/$(dirname ${f})"
    cp "${f}" "${dest_dir}/$(dirname ${f})/"
  done
  popd

  mkdir -p "${dest_dir}/local_config_cuda/cuda/cuda/"
  cp "${src_dir}/local_config_cuda/cuda/cuda/cuda_config.h" "${dest_dir}/local_config_cuda/cuda/cuda/"
}

function reorganize_includes() {
    TMPDIR="${1%/}"
    pushd "${TMPDIR}/tensorflow/include/"

    mv external/com_google_absl/absl ./

    mv external/eigen_archive/Eigen ./
    mv external/eigen_archive/unsupported ./

    mv external/jsoncpp_git/include ./
    rm -rf external/jsoncpp_git

    mv external/protobuf_archive/src/google ./
    rm -rf external/protobuf_archive/python

    popd
}

PLATFORM="$(uname -s | tr 'A-Z' 'a-z')"
function is_windows() {
  if [[ "${PLATFORM}" =~ (cygwin|mingw32|mingw64|msys)_nt* ]]; then
    true
  else
    false
  fi
}

function prepare_src() {
  if [ $# -lt 1 ] ; then
    echo "No destination dir provided"
    exit 1
  fi

  TMPDIR="${1%/}"
  mkdir -p "$TMPDIR"
  EXTERNAL_INCLUDES="${TMPDIR}/tensorflow/include/external"

  echo $(date) : "=== Preparing sources in dir: ${TMPDIR}"

  if [ ! -d bazel-bin/tensorflow ]; then
    echo "Could not find bazel-bin.  Did you run from the root of the build tree?"
    exit 1
  fi

  if is_windows; then
    rm -rf ./bazel-bin/tensorflow/tools/pip_package/simple_console_for_window_unzip
    mkdir -p ./bazel-bin/tensorflow/tools/pip_package/simple_console_for_window_unzip
    echo "Unzipping simple_console_for_windows.zip to create runfiles tree..."
    unzip -o -q ./bazel-bin/tensorflow/tools/pip_package/simple_console_for_windows.zip -d ./bazel-bin/tensorflow/tools/pip_package/simple_console_for_window_unzip
    echo "Unzip finished."
    # runfiles structure after unzip the python binary
    cp -R \
      bazel-bin/tensorflow/tools/pip_package/simple_console_for_window_unzip/runfiles/org_tensorflow/tensorflow \
      "${TMPDIR}"
    cp_external \
      bazel-bin/tensorflow/tools/pip_package/simple_console_for_window_unzip/runfiles \
      "${EXTERNAL_INCLUDES}/"
    RUNFILES=bazel-bin/tensorflow/tools/pip_package/simple_console_for_window_unzip/runfiles/org_tensorflow
  else
    RUNFILES=bazel-bin/tensorflow/tools/pip_package/build_pip_package.runfiles/org_tensorflow
    if [ -d bazel-bin/tensorflow/tools/pip_package/build_pip_package.runfiles/org_tensorflow/external ]; then
      # Old-style runfiles structure (--legacy_external_runfiles).
      cp -R \
        bazel-bin/tensorflow/tools/pip_package/build_pip_package.runfiles/org_tensorflow/tensorflow \
        "${TMPDIR}"
      cp_external \
        bazel-bin/tensorflow/tools/pip_package/build_pip_package.runfiles/org_tensorflow/external \
        "${EXTERNAL_INCLUDES}"
      # Copy MKL libs over so they can be loaded at runtime
      so_lib_dir=$(ls $RUNFILES | grep solib) || true
      if [ -n "${so_lib_dir}" ]; then
        mkl_so_dir=$(ls ${RUNFILES}/${so_lib_dir} | grep mkl) || true
        if [ -n "${mkl_so_dir}" ]; then
          mkdir "${TMPDIR}/${so_lib_dir}"
          cp -R ${RUNFILES}/${so_lib_dir}/${mkl_so_dir} "${TMPDIR}/${so_lib_dir}"
        fi
      fi
    else
      # New-style runfiles structure (--nolegacy_external_runfiles).
      cp -R \
        bazel-bin/tensorflow/tools/pip_package/build_pip_package.runfiles/org_tensorflow/tensorflow \
        "${TMPDIR}"
      cp_external \
        bazel-bin/tensorflow/tools/pip_package/build_pip_package.runfiles \
        "${EXTERNAL_INCLUDES}"
      # Copy MKL libs over so they can be loaded at runtime
      so_lib_dir=$(ls $RUNFILES | grep solib) || true
      if [ -n "${so_lib_dir}" ]; then
        mkl_so_dir=$(ls ${RUNFILES}/${so_lib_dir} | grep mkl) || true
        if [ -n "${mkl_so_dir}" ]; then
          mkdir "${TMPDIR}/${so_lib_dir}"
          cp -R ${RUNFILES}/${so_lib_dir}/${mkl_so_dir} "${TMPDIR}/${so_lib_dir}"
        fi
      fi
    fi
  fi

  mkdir -p ${TMPDIR}/third_party
  cp -R $RUNFILES/third_party/eigen3 ${TMPDIR}/third_party

  reorganize_includes "${TMPDIR}"

  cp tensorflow/tools/pip_package/MANIFEST.in ${TMPDIR}
  cp tensorflow/tools/pip_package/README ${TMPDIR}
  cp tensorflow/tools/pip_package/setup.py ${TMPDIR}

  rm -f ${TMPDIR}/tensorflow/libtensorflow_framework.so
  rm -f ${TMPDIR}/tensorflow/libtensorflow_framework.so.[0-9].*

  # In order to break the circular dependency between tensorflow and
  # tensorflow_estimator which forces us to do a multi-step release, we are
  # creating a virtual python package called tensorflow and moving all the tf
  # code into another python package called tensorflow_core:
  #
  #   * move code from tensorflow to tensorflow_core
  #   * create the virtual pip package: create folder and __init__.py file with
  #     needed code for transparent forwarding
  #
  # This is transparent to internal code or to code not using the pip packages.
  mv "${TMPDIR}/tensorflow" "${TMPDIR}/tensorflow_core"
  mkdir "${TMPDIR}/tensorflow"
  mv "${TMPDIR}/tensorflow_core/virtual_root.__init__.py" "${TMPDIR}/tensorflow/__init__.py"
}

function build_wheel() {
  if [ $# -lt 2 ] ; then
    echo "No src and dest dir provided"
    exit 1
  fi

  TMPDIR="$1"
  DEST="$2"
  shift
  shift

  # Before we leave the top-level directory, make sure we know how to
  # call python.
  if [[ -e tools/python_bin_path.sh ]]; then
    source tools/python_bin_path.sh
  fi

  pushd ${TMPDIR} > /dev/null

  rm -f MANIFEST
  echo $(date) : "=== Building wheel"
<<<<<<< HEAD
  "${PYTHON_BIN_PATH:-python}" setup.py bdist_wheel ${@} >/dev/null

  # Fix include path by moving tensorflow_core/include/tensorflow{_core,}
  WHEEL_TMPDIR=$(mktemp -d)
  WHEEL=$(readlink -f dist/*.whl)
  unzip $WHEEL -d $WHEEL_TMPDIR > /dev/null
  rm $WHEEL
  pushd $WHEEL_TMPDIR > /dev/null
  mv tensorflow_core/include/tensorflow{_core,}
  zip -r $WHEEL . > /dev/null
  popd > /dev/null
  rm -rf $WHEEL_TMPDIR

=======
  "${PYTHON_BIN_PATH:-python}" setup.py bdist_wheel ${PKG_NAME_FLAG} >/dev/null
>>>>>>> c309df6f
  mkdir -p ${DEST}
  cp dist/* ${DEST}
  popd > /dev/null
  echo $(date) : "=== Output wheel file is in: ${DEST}"
}

function usage() {
  echo "Usage:"
  echo "$0 [--src srcdir] [--dst dstdir] [options]"
  echo "$0 dstdir [options]"
  echo ""
  echo "    --src                 prepare sources in srcdir"
  echo "                              will use temporary dir if not specified"
  echo ""
  echo "    --dst                 build wheel in dstdir"
  echo "                              if dstdir is not set do not build, only prepare sources"
  echo ""
  echo "  Options:"
  echo "    --project_name <name> set project name to name"
  echo "    --gpu                 build tensorflow_gpu"
  echo "    --gpudirect           build tensorflow_gpudirect"
  echo "    --nightly_flag        build tensorflow nightly"
  echo "    --version <semver>    set version number"
  echo ""
  exit 1
}

function main() {
  PKG_NAME_FLAG=""
  PROJECT_NAME=""
  GPU_BUILD=0
  NIGHTLY_BUILD=0
  SRCDIR=""
  DSTDIR=""
  CLEANSRC=1
  while true; do
    if [[ "$1" == "--help" ]]; then
      usage
      exit 1
    elif [[ "$1" == "--nightly_flag" ]]; then
      NIGHTLY_BUILD=1
    elif [[ "$1" == "--gpu" ]]; then
      GPU_BUILD=1
    elif [[ "$1" == "--gpudirect" ]]; then
      PKG_NAME_FLAG="--project_name tensorflow_gpudirect"
    elif [[ "$1" == "--project_name" ]]; then
      shift
      if [[ -z "$1" ]]; then
        break
      fi
      PROJECT_NAME="$1"
    elif [[ "$1" == "--version" ]]; then
      shift
      VERSION_FLAG="--version $1"
    elif [[ "$1" == "--src" ]]; then
      shift
      SRCDIR="$(real_path $1)"
      CLEANSRC=0
    elif [[ "$1" == "--dst" ]]; then
      shift
      DSTDIR="$(real_path $1)"
    else
      DSTDIR="$(real_path $1)"
    fi
    shift

    if [[ -z "$1" ]]; then
      break
    fi
  done

  if [[ -z "$DSTDIR" ]] && [[ -z "$SRCDIR" ]]; then
    echo "No destination dir provided"
    usage
    exit 1
  fi

  if [[ -z "$SRCDIR" ]]; then
    # make temp srcdir if none set
    SRCDIR="$(mktemp -d -t tmp.XXXXXXXXXX)"
  fi

  prepare_src "$SRCDIR"

  if [[ -z "$DSTDIR" ]]; then
      # only want to prepare sources
      exit
  fi

  if [[ -n ${PROJECT_NAME} ]]; then
    PKG_NAME_FLAG="--project_name ${PROJECT_NAME}"
  elif [[ ${NIGHTLY_BUILD} == "1" && ${GPU_BUILD} == "1" ]]; then
    PKG_NAME_FLAG="--project_name tf_nightly_gpu"
  elif [[ ${NIGHTLY_BUILD} == "1" ]]; then
    PKG_NAME_FLAG="--project_name tf_nightly"
  elif [[ ${GPU_BUILD} == "1" ]]; then
    PKG_NAME_FLAG="--project_name tensorflow_gpu"
  fi

  build_wheel "$SRCDIR" "$DSTDIR" "$PKG_NAME_FLAG" "$VERSION_FLAG"

  if [[ $CLEANSRC -ne 0 ]]; then
    rm -rf "${TMPDIR}"
  fi
}

main "$@"<|MERGE_RESOLUTION|>--- conflicted
+++ resolved
@@ -186,23 +186,7 @@
 
   rm -f MANIFEST
   echo $(date) : "=== Building wheel"
-<<<<<<< HEAD
   "${PYTHON_BIN_PATH:-python}" setup.py bdist_wheel ${@} >/dev/null
-
-  # Fix include path by moving tensorflow_core/include/tensorflow{_core,}
-  WHEEL_TMPDIR=$(mktemp -d)
-  WHEEL=$(readlink -f dist/*.whl)
-  unzip $WHEEL -d $WHEEL_TMPDIR > /dev/null
-  rm $WHEEL
-  pushd $WHEEL_TMPDIR > /dev/null
-  mv tensorflow_core/include/tensorflow{_core,}
-  zip -r $WHEEL . > /dev/null
-  popd > /dev/null
-  rm -rf $WHEEL_TMPDIR
-
-=======
-  "${PYTHON_BIN_PATH:-python}" setup.py bdist_wheel ${PKG_NAME_FLAG} >/dev/null
->>>>>>> c309df6f
   mkdir -p ${DEST}
   cp dist/* ${DEST}
   popd > /dev/null
