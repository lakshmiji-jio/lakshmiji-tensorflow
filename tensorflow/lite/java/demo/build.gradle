// Top-level build file where you can add configuration options common to all sub-projects/modules.

buildscript {
    repositories {
        google()
        jcenter()
        google()
    }
    dependencies {
<<<<<<< HEAD
        classpath 'com.android.tools.build:gradle:3.2.1'
=======
        classpath 'com.android.tools.build:gradle:3.1.4'
>>>>>>> 7d707dcc

        // NOTE: Do not place your application dependencies here; they belong
        // in the individual module build.gradle files
    }
}

allprojects {
    repositories {
        google()
        jcenter()
    }
}

task clean(type: Delete) {
    delete rootProject.buildDir
}<|MERGE_RESOLUTION|>--- conflicted
+++ resolved
@@ -7,11 +7,7 @@
         google()
     }
     dependencies {
-<<<<<<< HEAD
         classpath 'com.android.tools.build:gradle:3.2.1'
-=======
-        classpath 'com.android.tools.build:gradle:3.1.4'
->>>>>>> 7d707dcc
 
         // NOTE: Do not place your application dependencies here; they belong
         // in the individual module build.gradle files
