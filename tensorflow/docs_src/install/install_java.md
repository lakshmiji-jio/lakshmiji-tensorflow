--- conflicted
+++ resolved
@@ -63,7 +63,7 @@
                <dependency>
                  <groupId>org.tensorflow</groupId>
                  <artifactId>tensorflow</artifactId>
-                 <version>1.1.0</version>
+                 <version>1.1.0-rc2</version>
                </dependency>
              </dependencies>
          </project>
@@ -215,13 +215,6 @@
 and Mac OS X:
 
 <pre><b>java -cp libtensorflow-1.1.0.jar:. -Djava.library.path=./jni HelloTF</b></pre>
-<<<<<<< HEAD
-
-And the following comand line executes the `HelloTF` program on Windows:
-
-<pre><b>java -cp libtensorflow-1.1.0-rc2.jar;. -Djava.library.path=jni HelloTF</b></pre>
-=======
->>>>>>> 81fbb124
 
 And the following comand line executes the `HelloTF` program on Windows:
 
