--- conflicted
+++ resolved
@@ -4,7 +4,7 @@
 
 To use from your BUILD file, add the following line to load the macro:
 
-load("@org_tensorflow//tensorflow/compiler/aot:tfcompile.bzl", "tf_library")
+load("//tensorflow/compiler/aot:tfcompile.bzl", "tf_library")
 
 Then call the macro like this:
 
@@ -16,19 +16,15 @@
 )
 """
 
-<<<<<<< HEAD
 load("//tensorflow:tensorflow.bzl",
      "if_android", "tf_cc_test", "tf_copts")
-=======
-load("@org_tensorflow//tensorflow:tensorflow.bzl", "if_android", "tf_copts")
->>>>>>> 995194cb
 
 def tf_library(name, graph, config,
                freeze_checkpoint=None, freeze_saver=None,
                cpp_class=None, gen_test=True, gen_benchmark=True,
                visibility=None, testonly=None,
                tfcompile_flags=None,
-               tfcompile_tool="@org_tensorflow//tensorflow/compiler/aot:tfcompile",
+               tfcompile_tool="//tensorflow/compiler/aot:tfcompile",
                include_standard_runtime_deps=True, deps=None, tags=None):
   """Runs tfcompile to compile a TensorFlow graph into executable code.
 
@@ -124,9 +120,9 @@
             out_nodes_file,
         ] + freeze_saver_srcs,
         outs=[freeze_file],
-        cmd=("$(location @org_tensorflow//tensorflow/python/tools:freeze_graph)" +
+        cmd=("$(location //tensorflow/python/tools:freeze_graph)" +
              freeze_args),
-        tools=["@org_tensorflow//tensorflow/python/tools:freeze_graph"],
+        tools=["//tensorflow/python/tools:freeze_graph"],
         tags=tags,
     )
     tfcompile_graph = freeze_file
@@ -207,12 +203,7 @@
 
   # The cc_library rule packaging up the header and object file, and needed
   # kernel implementations.
-<<<<<<< HEAD
   need_xla_data_proto = (flags and flags.find("--gen_program_shape") != -1)
-=======
-  need_xla_data_proto = ((type(tfcompile_flags) == str) and
-                         tfcompile_flags.find("--gen_program_shape") != -1)
->>>>>>> 995194cb
   native.cc_library(
       name=name,
       srcs=[function_object_file, metadata_object_file],
@@ -223,14 +214,13 @@
           # These deps are required by all tf_library targets even if
           # include_standard_runtime_deps is False.  Without them, the
           # generated code will fail to compile.
-          "@org_tensorflow//tensorflow/compiler/tf2xla:xla_compiled_cpu_function",
-          "@org_tensorflow//tensorflow/core:framework_lite",
+          "//tensorflow/compiler/tf2xla:xla_compiled_cpu_function",
+          "//tensorflow/core:framework_lite",
       ] + (need_xla_data_proto and [
           # If we're generating the program shape, we must depend on the proto.
-          "@org_tensorflow//tensorflow/compiler/xla:xla_data_proto",
+          "//tensorflow/compiler/xla:xla_data_proto",
       ] or []) + (include_standard_runtime_deps and [
           # TODO(cwhipkey): only depend on kernel code that the model actually needed.
-<<<<<<< HEAD
           "//tensorflow/compiler/tf2xla/kernels:index_ops_kernel_argmax_float_1d",
           "//tensorflow/compiler/tf2xla/kernels:index_ops_kernel_argmax_float_2d",
           "//tensorflow/compiler/xla/service/cpu:cpu_runtime_avx",
@@ -240,19 +230,6 @@
           "//tensorflow/compiler/xla/service/cpu:runtime_matmul",
           "//tensorflow/compiler/xla/service/cpu:runtime_single_threaded_conv2d",
           "//tensorflow/compiler/xla/service/cpu:runtime_single_threaded_matmul",
-=======
-          "@org_tensorflow//tensorflow/compiler/tf2xla/kernels:gather_op_kernel_float_int32",
-          "@org_tensorflow//tensorflow/compiler/tf2xla/kernels:gather_op_kernel_float_int64",
-          "@org_tensorflow//tensorflow/compiler/tf2xla/kernels:index_ops_kernel_argmax_float_1d",
-          "@org_tensorflow//tensorflow/compiler/tf2xla/kernels:index_ops_kernel_argmax_float_2d",
-          "@org_tensorflow//tensorflow/compiler/xla/service/cpu:cpu_runtime_avx",
-          "@org_tensorflow//tensorflow/compiler/xla/service/cpu:cpu_runtime_neon",
-          "@org_tensorflow//tensorflow/compiler/xla/service/cpu:cpu_runtime_sse4_1",
-          "@org_tensorflow//tensorflow/compiler/xla/service/cpu:runtime_conv2d",
-          "@org_tensorflow//tensorflow/compiler/xla/service/cpu:runtime_matmul",
-          "@org_tensorflow//tensorflow/compiler/xla/service/cpu:runtime_single_threaded_conv2d",
-          "@org_tensorflow//tensorflow/compiler/xla/service/cpu:runtime_single_threaded_matmul",
->>>>>>> 995194cb
           "//third_party/eigen3",
       ] or []) + (deps or []),
       tags=tags,
@@ -278,12 +255,12 @@
         name=("gen_" + test_name),
         testonly=1,
         srcs=[
-            "@org_tensorflow//tensorflow/compiler/aot:test.cc",
+            "//tensorflow/compiler/aot:test.cc",
             header_file,
         ],
         outs=[test_file],
         cmd=("sed " + sed_replace +
-             " $(location @org_tensorflow//tensorflow/compiler/aot:test.cc) " +
+             " $(location //tensorflow/compiler/aot:test.cc) " +
              "> $(OUTS)"),
         tags=tags,
     )
@@ -298,19 +275,12 @@
         srcs=[test_file],
         deps=[
             ":" + name,
-<<<<<<< HEAD
             "//tensorflow/compiler/aot:runtime",
             "//tensorflow/compiler/aot:tf_library_test_main",
             "//tensorflow/compiler/xla:executable_run_options",
-=======
-            "@org_tensorflow//tensorflow/compiler/tf2xla:xla_local_runtime_context",
-            "@org_tensorflow//tensorflow/compiler/aot:runtime",
-            "@org_tensorflow//tensorflow/compiler/aot:tf_library_test_main",
-            "@org_tensorflow//tensorflow/compiler/xla:executable_run_options",
->>>>>>> 995194cb
             "//third_party/eigen3",
-            "@org_tensorflow//tensorflow/core:lib",
-            "@org_tensorflow//tensorflow/core:test",
+            "//tensorflow/core:lib",
+            "//tensorflow/core:test",
             ],
         tags=tags,
     )
@@ -318,7 +288,7 @@
   if gen_benchmark:
     benchmark_name = name + "_benchmark"
     benchmark_file = benchmark_name + ".cc"
-    benchmark_main = ("@org_tensorflow//tensorflow/compiler/aot:" +
+    benchmark_main = ("//tensorflow/compiler/aot:" +
                       "benchmark_main.template")
 
     # Rule to rewrite benchmark.cc to produce the benchmark_file.
@@ -352,19 +322,12 @@
         linkopts = if_android(["-pie", "-s"]),
         deps=[
             ":" + name,
-<<<<<<< HEAD
             "//tensorflow/compiler/aot:benchmark",
             "//tensorflow/compiler/aot:runtime",
             "//tensorflow/compiler/xla:executable_run_options",
-=======
-            "@org_tensorflow//tensorflow/compiler/tf2xla:xla_local_runtime_context",
-            "@org_tensorflow//tensorflow/compiler/aot:benchmark",
-            "@org_tensorflow//tensorflow/compiler/aot:runtime",
-            "@org_tensorflow//tensorflow/compiler/xla:executable_run_options",
->>>>>>> 995194cb
             "//third_party/eigen3",
         ] + if_android([
-            "@org_tensorflow//tensorflow/compiler/aot:benchmark_extra_android",
+            "//tensorflow/compiler/aot:benchmark_extra_android",
         ]),
         tags=tags,
     )
@@ -374,12 +337,12 @@
   # TODO(toddw): Add target_triple for other targets.  For details see:
   # http://llvm.org/docs/doxygen/html/Triple_8h_source.html
   return select({
-      "@org_tensorflow//tensorflow:android_armeabi": "armv5-none-android",
-      "@org_tensorflow//tensorflow:android_arm": "armv7-none-android",
-      "@org_tensorflow//tensorflow:android_arm64": "aarch64-none-android",
-      "@org_tensorflow//tensorflow:android_x86": "i686-none-android",
-      "@org_tensorflow//tensorflow:linux_ppc64le": "ppc64le-ibm-linux-gnu",
-      "@org_tensorflow//tensorflow:darwin": "x86_64-none-darwin",
+      "//tensorflow:android_armeabi": "armv5-none-android",
+      "//tensorflow:android_arm": "armv7-none-android",
+      "//tensorflow:android_arm64": "aarch64-none-android",
+      "//tensorflow:android_x86": "i686-none-android",
+      "//tensorflow:linux_ppc64le": "ppc64le-ibm-linux-gnu",
+      "//tensorflow:darwin": "x86_64-none-darwin",
       "//tensorflow:rpi3": "armv6-linux-gnueabihf",
       "//conditions:default": "x86_64-pc-linux",
   })