# Copyright 2017 Graphcore Ltd
#

from __future__ import absolute_import
from __future__ import division
from __future__ import print_function

import numpy as np
import test_utils as tu

from tensorflow.python.platform import googletest
from tensorflow.python.framework import ops
from tensorflow.python.framework import test_util
from tensorflow.python.layers import convolutional
from tensorflow.python.ops import array_ops
from tensorflow.python.ops import gen_nn_ops
from tensorflow.python.ops import gen_math_ops
from tensorflow.python.ops import init_ops
from tensorflow.python.ops import math_ops
from tensorflow.python.ops import nn_ops
from tensorflow.python.ops import nn
from tensorflow.python.ops import variable_scope
from tensorflow.python.ops import variables
from tensorflow.python.training import gradient_descent
from tensorflow.compiler.plugin.poplar.ops import gen_ipu_ops


class IpuXlaCacheConvTest(test_util.TensorFlowTestCase):

  def testConvolutionsMatch(self):
    with ops.device("/device:IPU:0"):
      x = array_ops.placeholder(np.float32, shape=[1, 4, 4, 2])

      with variable_scope.variable_scope("vs", use_resource=True):
        y = convolutional.conv2d(x, 2, 1, use_bias=False,
                                 kernel_initializer=init_ops.ones_initializer())
        y = convolutional.conv2d(y, 2, 1, use_bias=False,
                                 kernel_initializer=init_ops.ones_initializer())

      with ops.device('cpu'):
        report = gen_ipu_ops.ipu_event_trace()

    with tu.ipu_session(True, True, True) as sess:
      sess.run(variables.global_variables_initializer())

      sess.run(report)

      sess.run(y, {x: np.zeros([1,4,4,2])})

      result = sess.run(report)

      s = tu.extract_all_strings_from_event_trace(result)
      cs_list = tu.get_compute_sets_from_report(s)
      # Would fail if there were two convolutions in the graph as they would be
      # called conv2d and conv2d_1
      ok = ['progIdCopy',
            'host-exchange-local-copy-',
            'Copy_XLA_Args/arg1.*_weights_to_weights/OnTileCopy',
            'vs/conv2d/Conv2D/convolution.*/Conv_1x1',
            'Copy_{XLA_Args/arg2.*_weights,partialReduceOut}_to_{XLA_Args/arg0.*_input,weights}']
      self.assertTrue(tu.check_all_compute_sets_and_list(cs_list, ok))

  def testConvolutionsDontMatchDifferentTypes(self):
    with ops.device("/device:IPU:0"):
      x = array_ops.placeholder(np.float32, shape=[1, 4, 4, 2])

      with variable_scope.variable_scope("vs", use_resource=True):
        y = convolutional.conv2d(x, 2, 1, use_bias=False,
                                 kernel_initializer=init_ops.ones_initializer())
        y = math_ops.cast(y, np.float16)
        y = convolutional.conv2d(y, 2, 1, use_bias=False,
                                 kernel_initializer=init_ops.ones_initializer())

      with ops.device('cpu'):
        report = gen_ipu_ops.ipu_event_trace()

    with tu.ipu_session(True, True, True) as sess:
      sess.run(variables.global_variables_initializer())

      sess.run(report)

      sess.run(y, {x: np.zeros([1,4,4,2])})

      result = sess.run(report)

      s = tu.extract_all_strings_from_event_trace(result)
      cs_list = tu.get_compute_sets_from_report(s)
      # Matches two convolutions
      ok = ['progIdCopy',
            'host-exchange-local-copy-',
            'vs/conv2d/Conv2D/convolution.*/Conv_1x1',
            'vs/Cast/convert.*/Cast',
            'Copy_cast_to_cast[[]cloned[]]/OnTileCopy',
            'vs/conv2d_1/Conv2D/convolution.*/Conv_1x1']
      self.assertTrue(tu.check_all_compute_sets_and_list(cs_list, ok))

  def testConvolutionsDontMatchDifferentShapes(self):
    with ops.device("/device:IPU:0"):
      x = array_ops.placeholder(np.float32, shape=[1, 4, 4, 2])

      with variable_scope.variable_scope("vs", use_resource=True):
        y = convolutional.conv2d(x, 2, 1, use_bias=False,
                                 kernel_initializer=init_ops.ones_initializer())
        y = array_ops.reshape(y, [1, 2, 8, 2])
        y = convolutional.conv2d(y, 2, 1, use_bias=False,
                                 kernel_initializer=init_ops.ones_initializer())

      with ops.device('cpu'):
        report = gen_ipu_ops.ipu_event_trace()

    with tu.ipu_session(True, True, True) as sess:
      sess.run(variables.global_variables_initializer())

      sess.run(report)

      sess.run(y, {x: np.zeros([1,4,4,2])})

      result = sess.run(report)

      s = tu.extract_all_strings_from_event_trace(result)
      cs_list = tu.get_compute_sets_from_report(s)
      # Matches two convolutions
      ok = ['progIdCopy',
            'host-exchange-local-copy-',
            'vs/conv2d/Conv2D/convolution.*/Conv_1x1',
            'Copy_{<const>,XLA_Args/arg2.*_weights}_to_vs/conv2d_1/Conv2D/convolution.*/Conv_1x1weightsRearranged',
<<<<<<< HEAD
            'Copy_partials_to_partials[[]cloned[]]/OnTileCopy',
=======
            'Copy_vs/conv2d_1/Conv2D/convolution.*/Conv_1x1/partials_to_vs/conv2d_1/Conv2D/convolution.*/Conv_1x1/partials[[]cloned[]]',
>>>>>>> 0a6ce724
            'vs/conv2d_1/Conv2D/convolution.*/Conv_1x1']
      self.assertTrue(tu.check_all_compute_sets_and_list(cs_list, ok))

  def testConvolutionsDontMatchDifferentConvParams(self):
    with ops.device("/device:IPU:0"):
      x = array_ops.placeholder(np.float32, shape=[1, 4, 4, 2])

      with variable_scope.variable_scope("vs", use_resource=True):
        y = convolutional.conv2d(x, 2, 1, use_bias=False,
                                 kernel_initializer=init_ops.ones_initializer())
        y = convolutional.conv2d(y, 2, 1, use_bias=False, strides=(2, 1),
                                 kernel_initializer=init_ops.ones_initializer())

      with ops.device('cpu'):
        report = gen_ipu_ops.ipu_event_trace()

    with tu.ipu_session(True, True, True) as sess:
      sess.run(variables.global_variables_initializer())

      sess.run(report)

      sess.run(y, {x: np.zeros([1,4,4,2])})

      result = sess.run(report)

      s = tu.extract_all_strings_from_event_trace(result)
      cs_list = tu.get_compute_sets_from_report(s)
      # Matches two convolutions
      ok = ['progIdCopy',
            'host-exchange-local-copy-',
            'vs/conv2d/Conv2D/convolution.*/Conv_1x1',
            'Copy_{<const>,XLA_Args/arg2.*_weights}_to_vs/conv2d_1/Conv2D/convolution.*/Conv_1x1_stride2x1weightsRearranged',
<<<<<<< HEAD
            'Copy_partials_to_partials[[]cloned[]]/OnTileCopy',
=======
            'Copy_vs/conv2d_1/Conv2D/convolution.*/Conv_1x1_stride2x1/partials_to_vs/conv2d_1/Conv2D/convolution.1.5/Conv_1x1_stride2x1/partials[[]cloned[]]',
>>>>>>> 0a6ce724
            'vs/conv2d_1/Conv2D/convolution.*/Conv_1x1']
      self.assertTrue(tu.check_all_compute_sets_and_list(cs_list, ok))

  def testConvolutionsMatchFwdBwd(self):
    with ops.device("/device:IPU:0"):
      x = array_ops.placeholder(np.float32, shape=[1, 4, 4, 2])

      with variable_scope.variable_scope("vs", use_resource=True):
        y = convolutional.conv2d(x, 2, 1, use_bias=False,
                                 kernel_initializer=init_ops.ones_initializer())
        y = convolutional.conv2d(y, 2, 1, use_bias=False,
                                 kernel_initializer=init_ops.ones_initializer())

      loss = math_ops.reduce_sum(y)
      optimizer = gradient_descent.GradientDescentOptimizer(0.1)
      train = optimizer.minimize(loss)

      with ops.device('cpu'):
        report = gen_ipu_ops.ipu_event_trace()

    with tu.ipu_session(True, True, True) as sess:
      sess.run(variables.global_variables_initializer())

      sess.run(report)

      sess.run([train,loss], {x: np.zeros([1,4,4,2])})

      result = sess.run(report)

      s = tu.extract_all_strings_from_event_trace(result)
      cs_list = tu.get_compute_sets_from_report(s)
      # Matches two convolutions
      ok = ['progIdCopy',
            'host-exchange-local-copy-',
            'vs/conv2d/Conv2D/convolution.*/Conv_1x1',
            'Copy_',
            'Sum/reduce.*/ReduceOnTile/InToIntermediateNoExchange/Reduce',
            'Sum/reduce.*/ReduceFinalStage/IntermediateToOutput/Reduce',
            'gradients/vs/conv2d_1/Conv2D_grad/Conv2DBackpropInput/convolution.*.clone/WeightTranspose',
            'gradients/vs/conv2d/Conv2D_grad/Conv2DBackpropFilter/convolution.*/Conv_4x4',
            'GradientDescent/update_vs/conv2d/kernel/ResourceApplyGradientDescent/call*/AddTo',
            'GradientDescent/update_vs/conv2d_1/kernel/ResourceApplyGradientDescent/call*/AddTo',]
      self.assertTrue(tu.check_all_compute_sets_and_list(cs_list, ok))

if __name__ == "__main__":
    googletest.main()<|MERGE_RESOLUTION|>--- conflicted
+++ resolved
@@ -123,12 +123,8 @@
       ok = ['progIdCopy',
             'host-exchange-local-copy-',
             'vs/conv2d/Conv2D/convolution.*/Conv_1x1',
-            'Copy_{<const>,XLA_Args/arg2.*_weights}_to_vs/conv2d_1/Conv2D/convolution.*/Conv_1x1weightsRearranged',
-<<<<<<< HEAD
-            'Copy_partials_to_partials[[]cloned[]]/OnTileCopy',
-=======
+            'Copy_{<const>,XLA_Args/arg2.*_weights}_to_vs/conv2d_1/Conv2D/convolution.*/Conv_1x1/weightsRearranged',
             'Copy_vs/conv2d_1/Conv2D/convolution.*/Conv_1x1/partials_to_vs/conv2d_1/Conv2D/convolution.*/Conv_1x1/partials[[]cloned[]]',
->>>>>>> 0a6ce724
             'vs/conv2d_1/Conv2D/convolution.*/Conv_1x1']
       self.assertTrue(tu.check_all_compute_sets_and_list(cs_list, ok))
 
@@ -160,12 +156,8 @@
       ok = ['progIdCopy',
             'host-exchange-local-copy-',
             'vs/conv2d/Conv2D/convolution.*/Conv_1x1',
-            'Copy_{<const>,XLA_Args/arg2.*_weights}_to_vs/conv2d_1/Conv2D/convolution.*/Conv_1x1_stride2x1weightsRearranged',
-<<<<<<< HEAD
-            'Copy_partials_to_partials[[]cloned[]]/OnTileCopy',
-=======
-            'Copy_vs/conv2d_1/Conv2D/convolution.*/Conv_1x1_stride2x1/partials_to_vs/conv2d_1/Conv2D/convolution.1.5/Conv_1x1_stride2x1/partials[[]cloned[]]',
->>>>>>> 0a6ce724
+            'Copy_{<const>,XLA_Args/arg2.*_weights}_to_vs/conv2d_1/Conv2D/convolution.*/Conv_1x1_stride2x1/weightsRearranged',
+            'Copy_vs/conv2d_1/Conv2D/convolution.*/Conv_1x1_stride2x1/partials_to_vs/conv2d_1/Conv2D/convolution.*/Conv_1x1_stride2x1/partials[[]cloned[]]',
             'vs/conv2d_1/Conv2D/convolution.*/Conv_1x1']
       self.assertTrue(tu.check_all_compute_sets_and_list(cs_list, ok))
 
