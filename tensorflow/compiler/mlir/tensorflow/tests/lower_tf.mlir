// RUN: tf-opt %s -test-tf-lower-tf | FILECHECK_OPTS="" FileCheck %s

// CHECK-LABEL: invert_permutation
func @invert_permutation(%arg0: tensor<5xi32>) -> tensor<5xi32> {
  // CHECK-NEXT: %[[UPDATES:.*]] = "tf.Const"() {value = dense<[0, 1, 2, 3, 4]> : tensor<5xi32>} : () -> tensor<5xi32>
  // CHECK-NEXT: %[[SHAPE:.*]] = "tf.Const"() {value = dense<[5, 1]> : tensor<2xi32>} : () -> tensor<2xi32>
  // CHECK-NEXT: %[[INDICES:.*]] = "tf.Reshape"(%arg0, %[[SHAPE]]) : (tensor<5xi32>, tensor<2xi32>) -> tensor<5x1xi32>
  // CHECK-NEXT: "tf.TensorScatterUpdate"(%arg0, %[[INDICES]], %[[UPDATES]]) : (tensor<5xi32>, tensor<5x1xi32>, tensor<5xi32>) -> tensor<5xi32>
  %0 = "tf.InvertPermutation"(%arg0) : (tensor<5xi32>) -> tensor<5xi32>
  return %0 : tensor<5xi32>
}

// CHECK-LABEL: invert_permutation_dynamic
func @invert_permutation_dynamic(%arg0: tensor<?xi32>) -> tensor<?xi32> {
  // CHECK: tf.InvertPermutation
  %0 = "tf.InvertPermutation"(%arg0) : (tensor<?xi32>) -> tensor<?xi32>
  return %0 : tensor<?xi32>
}

// CHECK-LABEL: invert_permutation_unranked
func @invert_permutation_unranked(%arg0: tensor<*xi32>) -> tensor<*xi32> {
  // CHECK: tf.InvertPermutation
  %0 = "tf.InvertPermutation"(%arg0) : (tensor<*xi32>) -> tensor<*xi32>
  return %0 : tensor<*xi32>
}

// CHECK-LABEL: simple_pack
// CHECK-SAME: %[[ARG0:.*]]: tensor<3x5xf32>, %[[ARG1:.*]]: tensor<3x5xf32>
func @simple_pack(%arg0: tensor<3x5xf32>, %arg1: tensor<3x5xf32>) -> tensor<2x3x5xf32> {
  // CHECK: %[[AXIS:.*]] = "tf.Const"() {value = dense<0> : tensor<i64>}
  // CHECK: %[[INP0:.*]] = "tf.ExpandDims"(%[[ARG0]], %[[AXIS]]) : (tensor<3x5xf32>, tensor<i64>) -> tensor<1x3x5xf32>
  // CHECK: %[[INP1:.*]] = "tf.ExpandDims"(%[[ARG1]], %[[AXIS]]) : (tensor<3x5xf32>, tensor<i64>) -> tensor<1x3x5xf32>
  // CHECK: "tf.ConcatV2"(%[[INP0]], %[[INP1]], %[[AXIS]]) : (tensor<1x3x5xf32>, tensor<1x3x5xf32>, tensor<i64>) -> tensor<2x3x5xf32>

  %0 = "tf.Pack"(%arg0, %arg1) : (tensor<3x5xf32>, tensor<3x5xf32>) -> tensor<2x3x5xf32>
  return %0 : tensor<2x3x5xf32>
}

// CHECK-LABEL: func @square
func @square(%arg0: tensor<3xf32>) -> tensor<3xf32> {
  // CHECK: "tf.Mul"(%arg0, %arg0)
  %1 = "tf.Square"(%arg0) : (tensor<3xf32>) -> tensor<3xf32>
  return %1 : tensor<3xf32>
}

// CHECK-LABEL: func @squared_difference_real
func @squared_difference_real(%arg0: tensor<3xf32>, %arg1: tensor<3xf32>) -> tensor<3xf32> {
  // CHECK: [[R1:%.+]] = "tf.Sub"(%arg0, %arg1)
  // CHECK: "tf.Mul"([[R1]], [[R1]])
  %1 = "tf.SquaredDifference"(%arg0, %arg1) : (tensor<3xf32>, tensor<3xf32>) -> tensor<3xf32>
  return %1 : tensor<3xf32>
}

// CHECK-LABEL: func @squared_difference_complex
func @squared_difference_complex(%arg0: tensor<3xcomplex<f32>>, %arg1: tensor<3xcomplex<f32>>) -> tensor<3xcomplex<f32>> {
  // CHECK-DAG: [[R1:%.+]] = "tf.Sub"(%arg0, %arg1)
  // CHECK-DAG: [[R2:%.+]] = "tf.Conj"([[R1]])
  // CHECK-DAG: "tf.Mul"([[R1]], [[R2]])
  %1 = "tf.SquaredDifference"(%arg0, %arg1) : (tensor<3xcomplex<f32>>, tensor<3xcomplex<f32>>) -> tensor<3xcomplex<f32>>
  return %1 : tensor<3xcomplex<f32>>
}

// CHECK-LABEL: func @div_no_nan
// CHECK-SAME: (%[[X:.*]]: tensor<*xf32>, %[[Y:.*]]: tensor<*xf32>)
func @div_no_nan(%arg0: tensor<*xf32>, %arg1: tensor<*xf32>) -> tensor<*xf32> {
  // CHECK:  %[[ZERO:.*]] = "tf.Const"() {value = dense<0.000000e+00> : tensor<f32>} : () -> tensor<f32>
  // CHECK:  %[[IS_ZERO:.*]] = "tf.Equal"(%[[Y]], %[[ZERO]]) {incompatible_shape_error = true} : (tensor<*xf32>, tensor<f32>) -> tensor<*xi1>
  // CHECK:  %[[DIV:.*]] = "tf.Div"(%[[X]], %[[Y]]) : (tensor<*xf32>, tensor<*xf32>) -> tensor<*xf32>
  // CHECK:  %[[RESULT:.*]] = "tf.SelectV2"(%[[IS_ZERO]], %[[ZERO]], %[[DIV]]) : (tensor<*xi1>, tensor<f32>, tensor<*xf32>) -> tensor<*xf32>
  %0 = "tf.DivNoNan"(%arg0, %arg1) : (tensor<*xf32>, tensor<*xf32>) -> tensor<*xf32>

  // CHECK: return %[[RESULT]]
  return %0 : tensor<*xf32>
}

// CHECK-LABEL: func @mul_no_nan
// CHECK-SAME: (%[[X:.*]]: tensor<2x3xf32>, %[[Y:.*]]: tensor<3xf32>)
func @mul_no_nan(%arg0: tensor<2x3xf32>, %arg1: tensor<3xf32>) -> tensor<2x3xf32> {
  // CHECK:  %[[ZERO:.*]] = "tf.Const"() {value = dense<0.000000e+00> : tensor<f32>} : () -> tensor<f32>
  // CHECK:  %[[IS_ZERO:.*]] = "tf.Equal"(%[[Y]], %[[ZERO]]) {incompatible_shape_error = true} : (tensor<3xf32>, tensor<f32>) -> tensor<3xi1>
  // CHECK:  %[[MUL:.*]] = "tf.Mul"(%[[X]], %[[Y]]) : (tensor<2x3xf32>, tensor<3xf32>) -> tensor<2x3xf32>
  // CHECK:  %[[RESULT:.*]] = "tf.SelectV2"(%[[IS_ZERO]], %[[ZERO]], %[[MUL]]) : (tensor<3xi1>, tensor<f32>, tensor<2x3xf32>) -> tensor<2x3xf32>
  %0 = "tf.MulNoNan"(%arg0, %arg1) : (tensor<2x3xf32>, tensor<3xf32>) -> tensor<2x3xf32>

  // CHECK: return %[[RESULT]]
  return %0 : tensor<2x3xf32>
}

// CHECK-LABEL: @is_inf
func @is_inf(%arg0: tensor<3x4xf32>) -> tensor<3x4xi1> {
  // CHECK: %[[INF:.*]] = "tf.Const"() {value = dense<0x7F800000> : tensor<f32>} : () -> tensor<f32>
  // CHECK: %[[ABS:.*]] = "tf.Abs"(%arg0) : (tensor<3x4xf32>) -> tensor<3x4xf32>
  // CHECK: %[[RESULT:.*]] = "tf.Equal"(%[[ABS]], %[[INF]]) {incompatible_shape_error = true} : (tensor<3x4xf32>, tensor<f32>) -> tensor<3x4xi1>
  %0 = "tf.IsInf"(%arg0) : (tensor<3x4xf32>) -> tensor<3x4xi1>
  // CHECK: return %[[RESULT]]
  return %0 : tensor<3x4xi1>
}

// CHECK-LABEL: @is_nan
func @is_nan(%arg0: tensor<3x4xf32>) -> tensor<3x4xi1> {
  // CHECK: %[[RESULT:.*]] = "tf.NotEqual"(%arg0, %arg0) {incompatible_shape_error = true} : (tensor<3x4xf32>, tensor<3x4xf32>) -> tensor<3x4xi1>
  %0 = "tf.IsNan"(%arg0) : (tensor<3x4xf32>) -> tensor<3x4xi1>
  // CHECK: return %[[RESULT]]
  return %0 : tensor<3x4xi1>
}

// CHECK-LABEL: func @fill
// CHECK-SAME: (%[[ARG0:.*]]: tensor<*xi64>, %[[ARG1:.*]]: tensor<*xf32>)
func @fill(%arg0: tensor<*xi64>, %arg1: tensor<*xf32>) -> tensor<*xf32> {
  // CHECK: "tf.BroadcastTo"(%[[ARG1]], %[[ARG0]])
  %0 = "tf.Fill"(%arg0, %arg1) : (tensor<*xi64>, tensor<*xf32>) -> tensor<*xf32>
  return %0 : tensor<*xf32>
}

func @empty(%arg0: tensor<?xi32>) -> tensor<*xf32> {
  // CHECK-DAG: [[CST:%.+]] = "tf.Const"() {value = dense<0.000000e+00> : tensor<f32>}
  // CHECK-DAG: [[RES:%.+]] = "tf.BroadcastTo"([[CST]], %arg0)
  %0 = "tf.Empty"(%arg0) {init = true} : (tensor<?xi32>) -> (tensor<*xf32>)

  // CHECK: return [[RES]]
  return %0 : tensor<*xf32>
}

// CHECK-LABEL: func @l2_loss
// CHECK-SAME: (%[[INPUT:.*]]: tensor<?x?xf32>)
func @l2_loss(%arg0: tensor<?x?xf32>) -> tensor<f32> {

  // CHECK-DAG: %[[SQUARE:.*]] = "tf.Mul"(%[[INPUT]], %[[INPUT]]) : (tensor<?x?xf32>, tensor<?x?xf32>) -> tensor<?x?xf32>
  // CHECK-DAG: %[[REDUCE_AXES:.*]] = "tf.Const"() {value = dense<[0, 1]> : tensor<2xi64>}
  // CHECK-DAG: %[[SUM:.*]] = "tf.Sum"(%[[SQUARE]], %[[REDUCE_AXES]]) {keep_dims = false} : (tensor<?x?xf32>, tensor<2xi64>) -> tensor<f32>
  // CHECK-DAG: %[[TWO:.*]] = "tf.Const"() {value = dense<2.000000e+00> : tensor<f32>}
  // CHECK-DAG: %[[LOSS:.*]] = "tf.Div"(%[[SUM]], %[[TWO]]) : (tensor<f32>, tensor<f32>) -> tensor<f32>

  %0 = "tf.L2Loss"(%arg0) : (tensor<?x?xf32>) -> tensor<f32>

  // CHECK: return %[[LOSS]] : tensor<f32>
  return %0 : tensor<f32>
}

// CHECK-LABEL: func @l2_loss_unranked
func @l2_loss_unranked(%arg0: tensor<*xf32>) -> tensor<f32> {
  // CHECK: tf.L2Loss
  %0 = "tf.L2Loss"(%arg0) : (tensor<*xf32>) -> tensor<f32>
  return %0 : tensor<f32>
}

// CHECK-LABEL: pack_with_unranked
// CHECK-SAME: %[[ARG0:.*]]: tensor<?x5xf32>, %[[ARG1:.*]]: tensor<*xf32>
func @pack_with_unranked(%arg0: tensor<?x5xf32>, %arg1: tensor<*xf32>) -> tensor<*xf32> {
  // CHECK: %[[AXIS:.*]] = "tf.Const"() {value = dense<-2> : tensor<i64>}
  // CHECK: %[[INP0:.*]] = "tf.ExpandDims"(%[[ARG0]], %[[AXIS]]) : (tensor<?x5xf32>, tensor<i64>) -> tensor<?x1x5xf32>
  // CHECK: %[[INP1:.*]] = "tf.ExpandDims"(%[[ARG1]], %[[AXIS]]) : (tensor<*xf32>, tensor<i64>) -> tensor<*xf32>
  // CHECK: "tf.ConcatV2"(%[[INP0]], %[[INP1]], %[[AXIS]]) : (tensor<?x1x5xf32>, tensor<*xf32>, tensor<i64>) -> tensor<*xf32>

  %0 = "tf.Pack"(%arg0, %arg1) {axis = -2 : i64} : (tensor<?x5xf32>, tensor<*xf32>) -> tensor<*xf32>
  return %0 : tensor<*xf32>
}

// CHECK-LABEL: func @pad
func @pad(%arg0: tensor<3xf32>) -> tensor<6xf32> {
  %padding = "tf.Const"() { value = dense<[[1, 2]]> : tensor<1x2xi64> } : () -> tensor<1x2xi64>
  // CHECK-DAG: [[PAD:%.+]] = "tf.Const"() {
  // CHECK-DAG: [[CST:%.+]] = "tf.Const"() {value = dense<0.000000e+00> : tensor<f32>}
  // CHECK: "tf.PadV2"(%arg0, [[PAD]], [[CST]])
  %0 = "tf.Pad"(%arg0, %padding) : (tensor<3xf32>, tensor<1x2xi64>) -> tensor<6xf32>
  return %0 : tensor<6xf32>
}

// CHECK-LABEL: func @pad_bf16
func @pad_bf16(%arg0: tensor<3xbf16>) -> tensor<6xbf16> {
  %padding = "tf.Const"() { value = dense<[[1, 2]]> : tensor<1x2xi64> } : () -> tensor<1x2xi64>
  // CHECK-DAG: [[PAD:%.+]] = "tf.Const"() {
  // CHECK-DAG: [[CST:%.+]] = "tf.Const"() {value = dense<0.000000e+00> : tensor<bf16>}
  // CHECK: "tf.PadV2"(%arg0, [[PAD]], [[CST]])
  %0 = "tf.Pad"(%arg0, %padding) : (tensor<3xbf16>, tensor<1x2xi64>) -> tensor<6xbf16>
  return %0 : tensor<6xbf16>
}

// CHECK-LABEL: func @BiasAddGrad_NHWC
func @BiasAddGrad_NHWC(%arg0: tensor<2x3x4x5xf32>) -> tensor<5xf32> {
  // CHECK: "tf.Const"() {value = dense<[0, 1, 2]> : tensor<3xi64>}
  // CHECK: "tf.Sum"({{.*}}) {keep_dims = false}

  %0 = "tf.BiasAddGrad"(%arg0) {data_format = "NHWC"} : (tensor<2x3x4x5xf32>) -> tensor<5xf32>
  return %0 : tensor<5xf32>
}

// CHECK-LABEL: func @BiasAddGrad_NCHW
func @BiasAddGrad_NCHW(%arg0: tensor<2x3x4x5xf32>) -> tensor<3xf32> {
  // CHECK: "tf.Const"() {value = dense<[0, 2, 3]> : tensor<3xi64>}
  // CHECK: "tf.Sum"({{.*}}) {keep_dims = false}

  %0 = "tf.BiasAddGrad"(%arg0) {data_format = "NCHW"} : (tensor<2x3x4x5xf32>) -> tensor<3xf32>
  return %0 : tensor<3xf32>
}

// CHECK-LABEL: func @BiasAddGrad_dynamic
func @BiasAddGrad_dynamic(%arg0: tensor<?x?x?x?xf32>) -> tensor<?xf32> {
  // CHECK: tf.Sum
  %0 = "tf.BiasAddGrad"(%arg0) {data_format = "NCHW"} : (tensor<?x?x?x?xf32>) -> tensor<?xf32>
  return %0 : tensor<?xf32>
}

// CHECK-LABEL: func @BiasAddGrad_unranked
func @BiasAddGrad_unranked(%arg0: tensor<*xf32>) -> tensor<?xf32> {
  // CHECK: tf.BiasAddGrad
  %0 = "tf.BiasAddGrad"(%arg0) {data_format = "NCHW"} : (tensor<*xf32>) -> tensor<?xf32>
  return %0 : tensor<?xf32>
}

// CHECK-LABEL: func @rsqrt_grad
// CHECK-SAME: (%[[ARG0:.*]]: tensor<2xf32>, %[[ARG1:.*]]: tensor<2xf32>)
func @rsqrt_grad(%arg0: tensor<2xf32>, %arg1: tensor<2xf32>) -> tensor<2xf32> {
  // CHECK: %[[CST:.*]] = "tf.Const"() {value = dense<-2.000000e+00> : tensor<f32>}
  // CHECK: %[[LHS2:.*]] = "tf.Mul"(%[[ARG0]], %[[ARG0]])
  // CHECK: %[[LHS3:.*]] = "tf.Mul"(%[[LHS2]], %[[ARG0]])
  // CHECK: %[[DIV:.*]] = "tf.Div"(%[[ARG1]], %[[CST]])
  // CHECK: %[[RET:.*]] = "tf.Mul"(%[[LHS3]], %[[DIV]])

  %0 = "tf.RsqrtGrad"(%arg0, %arg1) : (tensor<2xf32>, tensor<2xf32>) -> tensor<2xf32>
  // CHECK: return %[[RET]]
  return %0 : tensor<2xf32>
}

// CHECK-LABEL: func @rsqrt_grad_unranked
func @rsqrt_grad_unranked(%arg0: tensor<*xf32>, %arg1: tensor<*xf32>) -> tensor<*xf32> {
  // CHECK: tf.Const
  // CHECK: tf.Mul
  // CHECK: tf.Mul
  // CHECK: tf.Div
  // CHECK: tf.Mul
  %0 = "tf.RsqrtGrad"(%arg0, %arg1) : (tensor<*xf32>, tensor<*xf32>) -> tensor<*xf32>
  return %0 : tensor<*xf32>
}

// %input has 1 batch dimension then 2 block dimensions then 1 remainder
// dimension.
// CHECK-LABEL: fourdim_space_to_batch_nd
func @fourdim_space_to_batch_nd(%input: tensor<3x5x7x10xf32>, %block_shape: tensor<2xi64>, %paddings: tensor<2x2xi64>) -> tensor<?x?x?x10xf32> {
  // CHECK-DAG: [[PAD00:%.+]] = "tf.Const"() {value = dense<0> : tensor<1x2xi64>}
  // CHECK-DAG: [[ZERO_I32:%.+]] = "tf.Const"() {value = dense<0> : tensor<i32>}
  // CHECK-DAG: [[ZERO_I64:%.+]] = "tf.Const"() {value = dense<0> : tensor<i64>}
  // CHECK-DAG: [[FULL_PADDINGS:%.+]] = "tf.ConcatV2"([[PAD00]], %arg2, [[PAD00]], [[ZERO_I64]])
  // CHECK-DAG: [[PAD_DEFAULT:%.+]] = "tf.Const"() {value = dense<0.000000e+00> : tensor<f32>}
  // CHECK-DAG: [[PADDED:%.+]] = "tf.PadV2"(%arg0, [[FULL_PADDINGS]], [[PAD_DEFAULT]])
  // CHECK-DAG: [[PADDINGS:%.+]]:2 = "tf.Unpack"([[FULL_PADDINGS]]) {axis = 1 : i64}
  // CHECK-DAG: [[PADDINGS_SUM:%.+]] = "tf.AddV2"([[PADDINGS]]#0, [[PADDINGS]]#1)
  // CHECK-DAG: [[INPUT_SHAPE:%.+]] = "tf.Const"() {value = dense<[3, 5, 7, 10]> : tensor<4xi64>}
  // CHECK-DAG: [[PADDED_SHAPE:%.+]] = "tf.AddV2"([[PADDINGS_SUM]], [[INPUT_SHAPE]])
  // CHECK-DAG: [[PADDED_SHAPE_SPLITS:%.+]]:4 = "tf.Split"([[ZERO_I32]], [[PADDED_SHAPE]])
  // CHECK-DAG: [[BLOCK_SHAPE_SPLITS:%.+]]:2 = "tf.Split"([[ZERO_I32]], %arg1)
  // CHECK-DAG: [[OUTER_SHAPE_0:%.+]] = "tf.Div"([[PADDED_SHAPE_SPLITS]]#1, [[BLOCK_SHAPE_SPLITS]]#0)
  // CHECK-DAG: [[OUTER_SHAPE_1:%.+]] = "tf.Div"([[PADDED_SHAPE_SPLITS]]#2, [[BLOCK_SHAPE_SPLITS]]#1)
  // CHECK-DAG: [[RESHAPED_SHAPE:%.+]] = "tf.ConcatV2"([[PADDED_SHAPE_SPLITS]]#0, [[OUTER_SHAPE_0]], [[BLOCK_SHAPE_SPLITS]]#0, [[OUTER_SHAPE_1]], [[BLOCK_SHAPE_SPLITS]]#1, [[PADDED_SHAPE_SPLITS]]#3, [[ZERO_I64]])
  // CHECK-DAG: [[PERMUTATION:%.+]] = "tf.Const"() {value = dense<[2, 4, 0, 1, 3, 5]> : tensor<6xi64>}
  // CHECK-DAG: [[OUTPUT_BATCH_PART:%.+]] = "tf.Mul"([[PADDED_SHAPE_SPLITS]]#0, [[BLOCK_SHAPE_SPLITS]]#0)
  // CHECK-DAG: [[OUTPUT_BATCH:%.+]] = "tf.Mul"([[OUTPUT_BATCH_PART]], [[BLOCK_SHAPE_SPLITS]]#1)
  // CHECK-DAG: [[OUTPUT_SHAPE:%.+]] = "tf.ConcatV2"([[OUTPUT_BATCH]], [[OUTER_SHAPE_0]], [[OUTER_SHAPE_1]], [[PADDED_SHAPE_SPLITS]]#3, [[ZERO_I64]])
  // CHECK-DAG: [[RESHAPED:%.+]] = "tf.Reshape"([[PADDED]], [[RESHAPED_SHAPE]])
  // CHECK-DAG: [[PERMUTED:%.+]] = "tf.Transpose"([[RESHAPED]], [[PERMUTATION]])
  // CHECK-DAG: [[RESULT:%.+]] = "tf.Reshape"([[PERMUTED]], [[OUTPUT_SHAPE]])
  // CHECK-DAG: return [[RESULT]]
  %0 = "tf.SpaceToBatchND"(%input, %block_shape, %paddings) : (tensor<3x5x7x10xf32>, tensor<2xi64>, tensor<2x2xi64>) -> tensor<?x?x?x10xf32>
  return %0 : tensor<?x?x?x10xf32>
}

// Verify the result shape for the tf.PadV2 op.
// CHECK-LABEL: const_paddings_space_to_batch_nd
func @const_paddings_space_to_batch_nd(%arg0: tensor<1x8x2xf32>) -> (tensor<3x5x2xf32>) {
  %0 = "tf.Const"() {value = dense<3> : tensor<1xi32>} : () -> tensor<1xi32>
  %1 = "tf.Const"() {value = dense<[[3, 4]]> : tensor<1x2xi32>} : () -> tensor<1x2xi32>


  // CHECK-DAG: [[VAL0:%.+]] = "tf.Const"() {value = dense<[3, 5, 2]> : tensor<3xi64>}
  // CHECK-DAG: [[VAL1:%.+]] = "tf.Const"() {value = dense<[1, 5, 3, 2]> : tensor<4xi64>}
  // CHECK-DAG: [[VAL2:%.+]] = "tf.Const"() {value = dense<{{\[\[}}0, 0], [3, 4], [0, 0{{\]\]}}> : tensor<3x2xi64>}
  // CHECK-DAG: [[VAL3:%.+]] = "tf.Const"() {value = dense<0.000000e+00> : tensor<f32>}
  // CHECK-DAG: [[VAL4:%.+]] = "tf.Const"() {value = dense<[2, 0, 1, 3]> : tensor<4xi64>}
  // CHECK-DAG: [[VAL5:%.+]] = "tf.PadV2"(%arg0, [[VAL2]], [[VAL3]])
  // CHECK-SAME: tensor<1x15x2xf32>
  // CHECK-DAG: [[VAL6:%.+]] = "tf.Reshape"([[VAL5]], [[VAL1]])
  // CHECK-DAG: [[VAL7:%.+]] = "tf.Transpose"([[VAL6]], [[VAL4]])
  // CHECK-DAG: [[VAL8:%.+]] = "tf.Reshape"([[VAL7]], [[VAL0]])
  %2 = "tf.SpaceToBatchND"(%arg0, %0, %1) : (tensor<1x8x2xf32>, tensor<1xi32>, tensor<1x2xi32>) -> tensor<3x5x2xf32>

  // CHECK: return [[VAL8]]
  return %2 : tensor<3x5x2xf32>
}

// CHECK-LABEL: avoid_lowering_space_to_batch_nd
func @avoid_lowering_space_to_batch_nd(%arg0: tensor<1x8x2xf32>, %arg1: tensor<*xi32>) -> (tensor<3x5x2xf32>) {
  %0 = "tf.Const"() {value = dense<3> : tensor<1xi32>} : () -> tensor<1xi32>
  %1 = "tf.SpaceToBatchND"(%arg0, %0, %arg1) : (tensor<1x8x2xf32>, tensor<1xi32>, tensor<*xi32>) -> tensor<3x5x2xf32>
  return %1 : tensor<3x5x2xf32>

  // CHECK: "tf.SpaceToBatchND"
}

// %input has 1 batch dimension then 3 block dimensions then 2 remainder
// dimensions. This checks only ops that are specific to the case with 3 block
// dimension and 2 remainder dimensions.
// CHECK-LABEL: sixdim_space_to_batch_nd
func @sixdim_space_to_batch_nd(%input: tensor<3x5x7x9x10x11xf32>, %block_shape: tensor<3xi64>, %paddings: tensor<3x2xi64>) -> tensor<?x?x?x?x10x11xf32> {
  // CHECK-DAG: [[PAD00:%.+]] = "tf.Const"()
  // CHECK-DAG: [[FULL_PADDINGS:%.+]] = "tf.ConcatV2"([[PAD00]], %arg2, [[PAD00]], [[PAD00]], {{.+}})
  // CHECK-DAG: [[INPUT_SHAPE:%.+]] = "tf.Const"() {value = dense<[3, 5, 7, 9, 10, 11]> : tensor<6xi64>}
  // CHECK-DAG: [[PADDED_SHAPE_SPLITS:%.+]]:6 = "tf.Split"
  // CHECK-DAG: [[BLOCK_SHAPE_SPLITS:%.+]]:3 = "tf.Split"
  // CHECK-DAG: [[OUTER_SHAPE_0:%.+]] = "tf.Div"([[PADDED_SHAPE_SPLITS]]#1, [[BLOCK_SHAPE_SPLITS]]#0)
  // CHECK-DAG: [[OUTER_SHAPE_1:%.+]] = "tf.Div"([[PADDED_SHAPE_SPLITS]]#2, [[BLOCK_SHAPE_SPLITS]]#1)
  // CHECK-DAG: [[OUTER_SHAPE_2:%.+]] = "tf.Div"([[PADDED_SHAPE_SPLITS]]#3, [[BLOCK_SHAPE_SPLITS]]#2)
  // CHECK-DAG: [[RESHAPED_SHAPE:%.+]] = "tf.ConcatV2"([[PADDED_SHAPE_SPLITS]]#0, [[OUTER_SHAPE_0]], [[BLOCK_SHAPE_SPLITS]]#0, [[OUTER_SHAPE_1]], [[BLOCK_SHAPE_SPLITS]]#1, [[OUTER_SHAPE_2]], [[BLOCK_SHAPE_SPLITS]]#2, [[PADDED_SHAPE_SPLITS]]#4, [[PADDED_SHAPE_SPLITS]]#5, {{.+}})
  // CHECK-DAG: [[PERMUTATION:%.+]] = "tf.Const"() {value = dense<[2, 4, 6, 0, 1, 3, 5, 7, 8]> : tensor<9xi64>}
  // CHECK-DAG: [[OUTPUT_BATCH_PART1:%.+]] = "tf.Mul"([[PADDED_SHAPE_SPLITS]]#0, [[BLOCK_SHAPE_SPLITS]]#0)
  // CHECK-DAG: [[OUTPUT_BATCH_PART2:%.+]] = "tf.Mul"([[OUTPUT_BATCH_PART1]], [[BLOCK_SHAPE_SPLITS]]#1)
  // CHECK-DAG: [[OUTPUT_BATCH:%.+]] = "tf.Mul"([[OUTPUT_BATCH_PART2]], [[BLOCK_SHAPE_SPLITS]]#2)
  // CHECK-DAG: [[OUTPUT_SHAPE:%.+]] = "tf.ConcatV2"([[OUTPUT_BATCH]], [[OUTER_SHAPE_0]], [[OUTER_SHAPE_1]], [[OUTER_SHAPE_2]], [[PADDED_SHAPE_SPLITS]]#4, [[PADDED_SHAPE_SPLITS]]#5, {{.+}})
  %0 = "tf.SpaceToBatchND"(%input, %block_shape, %paddings) : (tensor<3x5x7x9x10x11xf32>, tensor<3xi64>, tensor<3x2xi64>) -> tensor<?x?x?x?x10x11xf32>
  return %0 : tensor<?x?x?x?x10x11xf32>
}

// CHECK-LABEL: func @batchToSpace
func @batchToSpace(%arg0: tensor<3x5x2xf32>) -> (tensor<1x8x2xf32>) {
  // CHECK-DAG: [[VAL0:%.+]] = "tf.Const"() {value = dense<[3, 1, 5, 2]> : tensor<4xi64>}
  // CHECK-DAG: [[VAL1:%.+]] = "tf.Const"() {value = dense<[1, 2, 0, 3]> : tensor<4xi64>}
  // CHECK-DAG: [[VAL2:%.+]] = "tf.Const"() {value = dense<[1, 15, 2]> : tensor<3xi64>}
  // CHECK-DAG: [[VAL3:%.+]] = "tf.Const"() {value = dense<[0, 3, 0]> : tensor<3xi64>}
  // CHECK-DAG: [[VAL4:%.+]] = "tf.Const"() {value = dense<[1, 8, 2]> : tensor<3xi64>}
  // CHECK-DAG: [[VAL5:%.+]] = "tf.Reshape"(%arg0, [[VAL0]])
  // CHECK-DAG: [[VAL6:%.+]] = "tf.Transpose"([[VAL5]], [[VAL1]])
  // CHECK-DAG: [[VAL7:%.+]] = "tf.Reshape"([[VAL6]], [[VAL2]])
  // CHECK-DAG: [[VAL8:%.+]] = "tf.Slice"([[VAL7]], [[VAL3]], [[VAL4]])
  %0 = "tf.Const"() {value = dense<3> : tensor<1xi32>} : () -> tensor<1xi32>
  %1 = "tf.Const"() {value = dense<[[3, 4]]> : tensor<1x2xi32>} : () -> tensor<1x2xi32>
  %2 = "tf.BatchToSpaceND"(%arg0, %0, %1) {device = ""} : (tensor<3x5x2xf32>, tensor<1xi32>, tensor<1x2xi32>) -> tensor<1x8x2xf32>

  // CHECK: return [[VAL8]] : tensor<1x8x2xf32>
  return %2 : tensor<1x8x2xf32>
}

func @fake_quant_with_min_max_args(%arg0 : tensor<?x?xf32>) -> tensor<?x?xf32> {
  // CHECK-DAG: [[VAL0:%.+]] = "tf.Const"() {value = dense<1.275000e+02> : tensor<f32>}
  // CHECK-DAG: [[VAL1:%.+]] = "tf.Const"() {value = dense<1.00392163> : tensor<f32>}
  // CHECK-DAG: [[VAL2:%.+]] = "tf.Const"() {value = dense<-0.996078491> : tensor<f32>}
  // CHECK-DAG: [[VAL3:%.+]] = "tf.Const"() {value = dense<0.00784313772> : tensor<f32>}
  // CHECK-DAG: [[VAL4:%.+]] = "tf.Const"() {value = dense<5.000000e-01> : tensor<f32>}
  // CHECK-DAG: [[VAL5:%.+]] = "tf.ClipByValue"(%arg0, [[VAL2]], [[VAL1]])
  // CHECK-DAG: [[VAL6:%.+]] = "tf.Sub"([[VAL5]], [[VAL2]])
  // CHECK-DAG: [[VAL7:%.+]] = "tf.Mul"([[VAL6]], [[VAL0]])
  // CHECK-DAG: [[VAL8:%.+]] = "tf.AddV2"([[VAL7]], [[VAL4]])
  // CHECK-DAG: [[VAL9:%.+]] = "tf.Floor"([[VAL8]])
  // CHECK-DAG: [[VAL10:%.+]] = "tf.Mul"([[VAL9]], [[VAL3]])
  // CHECK-DAG: [[VAL11:%.+]] = "tf.AddV2"([[VAL10]], [[VAL2]])
  %0 = "tf.FakeQuantWithMinMaxArgs"(%arg0) {max = 1.0 : f32, min = -1.0 : f32, narrow_range = false, num_bits = 8 : i64} : (tensor<?x?xf32>) -> tensor<?x?xf32>

  // CHECK: return [[VAL11]]
  return %0 : tensor<?x?xf32>
}

func @fake_quant_with_min_max_vars(%arg0 : tensor<?x?xf32>, %arg1 : tensor<f32>, %arg2 : tensor<f32>) -> tensor<?x?xf32> {
  // CHECK-DAG: [[VAL0:%.+]] = "tf.Const"() {value = dense<0.000000e+00>
  // CHECK-DAG: [[VAL1:%.+]] = "tf.Const"() {value = dense<2.550000e+02>
  // CHECK-DAG: [[VAL2:%.+]] = "tf.Const"() {value = dense<1.000000e+00>
  // CHECK-DAG: [[VAL3:%.+]] = "tf.Const"() {value = dense<5.000000e-01>
  // CHECK-DAG: [[VAL4:%.+]] = "tf.Sub"(%arg2, %arg1)
  // CHECK-DAG: [[VAL5:%.+]] = "tf.Div"([[VAL4]], [[VAL1]])
  // CHECK-DAG: [[VAL6:%.+]] = "tf.Div"([[VAL1]], [[VAL4]])
  // CHECK-DAG: [[VAL7:%.+]] = "tf.Div"(%arg1, [[VAL5]])
  // CHECK-DAG: [[VAL8:%.+]] = "tf.Sub"([[VAL0]], [[VAL7]])
  // CHECK-DAG: [[VAL9:%.+]] = "tf.Floor"([[VAL8]])
  // CHECK-DAG: [[VAL10:%.+]] = "tf.Sub"([[VAL8]], [[VAL9]])
  // CHECK-DAG: [[VAL11:%.+]] = "tf.Less"([[VAL10]], [[VAL3]])
  // CHECK-DAG: [[VAL12:%.+]] = "tf.AddV2"([[VAL9]], [[VAL2]])
  // CHECK-DAG: [[VAL13:%.+]] = "tf.Select"([[VAL11]], [[VAL9]], [[VAL12]])
  // CHECK-DAG: [[VAL14:%.+]] = "tf.ClipByValue"([[VAL13]], [[VAL0]], [[VAL1]]) :
  // CHECK-DAG: [[VAL15:%.+]] = "tf.Sub"([[VAL0]], [[VAL14]])
  // CHECK-DAG: [[VAL16:%.+]] = "tf.Sub"([[VAL1]], [[VAL14]])
  // CHECK-DAG: [[VAL17:%.+]] = "tf.Mul"([[VAL15]], [[VAL5]])
  // CHECK-DAG: [[VAL18:%.+]] = "tf.Mul"([[VAL16]], [[VAL5]])
  // CHECK-DAG: [[VAL19:%.+]] = "tf.ClipByValue"(%arg0, [[VAL17]], [[VAL18]])
  // CHECK-DAG: [[VAL20:%.+]] = "tf.Sub"([[VAL19]], [[VAL17]])
  // CHECK-DAG: [[VAL21:%.+]] = "tf.Mul"([[VAL20]], [[VAL6]])
  // CHECK-DAG: [[VAL22:%.+]] = "tf.AddV2"([[VAL21]], [[VAL3]])
  // CHECK-DAG: [[VAL23:%.+]] = "tf.Floor"([[VAL22]])
  // CHECK-DAG: [[VAL24:%.+]] = "tf.Mul"([[VAL23]], [[VAL5]])
  // CHECK-DAG: [[VAL25:%.+]] = "tf.AddV2"([[VAL24]], [[VAL17]])
  %0 = "tf.FakeQuantWithMinMaxVars"(%arg0, %arg1, %arg2) {narrow_range = false, num_bits = 8 : i64} : (tensor<?x?xf32>, tensor<f32>, tensor<f32>) -> tensor<?x?xf32>

  // CHECK: return [[VAL25]]
  return %0 : tensor<?x?xf32>
}

// CHECK-LABEL: SoftmaxCrossEntropyWithLogits
// CHECK-SAME: %[[FEATURES:.*]]: tensor<2x3xf32>, %[[LABELS:.*]]: tensor<2x3xf32>
func @SoftmaxCrossEntropyWithLogits(%features: tensor<2x3xf32>, %labels: tensor<2x3xf32>) -> (tensor<2xf32>, tensor<2x3xf32>) {
  // CHECK-DAG: %[[NEG_LABELS:.*]] = "tf.Neg"(%[[LABELS]]) : (tensor<2x3xf32>) -> tensor<2x3xf32>
  // CHECK-DAG: %[[LOG_SOFTMAX:.*]] = "tf.LogSoftmax"(%[[FEATURES]]) : (tensor<2x3xf32>) -> tensor<2x3xf32>
  // CHECK-DAG: %[[ZERO:.*]] = "tf.Const"() {value = dense<0.000000e+00> : tensor<f32>} : () -> tensor<f32>
  // CHECK-DAG: %[[IS_LABEL_ZERO:.*]] = "tf.Equal"(%[[NEG_LABELS]], %[[ZERO]]) {incompatible_shape_error = true} : (tensor<2x3xf32>, tensor<f32>) -> tensor<2x3xi1>
  // CHECK-DAG: %[[LOSS_INP:.*]] = "tf.Mul"(%[[LOG_SOFTMAX]], %[[NEG_LABELS]]) : (tensor<2x3xf32>, tensor<2x3xf32>) -> tensor<2x3xf32>
  // CHECK-DAG: %[[SAFE_LOSS_INP:.*]] = "tf.SelectV2"(%[[IS_LABEL_ZERO]], %[[ZERO]], %[[LOSS_INP]]) : (tensor<2x3xi1>, tensor<f32>, tensor<2x3xf32>) -> tensor<2x3xf32>
  // CHECK-DAG: %[[AXIS:.*]] = "tf.Const"() {value = dense<-1> : tensor<1xi64>} : () -> tensor<1xi64>
  // CHECK-DAG: %[[LOSS:.*]] = "tf.Sum"(%[[SAFE_LOSS_INP]], %[[AXIS]]) {keep_dims = false} : (tensor<2x3xf32>, tensor<1xi64>) -> tensor<2xf32>
  // CHECK-DAG: %[[SOFTMAX:.*]] = "tf.Softmax"(%[[FEATURES]]) : (tensor<2x3xf32>) -> tensor<2x3xf32>
  // CHECK-DAG: %[[BACKPROP:.*]] = "tf.Sub"(%[[SOFTMAX]], %[[LABELS]]) : (tensor<2x3xf32>, tensor<2x3xf32>) -> tensor<2x3xf32>
  // CHECK: return %[[LOSS]], %[[BACKPROP]]

  %0:2 = "tf.SoftmaxCrossEntropyWithLogits"(%features, %labels) : (tensor<2x3xf32>, tensor<2x3xf32>) -> (tensor<2xf32>, tensor<2x3xf32>)
  return %0#0, %0#1 : tensor<2xf32>, tensor<2x3xf32>
}

// CHECK-LABEL: unranked_SoftmaxCrossEntropyWithLogits
func @unranked_SoftmaxCrossEntropyWithLogits(%features: tensor<?x?xf32>, %labels: tensor<?x?xf32>) -> (tensor<?xf32>, tensor<?x?xf32>) {
  // Check that unranked inputs are lowered successfully.
  // CHECK-NOT: tf.SoftmaxCrossEntropyWithLogits
  %0:2 = "tf.SoftmaxCrossEntropyWithLogits"(%features, %labels) : (tensor<?x?xf32>, tensor<?x?xf32>) -> (tensor<?xf32>, tensor<?x?xf32>)
  return %0#0, %0#1 : tensor<?xf32>, tensor<?x?xf32>
}

// CHECK-LABEL: broadcasted_SoftmaxCrossEntropyWithLogits
func @broadcasted_SoftmaxCrossEntropyWithLogits(%features: tensor<?x?xf32>, %labels: tensor<3xf32>) -> (tensor<?xf32>, tensor<?x3xf32>) {
  // Check that inputs of different ranks are broadcasted and are lowered successfully.
  // CHECK-NOT: tf.SoftmaxCrossEntropyWithLogits
  %0:2 = "tf.SoftmaxCrossEntropyWithLogits"(%features, %labels) : (tensor<?x?xf32>, tensor<3xf32>) -> (tensor<?xf32>, tensor<?x3xf32>)
  return %0#0, %0#1 : tensor<?xf32>, tensor<?x3xf32>
}

// CHECK-LABEL: scalar_SoftmaxCrossEntropyWithLogits
func @scalar_SoftmaxCrossEntropyWithLogits(%features: tensor<f32>, %labels: tensor<?x?xf32>) -> (tensor<?xf32>, tensor<?x?xf32>) {
  // CHECK: tf.SoftmaxCrossEntropyWithLogits
  %0:2 = "tf.SoftmaxCrossEntropyWithLogits"(%features, %labels) : (tensor<f32>, tensor<?x?xf32>) -> (tensor<?xf32>, tensor<?x?xf32>)
  return %0#0, %0#1 : tensor<?xf32>, tensor<?x?xf32>
}

// CHECK-LABEL: SparseSoftmaxCrossEntropyWithLogits
// CHECK-SAME: %[[FEATURES:.*]]: tensor<2x3xf32>, %[[SPARSE_LABELS:.*]]: tensor<2xi32>
func @SparseSoftmaxCrossEntropyWithLogits(%features: tensor<2x3xf32>, %labels: tensor<2xi32>) -> (tensor<2xf32>, tensor<2x3xf32>) {
  // Convert SPARSE_LABELS to dense LABELS.
  // CHECK-DAG: %[[DEPTH:.*]] = "tf.Const"() {value = dense<3> : tensor<i32>} : () -> tensor<i32>
  // CHECK-DAG: %[[ONE:.*]] = "tf.Const"() {value = dense<1.000000e+00> : tensor<f32>} : () -> tensor<f32>
  // CHECK-DAG: %[[ZERO:.*]] = "tf.Const"() {value = dense<0.000000e+00> : tensor<f32>} : () -> tensor<f32>
  // CHECK-DAG: %[[LABELS:.*]] = "tf.OneHot"(%[[SPARSE_LABELS]], %[[DEPTH]], %[[ONE]], %[[ZERO]]) {axis = 1 : i64} : (tensor<2xi32>, tensor<i32>, tensor<f32>, tensor<f32>) -> tensor<2x3xf32>

  // Adjust labels to have Nan for out of range labels.
  // CHECK-DAG: %[[ZERO_I32:.*]] = "tf.Const"() {value = dense<0> : tensor<i32>} : () -> tensor<i32>
  // CHECK-DAG: %[[IS_NEGATIVE:.*]] = "tf.LessEqual"(%[[ZERO_I32]], %arg1) : (tensor<i32>, tensor<2xi32>) -> tensor<2xi1>
  // CHECK-DAG: %[[IS_LESS:.*]] = "tf.Less"(%arg1, %[[DEPTH]]) : (tensor<2xi32>, tensor<i32>) -> tensor<2xi1>
  // CHECK-DAG: %[[IS_WITHIN_RANGE:.*]] = "tf.LogicalAnd"(%[[IS_NEGATIVE]], %[[IS_LESS]]) : (tensor<2xi1>, tensor<2xi1>) -> tensor<2xi1>
  // CHECK-DAG: %[[NAN:.*]] = "tf.Const"() {value = dense<0x7FC00000> : tensor<f32>} : () -> tensor<f32>
  // CHECK-DAG: %[[ZERO_OR_NAN:.*]] = "tf.SelectV2"(%[[IS_WITHIN_RANGE]], %[[ZERO]], %[[NAN]]) : (tensor<2xi1>, tensor<f32>, tensor<f32>) -> tensor<2xf32>
  // CHECK-DAG: %[[NEG_ONE:.*]] = "tf.Const"() {value = dense<-1> : tensor<1xi64>} : () -> tensor<1xi64>
  // CHECK-DAG: %[[RESHAPE:.*]] = "tf.ExpandDims"(%[[ZERO_OR_NAN]], %[[NEG_ONE]]) : (tensor<2xf32>, tensor<1xi64>) -> tensor<2x1xf32>
  // CHECK-DAG: %[[ADJUSTED_LABELS:.*]] = "tf.AddV2"(%[[LABELS]], %[[RESHAPE]]) : (tensor<2x3xf32>, tensor<2x1xf32>) -> tensor<2x3xf32>

  // SoftmaxCrossEntropyWithLogits expansion
  // CHECK-DAG: = "tf.Neg"({{.*}}) : (tensor<2x3xf32>) -> tensor<2x3xf32>
  // CHECK-DAG: = "tf.LogSoftmax"({{.*}}) : (tensor<2x3xf32>) -> tensor<2x3xf32>
  // CHECK-DAG: = "tf.Mul"({{.*}}) : (tensor<2x3xf32>, tensor<2x3xf32>) -> tensor<2x3xf32>
  // CHECK-DAG: = "tf.Sum"({{.*}}) {keep_dims = false} : (tensor<2x3xf32>, tensor<1xi64>) -> tensor<2xf32>
  // CHECK-DAG: = "tf.Softmax"({{.*}}) : (tensor<2x3xf32>) -> tensor<2x3xf32>
  // CHECK-DAG: = "tf.Sub"({{.*}}) : (tensor<2x3xf32>, tensor<2x3xf32>) -> tensor<2x3xf32>

  %0:2 = "tf.SparseSoftmaxCrossEntropyWithLogits"(%features, %labels) : (tensor<2x3xf32>, tensor<2xi32>) -> (tensor<2xf32>, tensor<2x3xf32>)
  return %0#0, %0#1 : tensor<2xf32>, tensor<2x3xf32>
}

// CHECK-LABEL: SparseSoftmaxCrossEntropyWithLogits_with_bf16_i64
func @SparseSoftmaxCrossEntropyWithLogits_with_bf16_i64(%features: tensor<2x3xbf16>, %labels: tensor<2xi64>) -> (tensor<2xbf16>, tensor<2x3xbf16>) {
  // CHECK-NOT: tf.SparseSoftmaxCrossEntropyWithLogits
  %0:2 = "tf.SparseSoftmaxCrossEntropyWithLogits"(%features, %labels) : (tensor<2x3xbf16>, tensor<2xi64>) -> (tensor<2xbf16>, tensor<2x3xbf16>)
  return %0#0, %0#1 : tensor<2xbf16>, tensor<2x3xbf16>
}

// CHECK-LABEL: SparseSoftmaxCrossEntropyWithLogits_with_unranked_labels
func @SparseSoftmaxCrossEntropyWithLogits_with_unranked_labels(%features: tensor<2x3xf32>, %labels: tensor<?xi64>) -> (tensor<2xf32>, tensor<2x3xf32>) {
  // CHECK-NOT: tf.SparseSoftmaxCrossEntropyWithLogits
  %0:2 = "tf.SparseSoftmaxCrossEntropyWithLogits"(%features, %labels) : (tensor<2x3xf32>, tensor<?xi64>) -> (tensor<2xf32>, tensor<2x3xf32>)
  return %0#0, %0#1 : tensor<2xf32>, tensor<2x3xf32>
}

// CHECK-LABEL: SparseSoftmaxCrossEntropyWithLogits_with_dynamic_labels
func @SparseSoftmaxCrossEntropyWithLogits_with_dynamic_labels(%features: tensor<2x3xf32>, %labels: tensor<*xi64>) -> (tensor<2xf32>, tensor<2x3xf32>) {
  // CHECK-NOT: tf.SparseSoftmaxCrossEntropyWithLogits
  %0:2 = "tf.SparseSoftmaxCrossEntropyWithLogits"(%features, %labels) : (tensor<2x3xf32>, tensor<*xi64>) -> (tensor<2xf32>, tensor<2x3xf32>)
  return %0#0, %0#1 : tensor<2xf32>, tensor<2x3xf32>
}

// CHECK-LABEL: SparseSoftmaxCrossEntropyWithLogits_with_dynamic
func @SparseSoftmaxCrossEntropyWithLogits_with_dynamic(%features: tensor<*xbf16>, %labels: tensor<*xi64>) -> (tensor<2xbf16>, tensor<*xbf16>) {
  // CHECK: tf.SparseSoftmaxCrossEntropyWithLogits
  %0:2 = "tf.SparseSoftmaxCrossEntropyWithLogits"(%features, %labels) : (tensor<*xbf16>, tensor<*xi64>) -> (tensor<2xbf16>, tensor<*xbf16>)
  return %0#0, %0#1 : tensor<2xbf16>, tensor<*xbf16>
}

// CHECK-LABEL: func @tanhgrad_float
// CHECK-SAME: (%[[Y:.*]]: tensor<*xf32>, %[[DY:.*]]: tensor<*xf32>)
func @tanhgrad_float(%y : tensor<*xf32>, %dy: tensor<*xf32>) -> tensor<*xf32> {
  // CHECK: %[[ONE:.*]] = "tf.Const"() {value = dense<1.000000e+00> : tensor<f32>} : () -> tensor<f32>
  // CHECK: %[[Y_SQUARE:.*]] = "tf.Mul"(%[[Y]], %[[Y]]) : (tensor<*xf32>, tensor<*xf32>) -> tensor<*xf32>
  // CHECK: %[[SUB:.*]] = "tf.Sub"(%[[ONE]], %[[Y_SQUARE]]) : (tensor<f32>, tensor<*xf32>) -> tensor<*xf32>
  // CHECK: %[[RESULT:.*]] = "tf.Mul"(%[[DY]], %[[SUB]]) : (tensor<*xf32>, tensor<*xf32>) -> tensor<*xf32>
  %0 = "tf.TanhGrad"(%y, %dy) : (tensor<*xf32>, tensor<*xf32>) -> tensor<*xf32>

  // CHECK: return %[[RESULT]]
  return %0 : tensor<*xf32>
}

// CHECK-LABEL: func @tanhgrad_complex
// CHECK-SAME: (%[[Y:.*]]: tensor<*xcomplex<f32>>, %[[DY:.*]]: tensor<*xcomplex<f32>>)
func @tanhgrad_complex(%y : tensor<*xcomplex<f32>>, %dy: tensor<*xcomplex<f32>>) -> tensor<*xcomplex<f32>> {
  // CHECK: tf.TanhGrad
  %0 = "tf.TanhGrad"(%y, %dy) : (tensor<*xcomplex<f32>>, tensor<*xcomplex<f32>>) -> tensor<*xcomplex<f32>>

  return %0 : tensor<*xcomplex<f32>>
}

// CHECK-LABEL: func @ZerosLike_unranked
func @ZerosLike_unranked(%arg0: tensor<*xi32>) -> tensor<*xi32> {
  // CHECK: %[[ZERO:.*]] = "tf.Const"() {value = dense<0> : tensor<i32>} : () -> tensor<i32>
  // CHECK: %[[SHAPE:.*]] = "tf.Shape"(%arg0) : (tensor<*xi32>) -> tensor<?xi64>
  // CHECK: "tf.BroadcastTo"(%[[ZERO]], %[[SHAPE]]) : (tensor<i32>, tensor<?xi64>) -> tensor<*xi32>

  %0 = "tf.ZerosLike"(%arg0) : (tensor<*xi32>) -> tensor<*xi32>
  return %0 : tensor<*xi32>
}

// CHECK-LABEL: func @ZerosLike_variant
func @ZerosLike_variant(%arg0: tensor<!tf.variant<tensor<2xi32>>>) -> tensor<!tf.variant<tensor<2xi32>>> {
  // CHECK: tf.ZerosLike
  %0 = "tf.ZerosLike"(%arg0) : (tensor<!tf.variant<tensor<2xi32>>>) -> tensor<!tf.variant<tensor<2xi32>>>
  return %0 : tensor<!tf.variant<tensor<2xi32>>>
}

// CHECK-LABEL: func @OnesLike_unranked
func @OnesLike_unranked(%arg0: tensor<*xi32>) -> tensor<*xi32> {
  // CHECK: %[[ONE:.*]] = "tf.Const"() {value = dense<1> : tensor<i32>} : () -> tensor<i32>
  // CHECK: %[[SHAPE:.*]] = "tf.Shape"(%arg0) : (tensor<*xi32>) -> tensor<?xi64>
  // CHECK: "tf.BroadcastTo"(%[[ONE]], %[[SHAPE]]) : (tensor<i32>, tensor<?xi64>) -> tensor<*xi32>

  %0 = "tf.OnesLike"(%arg0) : (tensor<*xi32>) -> tensor<*xi32>
  return %0 : tensor<*xi32>
}

// CHECK-LABEL: func @addN_2
func @addN_2(%arg0: tensor<*xf32>, %arg1: tensor<*xf32>) -> tensor<*xf32> {
  // CHECK: %[[SUM0:.*]] = "tf.AddV2"(%arg0, %arg1)
  // return %[[SUM0]]
  %0 = "tf.AddN"(%arg0, %arg1) : (tensor<*xf32>, tensor<*xf32>) -> tensor<*xf32>
  return %0 : tensor<*xf32>
}

// CHECK-LABEL: func @addN_3
func @addN_3(%arg0: tensor<*xf32>, %arg1: tensor<*xf32>, %arg2: tensor<*xf32>) -> tensor<*xf32> {
  // CHECK: %[[SUM0:.*]] = "tf.AddV2"(%arg0, %arg1)
  // CHECK: %[[SUM1:.*]] = "tf.AddV2"(%[[SUM0]], %arg2)
  // return %[[SUM1]]
  %0 = "tf.AddN"(%arg0, %arg1, %arg2) : (tensor<*xf32>, tensor<*xf32>, tensor<*xf32>) -> tensor<*xf32>
  return %0 : tensor<*xf32>
}

// CHECK-LABEL: func @addN_4
func @addN_4(%arg0: tensor<*xf32>, %arg1: tensor<*xf32>, %arg2: tensor<*xf32>, %arg3: tensor<*xf32>) -> tensor<*xf32> {
  // CHECK: %[[SUM0:.*]] = "tf.AddV2"(%arg0, %arg1)
  // CHECK: %[[SUM1:.*]] = "tf.AddV2"(%arg2, %arg3)
  // CHECK: %[[SUM2:.*]] = "tf.AddV2"(%[[SUM0]], %[[SUM1]])
  // return %[[SUM2]]
  %0 = "tf.AddN"(%arg0, %arg1, %arg2, %arg3) : (tensor<*xf32>, tensor<*xf32>, tensor<*xf32>, tensor<*xf32>) -> tensor<*xf32>
  return %0 : tensor<*xf32>
}

// CHECK-LABEL: func @addN_5
func @addN_5(%arg0: tensor<*xf32>, %arg1: tensor<*xf32>, %arg2: tensor<*xf32>, %arg3: tensor<*xf32>, %arg4: tensor<*xf32>) -> tensor<*xf32> {
  // CHECK: %[[SUM0:.*]] = "tf.AddV2"(%arg0, %arg1)
  // CHECK: %[[SUM1:.*]] = "tf.AddV2"(%arg2, %arg3)
  // CHECK: %[[SUM2:.*]] = "tf.AddV2"(%[[SUM0]], %[[SUM1]])
  // CHECK: %[[SUM3:.*]] = "tf.AddV2"(%[[SUM2]], %arg4)
  // return %[[SUM3]]
  %0 = "tf.AddN"(%arg0, %arg1, %arg2, %arg3, %arg4) : (tensor<*xf32>, tensor<*xf32>, tensor<*xf32>, tensor<*xf32>, tensor<*xf32>) -> tensor<*xf32>
  return %0 : tensor<*xf32>
}

// CHECK-LABEL: func @addN_variant
func @addN_variant(%arg0: tensor<!tf.variant<tensor<2xf32>>>, %arg1: tensor<!tf.variant<tensor<2xf32>>>, %arg2: tensor<!tf.variant<tensor<2xf32>>>) -> tensor<!tf.variant<tensor<2xf32>>> {
  // CHECK: tf.AddN
  %0 = "tf.AddN"(%arg0, %arg1, %arg2) : (tensor<!tf.variant<tensor<2xf32>>>, tensor<!tf.variant<tensor<2xf32>>>, tensor<!tf.variant<tensor<2xf32>>>) -> tensor<!tf.variant<tensor<2xf32>>>
  return %0 : tensor<!tf.variant<tensor<2xf32>>>
}

// CHECK-LABEL: func @DynamicStitch_simple
func @DynamicStitch_simple(%arg0: tensor<2x2xf32>) -> tensor<2x2xf32> {
  // CHECK: %[[AXIS:.*]] = "tf.Const"() {value = dense<0> : tensor<i64>} : () -> tensor<i64>
  // CHECK: %[[ITEMS:.*]]:2 = "tf.Unpack"(%arg0) {axis = 0 : i64} : (tensor<2x2xf32>) -> (tensor<2xf32>, tensor<2xf32>)
  // CHECK-DAG: %[[ITEMS_1:.*]] = "tf.ExpandDims"(%[[ITEMS]]#1, %[[AXIS]])
  // CHECK-DAG: %[[ITEMS_0:.*]] = "tf.ExpandDims"(%[[ITEMS]]#0, %[[AXIS]])
  // CHECK: %[[RESULT:.*]] = "tf.ConcatV2"(%[[ITEMS_1]], %[[ITEMS_0]], %[[AXIS]]) : (tensor<1x2xf32>, tensor<1x2xf32>, tensor<i64>) -> tensor<2x2xf32>
  // CHECK: return %[[RESULT]]

  %indices = "tf.Const"() {value = dense<[1, 0]> : tensor<2xi32>} : () -> tensor<2xi32>
  %0 = "tf.DynamicStitch"(%indices, %arg0) : (tensor<2xi32>, tensor<2x2xf32>) -> tensor<2x2xf32>
  return %0 : tensor<2x2xf32>
}

// CHECK-LABEL: DynamicStitch_scalar_matrix_indices
func @DynamicStitch_scalar_matrix_indices(%arg0: tensor<2xf32>, %arg1: tensor<2x2x2xf32>) -> (tensor<5x2xf32>) {
  // CHECK-DAG: %[[SHAPE:.*]] = "tf.Const"() {value = dense<[-1, 2]> : tensor<2xi64>} : () -> tensor<2xi64>
  // CHECK-DAG: %[[INP0:.*]] = "tf.Reshape"(%arg0, %[[SHAPE]]) : (tensor<2xf32>, tensor<2xi64>) -> tensor<1x2xf32>
  // CHECK-DAG: %[[ITEMS0:.*]] = "tf.Unpack"(%[[INP0]]) {axis = 0 : i64} : (tensor<1x2xf32>) -> tensor<2xf32>
  // CHECK-DAG: %[[INP1:.*]] = "tf.Reshape"(%arg1, %[[SHAPE]]) : (tensor<2x2x2xf32>, tensor<2xi64>) -> tensor<4x2xf32>
  // CHECK-DAG: %[[ITEMS1:.*]]:4 = "tf.Unpack"(%[[INP1]]) {axis = 0 : i64} : (tensor<4x2xf32>) -> (tensor<2xf32>, tensor<2xf32>, tensor<2xf32>, tensor<2xf32>)
  // CHECK-DAG: %[[AXIS:.*]] = "tf.Const"() {value = dense<0> : tensor<i64>} : () -> tensor<i64>
  // CHECK-DAG: %[[ITEMS1_3:.*]] = "tf.ExpandDims"(%[[ITEMS1]]#3, %[[AXIS]])
  // CHECK-DAG: %[[ITEMS1_2:.*]] = "tf.ExpandDims"(%[[ITEMS1]]#2, %[[AXIS]])
  // CHECK-DAG: %[[ITEMS1_1:.*]] = "tf.ExpandDims"(%[[ITEMS1]]#1, %[[AXIS]])
  // CHECK-DAG: %[[ITEMS1_0:.*]] = "tf.ExpandDims"(%[[ITEMS1]]#0, %[[AXIS]])
  // CHECK-DAG: %[[ITEMS0_0:.*]] = "tf.ExpandDims"(%[[ITEMS0]], %[[AXIS]])
  // CHECK-DAG: "tf.ConcatV2"(%[[ITEMS1_3]], %[[ITEMS1_2]], %[[ITEMS1_1]], %[[ITEMS1_0]], %[[ITEMS0_0]], %[[AXIS]]) : (tensor<1x2xf32>, tensor<1x2xf32>, tensor<1x2xf32>, tensor<1x2xf32>, tensor<1x2xf32>, tensor<i64>) -> tensor<5x2xf32>

  %indices0 = "tf.Const"() {value = dense<4> : tensor<i32>} : () -> tensor<i32>
  %indices1 = "tf.Const"() {value = dense<[[3, 2], [1, 0]]> : tensor<2x2xi32>} : () -> tensor<2x2xi32>
  %0 = "tf.DynamicStitch"(%indices0, %indices1, %arg0, %arg1) : (tensor<i32>, tensor<2x2xi32>, tensor<2xf32>, tensor<2x2x2xf32>) -> tensor<5x2xf32>
  return %0 : tensor<5x2xf32>
}

// Verify that custom types are lowered and have legal output.
// CHECK-LABEL: func @DynamicStitch_uint8
func @DynamicStitch_uint8(%arg0: tensor<2x2xui8>) -> tensor<2x2xui8> {
  // CHECK-NOT: tf.DynamicStitch

  %indices = "tf.Const"() {value = dense<[1, 0]> : tensor<2xi32>} : () -> tensor<2xi32>
  %0 = "tf.DynamicStitch"(%indices, %arg0) : (tensor<2xi32>, tensor<2x2xui8>) -> tensor<2x2xui8>
  return %0 : tensor<2x2xui8>
}

// CHECK-LABEL: func @DynamicStitch_scalar_item
func @DynamicStitch_scalar_item(%arg0: tensor<2xf32>) -> tensor<2xf32> {
  // CHECK-DAG: %[[ITEMS]]:2 = "tf.Unpack"(%arg0) {axis = 0 : i64} : (tensor<2xf32>) -> (tensor<f32>, tensor<f32>)
  // CHECK-DAG: %[[AXIS:.*]] = "tf.Const"() {value = dense<0> : tensor<i64>} : () -> tensor<i64>
  // CHECK-DAG: %[[ITEMS_1:.*]] = "tf.ExpandDims"(%[[ITEMS]]#1, %[[AXIS]])
  // CHECK-DAG: %[[ITEMS_0:.*]] = "tf.ExpandDims"(%[[ITEMS]]#0, %[[AXIS]])
  // CHECK-DAG: %[[RESULT]] = "tf.ConcatV2"(%[[ITEMS_1]], %[[ITEMS_0]], %[[AXIS]]) : (tensor<1xf32>, tensor<1xf32>, tensor<i64>) -> tensor<2xf32>
  // CHECK: return %[[RESULT]]

  %indices = "tf.Const"() {value = dense<[1, 0]> : tensor<2xi32>} : () -> tensor<2xi32>
  %0 = "tf.DynamicStitch"(%indices, %arg0) : (tensor<2xi32>, tensor<2xf32>) -> tensor<2xf32>
  return %0 : tensor<2xf32>
}

// CHECK-LABEL: func @DynamicStitch_matrix_item
func @DynamicStitch_matrix_item(%arg0: tensor<2x2x2xf32>) -> tensor<2x2x2xf32> {
  // CHECK-DAG: %[[ITEMS:.*]]:2 = "tf.Unpack"(%arg0) {axis = 0 : i64} : (tensor<2x2x2xf32>) -> (tensor<2x2xf32>, tensor<2x2xf32>)
  // CHECK-DAG: %[[AXIS:.*]] = "tf.Const"() {value = dense<0> : tensor<i64>} : () -> tensor<i64>
  // CHECK-DAG: %[[ITEMS_1:.*]] = "tf.ExpandDims"(%[[ITEMS]]#1, %[[AXIS]])
  // CHECK-DAG: %[[ITEMS_0:.*]] = "tf.ExpandDims"(%[[ITEMS]]#0, %[[AXIS]])
  // CHECK-DAG: %[[RESULT:.*]] = "tf.ConcatV2"(%[[ITEMS_1]], %[[ITEMS_0]], %[[AXIS]]) : (tensor<1x2x2xf32>, tensor<1x2x2xf32>, tensor<i64>) -> tensor<2x2x2xf32>
  // CHECK: return %[[RESULT]]

  %indices = "tf.Const"() {value = dense<[1, 0]> : tensor<2xi32>} : () -> tensor<2xi32>
  %0 = "tf.DynamicStitch"(%indices, %arg0) : (tensor<2xi32>, tensor<2x2x2xf32>) -> tensor<2x2x2xf32>
  return %0 : tensor<2x2x2xf32>
}

// CHECK-LABEL: func @DynamicStitch_dynamic
func @DynamicStitch_dynamic(%arg0: tensor<*xi32>, %arg1: tensor<*xf32>) -> tensor<*xf32> {
  // CHECK: tf.DynamicStitch
  %0 = "tf.DynamicStitch"(%arg0, %arg1) : (tensor<*xi32>, tensor<*xf32>) -> tensor<*xf32>
  return %0 : tensor<*xf32>
}

// CHECK-LABEL: func @DynamicStitch_duplicates
func @DynamicStitch_duplicates(%arg0: tensor<2x2xf32>) -> tensor<1x2xf32> {
  // CHECK-DAG: %[[ITEMS:.*]]:2 = "tf.Unpack"(%arg0) {axis = 0 : i64} : (tensor<2x2xf32>) -> (tensor<2xf32>, tensor<2xf32>)
  // CHECK-DAG: %[[AXIS:.*]] = "tf.Const"() {value = dense<0> : tensor<i64>} : () -> tensor<i64>
  // CHECK-DAG: %[[ITEMS_1:.*]] = "tf.ExpandDims"(%[[ITEMS]]#1, %[[AXIS]])
  // CHECK-DAG: %[[RESULT:.*]] = "tf.ConcatV2"(%[[ITEMS_1]], %[[AXIS]]) : (tensor<1x2xf32>, tensor<i64>) -> tensor<1x2xf32>
  // CHECK: return %[[RESULT]]

  %indices = "tf.Const"() {value = dense<[0, 0]> : tensor<2xi32>} : () -> tensor<2xi32>
  %0 = "tf.DynamicStitch"(%indices, %arg0) : (tensor<2xi32>, tensor<2x2xf32>) -> tensor<1x2xf32>
  return %0 : tensor<1x2xf32>
}

// CHECK-LABEL: func @ParallelDynamicStitch
func @ParallelDynamicStitch(%arg0: tensor<2x2xf32>) -> tensor<2x2xf32> {
  %indices = "tf.Const"() {value = dense<[1, 0]> : tensor<2xi32>} : () -> tensor<2xi32>
  // CHECK-NOT: tf.ParallelDynamicStitch
  %0 = "tf.ParallelDynamicStitch"(%indices, %arg0) : (tensor<2xi32>, tensor<2x2xf32>) -> tensor<2x2xf32>
  return %0 : tensor<2x2xf32>
}

// CHECK-LABEL: @Reciprocal_i32
func @Reciprocal_i32(%arg0: tensor<*xi32>) -> tensor<*xi32> {
  // CHECK: %[[ONE:.*]] = "tf.Const"() {value = dense<1> : tensor<i32>} : () -> tensor<i32>
  // CHECK: "tf.Div"(%[[ONE]], %arg0) : (tensor<i32>, tensor<*xi32>) -> tensor<*xi32>
  %0 = "tf.Reciprocal"(%arg0) : (tensor<*xi32>) -> tensor<*xi32>
  return %0 : tensor<*xi32>
}

// CHECK-LABEL: @Reciprocal_f32
func @Reciprocal_f32(%arg0: tensor<*xf32>) -> tensor<*xf32> {
  // CHECK: %[[ONE:.*]] = "tf.Const"() {value = dense<1.000000e+00> : tensor<f32>} : () -> tensor<f32>
  // CHECK: "tf.Div"(%[[ONE]], %arg0) : (tensor<f32>, tensor<*xf32>) -> tensor<*xf32>
  %0 = "tf.Reciprocal"(%arg0) : (tensor<*xf32>) -> tensor<*xf32>
  return %0 : tensor<*xf32>
}

// CHECK-LABEL: @Reciprocal_complexf32
func @Reciprocal_complexf32(%arg0: tensor<*xcomplex<f32>>) -> tensor<*xcomplex<f32>> {
  // CHECK: %[[ONE:.*]] = "tf.Const"() {value = dense<(1.000000e+00,0.000000e+00)> : tensor<complex<f32>>} : () -> tensor<complex<f32>>
  // CHECK: "tf.Div"(%[[ONE]], %arg0) : (tensor<complex<f32>>, tensor<*xcomplex<f32>>) -> tensor<*xcomplex<f32>>
  %0 = "tf.Reciprocal"(%arg0) : (tensor<*xcomplex<f32>>) -> tensor<*xcomplex<f32>>
  return %0 : tensor<*xcomplex<f32>>
}

// CHECK-LABEL: @Reciprocal_complexf64
func @Reciprocal_complexf64(%arg0: tensor<*xcomplex<f64>>) -> tensor<*xcomplex<f64>> {
  // CHECK: %[[ONE:.*]] = "tf.Const"() {value = dense<(1.000000e+00,0.000000e+00)> : tensor<complex<f64>>} : () -> tensor<complex<f64>>
  // CHECK: "tf.Div"(%[[ONE]], %arg0) : (tensor<complex<f64>>, tensor<*xcomplex<f64>>) -> tensor<*xcomplex<f64>>
  %0 = "tf.Reciprocal"(%arg0) : (tensor<*xcomplex<f64>>) -> tensor<*xcomplex<f64>>
  return %0 : tensor<*xcomplex<f64>>
}

// CHECK-LABEL: @ScatterNd
func @ScatterNd(%arg0: tensor<4x1xi32>, %arg1: tensor<4xf32>) -> tensor<8xf32> {
  // CHECK: %[[ZERO:.*]] = "tf.Const"() {value = dense<0.000000e+00> : tensor<8xf32>} : () -> tensor<8xf32>
  // CHECK: "tf.TensorScatterAdd"(%[[ZERO]], %arg0, %arg1) : (tensor<8xf32>, tensor<4x1xi32>, tensor<4xf32>) -> tensor<8xf32>

  %shape = "tf.Const"() {value = dense<[8]> : tensor<1xi32>} : () -> tensor<1xi32>
  %0 = "tf.ScatterNd"(%arg0, %arg1, %shape) : (tensor<4x1xi32>, tensor<4xf32>, tensor<1xi32>) -> tensor<8xf32>
  return %0 : tensor<8xf32>
}

// CHECK-LABEL: @_UnaryOpsComposition
// CHECK-SAME: %[[ARG0:.*]]: tensor<4xf32>
func @_UnaryOpsComposition(%arg0: tensor<4xf32>) -> tensor<4xf32> {

  // CHECK: %[[RESULT0:.*]] = "tf.Asin"(%[[ARG0]])
  // CHECK: %[[RESULT1:.*]] = "tf.Abs"(%[[RESULT0]])
  // CHECK: %[[RESULT2:.*]] = "tf.Log"(%[[RESULT1]])
  // CHECK: return %[[RESULT2]]

  %0 = "tf._UnaryOpsComposition"(%arg0) {op_names = ["Asin", "Abs", "Log"]} : (tensor<4xf32>) -> tensor<4xf32>
  return %0 : tensor<4xf32>
}


// CHECK-LABEL: @round_int
func @round_int(%arg0: tensor<2xi32>) -> tensor<2xi32> {
  // CHECK: [[IDENTITY:%.+]] = "tf.Identity"(%arg0)
  %0 = "tf.Round"(%arg0) : (tensor<2xi32>) -> tensor<2xi32>
  // CHECK: return [[IDENTITY]]
  return %0 : tensor<2xi32>
}

// CHECK-LABEL: @round
func @round(%arg0: tensor<2xf32>) -> tensor<2xf32> {
  // CHECK-DAG: [[FLOOR:%.+]] = "tf.Floor"(%arg0)
  // CHECK-DAG: [[SUB:%.+]] = "tf.Sub"(%arg0, [[FLOOR]])
  // CHECK-DAG: [[HALF:%.+]] = "tf.Const"() {value = dense<5.000000e-01> : tensor<f32>}
  // CHECK-DAG: [[CMP:%.+]] = "tf.Less"([[SUB]], [[HALF]])
  // CHECK-DAG: [[ONE:%.+]] = "tf.Const"() {value = dense<1.000000e+00> : tensor<f32>}
  // CHECK-DAG: [[ADD:%.+]] = "tf.AddV2"([[FLOOR]], [[ONE]])
  // CHECK-DAG: [[SELECT:%.+]] = "tf.Select"([[CMP]], [[FLOOR]], [[ADD]])
  %0 = "tf.Round"(%arg0) : (tensor<2xf32>) -> tensor<2xf32>

  // CHECK: return [[SELECT]]
  return %0 : tensor<2xf32>
}

// CHECK-LABEL: func @round_dynamic
func @round_dynamic(%arg0: tensor<?xf32>) -> tensor<?xf32> {
  // CHECK-DAG: [[FLOOR:%.+]] = "tf.Floor"(%arg0)
  // CHECK-DAG: [[SUB:%.+]] = "tf.Sub"(%arg0, [[FLOOR]])
  // CHECK-DAG: [[HALF:%.+]] = "tf.Const"() {value = dense<5.000000e-01> : tensor<f32>}
  // CHECK-DAG: [[CMP:%.+]] = "tf.Less"([[SUB]], [[HALF]])
  // CHECK-DAG: [[ONE:%.+]] = "tf.Const"() {value = dense<1.000000e+00> : tensor<f32>}
  // CHECK-DAG: [[ADD:%.+]] = "tf.AddV2"([[FLOOR]], [[ONE]])
  // CHECK-DAG: [[SELECT:%.+]] = "tf.Select"([[CMP]], [[FLOOR]], [[ADD]])
  %0 = "tf.Round"(%arg0) : (tensor<?xf32>) -> tensor<?xf32>

  // CHECK: return [[SELECT]]
  return %0 : tensor<?xf32>
}

// CHECK-LABEL: func @round_unranked
func @round_unranked(%arg0: tensor<*xf32>) -> tensor<*xf32> {
  %0 = "tf.Round"(%arg0) : (tensor<*xf32>) -> tensor<*xf32>
  return %0 : tensor<*xf32>
}

// CHECK-LABEL: func @lgamma
func @lgamma(%arg0: tensor<4xf32>) -> tensor<4xf32> {
  // The lowering for lgamma is complicated, which makes it awkward to write a
  // complete test for it here. Instead we test that Lgamma is at least being
  // lowered here and rely on UnaryOpsTest.testFloatOps and other TensorFlow
  // tests to check it is lowered correctly and with sufficient precision.
  // CHECK-NOT: tf.Lgamma
  %0 = "tf.Lgamma"(%arg0) : (tensor<4xf32>) -> tensor<4xf32>
  return %0 : tensor<4xf32>
}

// CHECK-LABEL: func @imag_resize_nearest
func @imag_resize_nearest(%arg0: tensor<1x7x7x1xi32>) -> tensor<1x3x3x1xi32> {
  %shape = "tf.Const"() {device = "", value = dense<3> : tensor<2xi32>} : () -> tensor<2xi32>

  // CHECK: [[VAL0:%.+]] = "tf.Const"() {value = dense<1> : tensor<i32>}
  // CHECK: [[VAL1:%.+]] = "tf.Const"() {value = dense<[1, 3, 3, 1]>
  // CHECK: [[VAL2:%.+]] = "tf.Const"() {value = dense<[1, 49, 1]>
  // CHECK: [[VAL3:%.+]] = "tf.Const"() {value = dense<[0, 2, 4, 14, 16, 18, 28, 30, 32]> : tensor<9xi32>}
  // CHECK: [[VAL4:%.+]] = "tf.Reshape"(%arg0, [[VAL2]])
  // CHECK: [[VAL5:%.+]] = "tf.GatherV2"([[VAL4]], [[VAL3]], [[VAL0]]) {batch_dims = 0 : i64}
  // CHECK: [[VAL6:%.+]] = "tf.Reshape"([[VAL5]], [[VAL1]])
  // CHECK: return [[VAL6]]
  %resize = "tf.ResizeNearestNeighbor"(%arg0, %shape) {align_corners = false, device = "", half_pixel_centers = false} : (tensor<1x7x7x1xi32>, tensor<2xi32>) -> tensor<1x3x3x1xi32>
  return %resize: tensor<1x3x3x1xi32>
}

// CHECK-LABEL: func @imag_resize_nearest_dyn_img
func @imag_resize_nearest_dyn_img(%arg0: tensor<1x?x?x1xi32>) -> tensor<1x3x3x1xi32> {
  %shape = "tf.Const"() {device = "", value = dense<3> : tensor<2xi32>} : () -> tensor<2xi32>

  // CHECK: [[VAL0:%.+]] = "tf.Const"() {value = dense<1> : tensor<i32>}
  // CHECK: [[VAL1:%.+]] = "tf.Const"() {value = dense<[3, 1]> : tensor<2xi32>}
  // CHECK: [[VAL2:%.+]] = "tf.Const"() {value = dense<9> : tensor<1xi32>}
  // CHECK: [[VAL3:%.+]] = "tf.Const"() {value = dense<3> : tensor<1xi32>}
  // CHECK: [[VAL4:%.+]] = "tf.Const"() {value = dense<[1, 3]> : tensor<2xi32>}
  // CHECK: [[VAL5:%.+]] = "tf.Const"() {value = dense<[0.000000e+00, 1.000000e+00, 2.000000e+00]>
  // CHECK: [[VAL6:%.+]] = "tf.Const"() {value = dense<3.000000e+00> : tensor<f32>}
  // CHECK: [[VAL7:%.+]] = "tf.Const"() {value = dense<0> : tensor<i64>}
  // CHECK: [[VAL8:%.+]] = "tf.Shape"(%arg0)
  // CHECK: [[VAL9:%.+]] = "tf.Cast"([[VAL8]])
  // CHECK: [[VAL10:%.+]]:4 = "tf.Unpack"([[VAL9]]) {axis = 0 : i64}
  // CHECK: [[VAL11:%.+]] = "tf.Mul"([[VAL10]]#1, [[VAL10]]#2)
  // CHECK: [[VAL12:%.+]] = "tf.ExpandDims"([[VAL10]]#0, [[VAL7]])
  // CHECK: [[VAL13:%.+]] = "tf.ExpandDims"([[VAL10]]#3, [[VAL7]])
  // CHECK: [[VAL14:%.+]] = "tf.ConcatV2"([[VAL12]], [[VAL3]], [[VAL3]], [[VAL13]], [[VAL7]])
  // CHECK: [[VAL15:%.+]] = "tf.Cast"([[VAL10]]#1)
  // CHECK: [[VAL16:%.+]] = "tf.Div"([[VAL15]], [[VAL6]])
  // CHECK: [[VAL17:%.+]] = "tf.Mul"([[VAL16]], [[VAL5]])
  // CHECK: [[VAL18:%.+]] = "tf.Cast"([[VAL17]])
  // CHECK: [[VAL19:%.+]] = "tf.Reshape"([[VAL18]], [[VAL1]])
  // CHECK: [[VAL20:%.+]] = "tf.Mul"([[VAL19]], [[VAL10]]#2)
  // CHECK: [[VAL21:%.+]] = "tf.Cast"([[VAL10]]#2)
  // CHECK: [[VAL22:%.+]] = "tf.Div"([[VAL21]], [[VAL6]])
  // CHECK: [[VAL23:%.+]] = "tf.Mul"([[VAL22]], [[VAL5]])
  // CHECK: [[VAL24:%.+]] = "tf.Cast"([[VAL23]])
  // CHECK: [[VAL25:%.+]] = "tf.Reshape"([[VAL24]], [[VAL4]])
  // CHECK: [[VAL26:%.+]] = "tf.AddV2"([[VAL20]], [[VAL25]])
  // CHECK: [[VAL27:%.+]] = "tf.Reshape"([[VAL26]], [[VAL2]])
  // CHECK: [[VAL28:%.+]] = "tf.ExpandDims"([[VAL10]]#0, [[VAL7]])
  // CHECK: [[VAL29:%.+]] = "tf.ExpandDims"([[VAL11]], [[VAL7]])
  // CHECK: [[VAL30:%.+]] = "tf.ExpandDims"([[VAL10]]#3, [[VAL7]])
  // CHECK: [[VAL31:%.+]] = "tf.ConcatV2"([[VAL28]], [[VAL29]], [[VAL30]], [[VAL7]])
  // CHECK: [[VAL32:%.+]] = "tf.Reshape"(%arg0, [[VAL31]])
  // CHECK: [[VAL33:%.+]] = "tf.GatherV2"([[VAL32]], [[VAL27]], [[VAL0]]) {batch_dims = 0 : i64}
  // CHECK: [[VAL34:%.+]] = "tf.Reshape"([[VAL33]], [[VAL14]])
  // CHECK: return [[VAL34]]
  %resize = "tf.ResizeNearestNeighbor"(%arg0, %shape) {align_corners = false, device = "", half_pixel_centers = false} : (tensor<1x?x?x1xi32>, tensor<2xi32>) -> tensor<1x3x3x1xi32>
  return %resize: tensor<1x3x3x1xi32>
}

// CHECK-LABEL: func @imag_resize_nearest_full_dyn
func @imag_resize_nearest_full_dyn(%arg0: tensor<1x?x?x1xi32>, %arg1: tensor<2xi32>) -> tensor<1x?x?x1xi32> {

  // CHECK: [[VAL0:%.+]] = "tf.Const"() {value = dense<1> : tensor<i32>}
  // CHECK: [[VAL1:%.+]] = "tf.Const"() {value = dense<0.000000e+00> : tensor<f32>}
  // CHECK: [[VAL2:%.+]] = "tf.Const"() {value = dense<1.000000e+00> : tensor<f32>}
  // CHECK: [[VAL3:%.+]] = "tf.Const"() {value = dense<1> : tensor<1xi32>}
  // CHECK: [[VAL4:%.+]] = "tf.Const"() {value = dense<1> : tensor<1xi64>}
  // CHECK: [[VAL5:%.+]] = "tf.Const"() {value = dense<0> : tensor<i64>}
  // CHECK: [[VAL6:%.+]] = "tf.Shape"(%arg0)
  // CHECK: [[VAL7:%.+]] = "tf.Cast"([[VAL6]])
  // CHECK: [[VAL8:%.+]]:4 = "tf.Unpack"([[VAL7]]) {axis = 0 : i64}
  // CHECK: [[VAL9:%.+]] = "tf.Mul"([[VAL8]]#1, [[VAL8]]#2)
  // CHECK: [[VAL10:%.+]]:2 = "tf.Unpack"(%arg1) {axis = 0 : i64}
  // CHECK: [[VAL11:%.+]] = "tf.Mul"([[VAL10]]#0, [[VAL10]]#1)
  // CHECK: [[VAL12:%.+]] = "tf.ExpandDims"([[VAL8]]#0, [[VAL5]])
  // CHECK: [[VAL13:%.+]] = "tf.ExpandDims"([[VAL10]]#0, [[VAL5]])
  // CHECK: [[VAL14:%.+]] = "tf.ExpandDims"([[VAL10]]#1, [[VAL5]])
  // CHECK: [[VAL15:%.+]] = "tf.ExpandDims"([[VAL8]]#3, [[VAL5]])
  // CHECK: [[VAL16:%.+]] = "tf.ConcatV2"([[VAL12]], [[VAL13]], [[VAL14]], [[VAL15]], [[VAL5]])
  // CHECK: [[VAL17:%.+]] = "tf.Cast"([[VAL8]]#1)
  // CHECK: [[VAL18:%.+]] = "tf.Cast"([[VAL10]]#0)
  // CHECK: [[VAL19:%.+]] = "tf.Div"([[VAL17]], [[VAL18]])
  // CHECK: [[VAL20:%.+]] = "tf.Range"([[VAL1]], [[VAL18]], [[VAL2]])
  // CHECK: [[VAL21:%.+]] = "tf.Mul"([[VAL20]], [[VAL19]])
  // CHECK: [[VAL22:%.+]] = "tf.Cast"([[VAL21]])
  // CHECK: [[VAL23:%.+]] = "tf.ExpandDims"([[VAL10]]#0, [[VAL5]])
  // CHECK: [[VAL24:%.+]] = "tf.ConcatV2"([[VAL23]], [[VAL3]], [[VAL5]])
  // CHECK: [[VAL25:%.+]] = "tf.Reshape"([[VAL22]], [[VAL24]])
  // CHECK: [[VAL26:%.+]] = "tf.Mul"([[VAL25]], [[VAL8]]#2)
  // CHECK: [[VAL27:%.+]] = "tf.Cast"([[VAL8]]#2)
  // CHECK: [[VAL28:%.+]] = "tf.Cast"([[VAL10]]#1)
  // CHECK: [[VAL29:%.+]] = "tf.Div"([[VAL27]], [[VAL28]])
  // CHECK: [[VAL30:%.+]] = "tf.Range"([[VAL1]], [[VAL28]], [[VAL2]])
  // CHECK: [[VAL31:%.+]] = "tf.Mul"([[VAL30]], [[VAL29]])
  // CHECK: [[VAL32:%.+]] = "tf.Cast"([[VAL31]])
  // CHECK: [[VAL33:%.+]] = "tf.ExpandDims"([[VAL10]]#1, [[VAL5]])
  // CHECK: [[VAL34:%.+]] = "tf.ConcatV2"([[VAL3]], [[VAL33]], [[VAL5]])
  // CHECK: [[VAL35:%.+]] = "tf.Reshape"([[VAL32]], [[VAL34]])
  // CHECK: [[VAL36:%.+]] = "tf.AddV2"([[VAL26]], [[VAL35]])
  // CHECK: [[VAL37:%.+]] = "tf.Reshape"([[VAL11]], [[VAL4]])
  // CHECK: [[VAL38:%.+]] = "tf.Reshape"([[VAL36]], [[VAL37]])
  // CHECK: [[VAL39:%.+]] = "tf.ExpandDims"([[VAL8]]#0, [[VAL5]])
  // CHECK: [[VAL40:%.+]] = "tf.ExpandDims"([[VAL9]], [[VAL5]])
  // CHECK: [[VAL41:%.+]] = "tf.ExpandDims"([[VAL8]]#3, [[VAL5]])
  // CHECK: [[VAL42:%.+]] = "tf.ConcatV2"([[VAL39]], [[VAL40]], [[VAL41]], [[VAL5]])
  // CHECK: [[VAL43:%.+]] = "tf.Reshape"(%arg0, [[VAL42]])
  // CHECK: [[VAL44:%.+]] = "tf.GatherV2"([[VAL43]], [[VAL38]], [[VAL0]]) {batch_dims = 0 : i64}
  // CHECK: [[VAL45:%.+]] = "tf.Reshape"([[VAL44]], [[VAL16]])
  // CHECK: return [[VAL45]]
  %resize = "tf.ResizeNearestNeighbor"(%arg0, %arg1) {align_corners = false, device = "", half_pixel_centers = false} : (tensor<1x?x?x1xi32>, tensor<2xi32>) -> tensor<1x?x?x1xi32>
  return %resize: tensor<1x?x?x1xi32>
}

// CHECK-LABEL: func @xdivy
// CHECK-SAME: (%[[X:.*]]: tensor<*xf32>, %[[Y:.*]]: tensor<*xf32>)
func @xdivy(%lhs: tensor<*xf32>, %rhs: tensor<*xf32>) -> tensor<*xf32> {
  // CHECK:  %[[ZERO:.*]] = "tf.Const"() {value = dense<0.000000e+00> : tensor<f32>} : () -> tensor<f32>
  // CHECK:  %[[IS_ZERO:.*]] = "tf.Equal"(%[[X]], %[[ZERO]]) {incompatible_shape_error = true} : (tensor<*xf32>, tensor<f32>) -> tensor<*xi1>
  // CHECK:  %[[MUL:.*]] = "tf.Div"(%[[X]], %[[Y]]) : (tensor<*xf32>, tensor<*xf32>) -> tensor<*xf32>
  // CHECK:  %[[RESULT:.*]] = "tf.SelectV2"(%[[IS_ZERO]], %[[ZERO]], %[[MUL]]) : (tensor<*xi1>, tensor<f32>, tensor<*xf32>) -> tensor<*xf32>
  %0 = "tf.Xdivy"(%lhs, %rhs) : (tensor<*xf32>, tensor<*xf32>) -> tensor<*xf32>
  // CHECK: return %[[RESULT]]
  return %0 : tensor<*xf32>
}

// CHECK-LABEL: func @xlog1py
// CHECK-SAME: (%[[X:.*]]: tensor<*xf32>, %[[Y:.*]]: tensor<*xf32>)
func @xlog1py(%lhs: tensor<*xf32>, %rhs: tensor<*xf32>) -> tensor<*xf32> {
  // CHECK:  %[[ZERO:.*]] = "tf.Const"() {value = dense<0.000000e+00> : tensor<f32>} : () -> tensor<f32>
  // CHECK:  %[[IS_ZERO:.*]] = "tf.Equal"(%[[X]], %[[ZERO]]) {incompatible_shape_error = true} : (tensor<*xf32>, tensor<f32>) -> tensor<*xi1>
  // CHECK:  %[[LOG:.*]] = "tf.Log1p"(%[[Y]]) : (tensor<*xf32>) -> tensor<*xf32>
  // CHECK:  %[[MUL:.*]] = "tf.Mul"(%[[X]], %[[LOG]]) : (tensor<*xf32>, tensor<*xf32>) -> tensor<*xf32>
  // CHECK:  %[[RESULT:.*]] = "tf.SelectV2"(%[[IS_ZERO]], %[[ZERO]], %[[MUL]]) : (tensor<*xi1>, tensor<f32>, tensor<*xf32>) -> tensor<*xf32>
  %0 = "tf.Xlog1py"(%lhs, %rhs) : (tensor<*xf32>, tensor<*xf32>) -> tensor<*xf32>
  // CHECK: return %[[RESULT]]
  return %0 : tensor<*xf32>
}

// CHECK-LABEL: func @xlogy
// CHECK-SAME: (%[[X:.*]]: tensor<*xf32>, %[[Y:.*]]: tensor<*xf32>)
func @xlogy(%lhs: tensor<*xf32>, %rhs: tensor<*xf32>) -> tensor<*xf32> {
  // CHECK:  %[[ZERO:.*]] = "tf.Const"() {value = dense<0.000000e+00> : tensor<f32>} : () -> tensor<f32>
  // CHECK:  %[[IS_ZERO:.*]] = "tf.Equal"(%[[X]], %[[ZERO]]) {incompatible_shape_error = true} : (tensor<*xf32>, tensor<f32>) -> tensor<*xi1>
  // CHECK:  %[[LOG:.*]] = "tf.Log"(%[[Y]]) : (tensor<*xf32>) -> tensor<*xf32>
  // CHECK:  %[[MUL:.*]] = "tf.Mul"(%[[X]], %[[LOG]]) : (tensor<*xf32>, tensor<*xf32>) -> tensor<*xf32>
  // CHECK:  %[[RESULT:.*]] = "tf.SelectV2"(%[[IS_ZERO]], %[[ZERO]], %[[MUL]]) : (tensor<*xi1>, tensor<f32>, tensor<*xf32>) -> tensor<*xf32>
  %0 = "tf.Xlogy"(%lhs, %rhs) : (tensor<*xf32>, tensor<*xf32>) -> tensor<*xf32>
  // CHECK: return %[[RESULT]]
  return %0 : tensor<*xf32>
}

// CHECK-LABEL: size_to_prod_shape_i32
func @size_to_prod_shape_i32(%arg0 : tensor<1x?x2x3xf32>) -> tensor<i32> {
  %0 = "tf.Size"(%arg0) : (tensor<1x?x2x3xf32>) -> tensor<i32>
  return %0 : tensor<i32>
  // CHECK: %[[CONSTANT:.*]] = "tf.Const"() {value = dense<0> : tensor<i32>} : () -> tensor<i32>
  // CHECK: %[[SHAPE:.*]] = "tf.Shape"(%arg0) : (tensor<1x?x2x3xf32>) -> tensor<4xi32>
  // CHECK: %[[PROD:.*]] = "tf.Prod"(%[[SHAPE]], %[[CONSTANT]]) {keep_dims = false} : (tensor<4xi32>, tensor<i32>) -> tensor<i32>
  // CHECK: return %[[PROD]]
}

// CHECK-LABEL: size_to_prod_shape_i64
func @size_to_prod_shape_i64(%arg0 : tensor<1x?x2x3xf32>) -> tensor<i64> {
  %0 = "tf.Size"(%arg0) : (tensor<1x?x2x3xf32>) -> tensor<i64>
  return %0 : tensor<i64>
<<<<<<< HEAD
  // CHECK: %[[CONSTANT:.*]] = "tf.Const"() {value = dense<0> : tensor<1xi64>} : () -> tensor<1xi64>
  // CHECK: %[[SHAPE:.*]] = "tf.Shape"(%arg0) : (tensor<1x?x2x3xf32>) -> tensor<4xi64>
  // CHECK: %[[PROD:.*]] = "tf.Prod"(%[[SHAPE]], %[[CONSTANT]]) {keep_dims = false} : (tensor<4xi64>, tensor<1xi64>) -> tensor<i64>
  // CHECK: return %[[PROD]]
=======
  // CHECK: %[[CONSTANT:.*]] = "tf.Const"() {value = dense<0> : tensor<i64>} : () -> tensor<i64>
  // CHECK: %[[SHAPE:.*]] = "tf.Shape"(%arg0) : (tensor<1x?x2x3xf32>) -> tensor<4xi64>
  // CHECK: %[[PROD:.*]] = "tf.Prod"(%[[SHAPE]], %[[CONSTANT]]) {keep_dims = false} : (tensor<4xi64>, tensor<i64>) -> tensor<i64>
  // CHECK: return %[[PROD]]
}

// CHECK-LABEL: size_unranked
func @size_unranked(%arg0 : tensor<*xf32>) -> tensor<i32> {
  // CHECK: tf.Size
  %0 = "tf.Size"(%arg0) : (tensor<*xf32>) -> tensor<i32>
  return %0 : tensor<i32>
>>>>>>> fd4cbfda
}<|MERGE_RESOLUTION|>--- conflicted
+++ resolved
@@ -964,22 +964,8 @@
 func @size_to_prod_shape_i64(%arg0 : tensor<1x?x2x3xf32>) -> tensor<i64> {
   %0 = "tf.Size"(%arg0) : (tensor<1x?x2x3xf32>) -> tensor<i64>
   return %0 : tensor<i64>
-<<<<<<< HEAD
-  // CHECK: %[[CONSTANT:.*]] = "tf.Const"() {value = dense<0> : tensor<1xi64>} : () -> tensor<1xi64>
-  // CHECK: %[[SHAPE:.*]] = "tf.Shape"(%arg0) : (tensor<1x?x2x3xf32>) -> tensor<4xi64>
-  // CHECK: %[[PROD:.*]] = "tf.Prod"(%[[SHAPE]], %[[CONSTANT]]) {keep_dims = false} : (tensor<4xi64>, tensor<1xi64>) -> tensor<i64>
-  // CHECK: return %[[PROD]]
-=======
   // CHECK: %[[CONSTANT:.*]] = "tf.Const"() {value = dense<0> : tensor<i64>} : () -> tensor<i64>
   // CHECK: %[[SHAPE:.*]] = "tf.Shape"(%arg0) : (tensor<1x?x2x3xf32>) -> tensor<4xi64>
   // CHECK: %[[PROD:.*]] = "tf.Prod"(%[[SHAPE]], %[[CONSTANT]]) {keep_dims = false} : (tensor<4xi64>, tensor<i64>) -> tensor<i64>
   // CHECK: return %[[PROD]]
-}
-
-// CHECK-LABEL: size_unranked
-func @size_unranked(%arg0 : tensor<*xf32>) -> tensor<i32> {
-  // CHECK: tf.Size
-  %0 = "tf.Size"(%arg0) : (tensor<*xf32>) -> tensor<i32>
-  return %0 : tensor<i32>
->>>>>>> fd4cbfda
 }