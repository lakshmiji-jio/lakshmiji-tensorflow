// RUN: tf-opt %s -tfl-prepare-quantize -tfl-test-quantize-whitelist="quantize_float_placeholder_only,not_reset_input" | FileCheck %s

// CHECK-LABEL: quantize_float_placeholder_only
func @quantize_float_placeholder_only(%arg0: tensor<f32>, %arg1: tensor<2x3xi32>, %arg2: tensor<2x3xf32>) -> (tensor<f32>, tensor<2x3xi32>, tensor<2x3xf32>) {
  return %arg0, %arg1, %arg2: tensor<f32>, tensor<2x3xi32>, tensor<2x3xf32>

// CHECK-NEXT: %[[q:.*]] = "tfl.quantize"(%arg0)
// CHECK-NEXT: %[[dq:.*]] = "tfl.dequantize"(%[[q]])
// CHECK-NEXT: %[[q_0:.*]] = "tfl.quantize"(%arg2)
// CHECK-NEXT: %[[dq_0:.*]] = "tfl.dequantize"(%[[q_0]])
// CHECK-NEXT: %[[dq]], %arg1, %[[dq_0]]
}

// CHECK-LABEL: not_reset_input
func @not_reset_input(%arg0: tensor<f32>) -> (tensor<!quant.uniform<i16:f32, 1.0>>) {
  %0 = "tfl.quantize"(%arg0) {qtype = tensor<!quant.uniform<i16:f32, 1.0>>} : (tensor<f32>) -> tensor<!quant.uniform<i16:f32, 1.0>>
  return %0: tensor<!quant.uniform<i16:f32, 1.0>>

// CHECK-NEXT: %[[q:.*]] = "tfl.quantize"(%arg0) {qtype = tensor<!quant.uniform<i16:f32, 1.000000e+00>>}
// CHECK-NEXT: return %[[q]]
}

// CHECK-LABEL: DequantizeAndQuantize
func @DequantizeAndQuantize() -> tensor<2x2x!quant.uniform<u8:f32, 7.8431372549019615E-4:128>> {
  %cst = "tfl.pseudo_qconst"() {qtype = tensor<2x2x!quant.uniform<u8:f32, 7.8431372549019615E-4:128>>, value = dense<-1> : tensor<2x2xi8>} : () -> tensor<2x2x!quant.uniform<u8:f32, 7.8431372549019615E-4:128>>
  %0 = "tfl.dequantize"(%cst) : (tensor<2x2x!quant.uniform<u8:f32, 7.8431372549019615E-4:128>>) -> tensor<2x2xf32>
  %1 = "tfl.quantize"(%0) {qtype = tensor<2x2x!quant.uniform<u8:f32, 7.8431372549019615E-4:128>>} : (tensor<2x2xf32>) -> tensor<2x2x!quant.uniform<u8:f32, 7.8431372549019615E-4:128>>
  return %1 : tensor<2x2x!quant.uniform<u8:f32, 7.8431372549019615E-4:128>>

// CHECK:  %0 = "tfl.pseudo_qconst"()
// CHECK:  %1 = "tfl.dequantize"(%0)
// CHECK:  %2 = "tfl.quantize"(%1)
// CHECK:  return %2
}

// CHECK-LABEL: prepareStatistics
func @prepareStatistics(%arg0: tensor<8x4x3xf32>) -> tensor<8x4x3xf32> {
  %0 = "quant.stats"(%arg0) {
    layerStats = dense<[-1.0, 1.0]> : tensor<2xf32>
  } : (tensor<8x4x3xf32>) -> tensor<8x4x3xf32>
  %1 = "quant.stats"(%0) {
    layerStats = dense<[-1.0, 1.0]> : tensor<2xf32>,
    axisStats = dense<[
      [-1.0, 1.0],
      [-8.0, 8.0],
      [-0.5, 0.5]
    ]> : tensor<3x2xf32>, axis = 2 : i64
  } : (tensor<8x4x3xf32>) -> tensor<8x4x3xf32>
  return %1 : tensor<8x4x3xf32>

// CHECK: %[[q1:.*]] = "tfl.quantize"(%arg0) {qtype = tensor<8x4x3x!quant.uniform<u8:f32, 0.0078431372549019607:128>>}
// CHECK: %[[dq1:.*]] = "tfl.dequantize"(%[[q1]])
// CHECK: %[[q2:.*]] = "tfl.quantize"(%[[dq1]]) {qtype = tensor<8x4x3x!quant.uniform<u8:f32:2, {0.0078431372549019607:128,0.062745098039215685:128,0.0039215686274509803:128}>>}
// CHECK: %[[dq2:.*]] = "tfl.dequantize"(%[[q2]])
// CHECK: return %[[dq2]]
}

// CHECK-LABEL: QuantizeConv2DPerChannel
func @QuantizeConv2DPerChannel(%arg0: tensor<1x224x224x3x!quant.uniform<u8:f32, 1.5>>,
                               %arg1: tensor<32x3x3x3x!quant.uniform<u8<1:255>:f32:3, {1.0,2.0,3.0}>>) -> tensor<1x112x112x32xf32> {
  %bias = constant dense<1.0> : tensor<32xf32>
  %input = "tfl.dequantize"(%arg0) : (tensor<1x224x224x3x!quant.uniform<u8:f32, 1.5>>) -> tensor<1x224x224x3xf32>
  %weight = "tfl.dequantize"(%arg1) : (tensor<32x3x3x3x!quant.uniform<u8<1:255>:f32:3, {1.0,2.0,3.0}>>) -> tensor<32x3x3x3xf32>
  %conv = "tfl.conv_2d"(%input, %weight, %bias) {dilation_h_factor = 2 : i32, dilation_w_factor = 3 : i32,
    fused_activation_function = "NONE", padding = "SAME", stride_h = 4 : i32, stride_w = 5 : i32}
  : (tensor<1x224x224x3xf32>, tensor<32x3x3x3xf32>, tensor<32xf32>) -> tensor<1x112x112x32xf32>
  return %conv : tensor<1x112x112x32xf32>

// CHECK-NEXT: %[[cst:.*]] = constant dense<1.000000e+00> : tensor<32xf32>
// CHECK-NEXT: %[[qbias:.*]] = "tfl.quantize"(%[[cst]]) {qtype = tensor<32x!quant.uniform<i32:f32:0, {1.500000e+00,3.000000e+00,4.500000e+00}>>, volatile}
// CHECK-NEXT: %[[bias:.*]] = "tfl.dequantize"(%[[qbias]])
// CHECK-NEXT: %[[in:.*]] = "tfl.dequantize"(%arg0)
// CHECK-NEXT: %[[w:.*]] = "tfl.dequantize"(%arg1)
// CHECK-NEXT: %[[conv:.*]] = "tfl.conv_2d"(%[[in]], %[[w]], %[[bias]])
// CHECK-NEXT: return %[[conv]]
}

// CHECK-LABEL: QuantizeConv2DPerChannels
func @QuantizeConv2DPerChannels(%arg0: tensor<1x224x224x3x!quant.uniform<u8:f32:3, {1.0,2.0,3.0}>>,
                               %arg1: tensor<32x3x3x3x!quant.uniform<u8<1:255>:f32:3, {1.0,2.0,3.0}>>) -> tensor<1x112x112x32xf32> {
  %bias = constant dense<1.0> : tensor<32xf32>
  %input = "tfl.dequantize"(%arg0) : (tensor<1x224x224x3x!quant.uniform<u8:f32:3, {1.0,2.0,3.0}>>) -> tensor<1x224x224x3xf32>
  %weight = "tfl.dequantize"(%arg1) : (tensor<32x3x3x3x!quant.uniform<u8<1:255>:f32:3, {1.0,2.0,3.0}>>) -> tensor<32x3x3x3xf32>
  %conv = "tfl.conv_2d"(%input, %weight, %bias) {dilation_h_factor = 2 : i32, dilation_w_factor = 3 : i32,
    fused_activation_function = "NONE", padding = "SAME", stride_h = 4 : i32, stride_w = 5 : i32}
  : (tensor<1x224x224x3xf32>, tensor<32x3x3x3xf32>, tensor<32xf32>) -> tensor<1x112x112x32xf32>
  return %conv : tensor<1x112x112x32xf32>

// CHECK-NEXT: %[[cst:.*]] = constant dense<1.000000e+00> : tensor<32xf32>
// CHECK-NEXT: %[[qbias:.*]] = "tfl.quantize"(%[[cst]]) {qtype = tensor<32x!quant.uniform<i32:f32:0, {1.000000e+00,4.000000e+00,9.000000e+00}>>, volatile}
// CHECK-NEXT: %[[bias:.*]] = "tfl.dequantize"(%[[qbias]])
// CHECK-NEXT: %[[in:.*]] = "tfl.dequantize"(%arg0)
// CHECK-NEXT: %[[w:.*]] = "tfl.dequantize"(%arg1)
// CHECK-NEXT: %[[conv:.*]] = "tfl.conv_2d"(%[[in]], %[[w]], %[[bias]])
// CHECK-NEXT: return %[[conv]]
}

// CHECK-LABEL: QuantizeConv2D
func @QuantizeConv2D(tensor<1x224x224x3x!quant.uniform<u8:f32, 7.812500e-03:128>>) -> tensor<1x112x112x32x!quant.uniform<u8:f32, 0.023528476789885875>> {
^bb0(%arg0: tensor<1x224x224x3x!quant.uniform<u8:f32, 7.812500e-03:128>>):
  %cst = constant dense<-1.23697901> : tensor<32xf32>
  %2 = "tfl.dequantize"(%arg0) : (tensor<1x224x224x3x!quant.uniform<u8:f32, 7.812500e-03:128>>) -> tensor<1x224x224x3xf32>
  %3 = "tfl.pseudo_qconst"() {qtype = tensor<32x3x3x3x!quant.uniform<u8<1:255>:f32, 0.021826678373682216:151>>, value = dense<-76> : tensor<32x3x3x3xi8>} : () -> tensor<32x3x3x3x!quant.uniform<u8<1:255>:f32, 0.021826678373682216:151>>
  %4 = "tfl.dequantize"(%3) : (tensor<32x3x3x3x!quant.uniform<u8<1:255>:f32, 0.021826678373682216:151>>) -> tensor<32x3x3x3xf32>
  %5 = "tfl.conv_2d"(%2, %4, %cst) {dilation_h_factor = 2 : i32, dilation_w_factor = 3 : i32, fused_activation_function = "NONE", padding = "SAME", stride_h = 4 : i32, stride_w = 5 : i32} : (tensor<1x224x224x3xf32>, tensor<32x3x3x3xf32>, tensor<32xf32>) -> tensor<1x112x112x32xf32>
  %6 = "tfl.quantize"(%5) {qtype = tensor<1x112x112x32x!quant.uniform<u8:f32, 0.023528476789885875>>} : (tensor<1x112x112x32xf32>) -> tensor<1x112x112x32x!quant.uniform<u8:f32, 0.023528476789885875>>
  return %6 : tensor<1x112x112x32x!quant.uniform<u8:f32, 0.023528476789885875>>

// CHECK: %cst = constant dense<-1.23697901> : tensor<32xf32>
// CHECK: %0 = "tfl.quantize"(%cst) {qtype = tensor<32x!quant.uniform<i32:f32, 1.7052092479439231E-4>>, volatile}
// CHECK: %1 = "tfl.dequantize"(%0) : (tensor<32x!quant.uniform<i32:f32, 1.7052092479439231E-4>>)
// CHECK: %2 = "tfl.dequantize"(%arg0)
// CHECK: %3 = "tfl.pseudo_qconst"()
// CHECK: %4 = "tfl.dequantize"(%3)
// CHECK: %5 = "tfl.conv_2d"(%2, %4, %1)
// CHECK: %6 = "tfl.quantize"(%5)
// CHECK: return %6
}

// CHECK-LABEL: QuantizeFullyConnected
func @QuantizeFullyConnected(tensor<1x224x224x3x!quant.uniform<u8:f32, 7.812500e-03:128>>) -> tensor<1x112x112x32x!quant.uniform<u8:f32, 0.023528476789885875>> {
^bb0(%arg0: tensor<1x224x224x3x!quant.uniform<u8:f32, 7.812500e-03:128>>):
  %cst = constant dense<-1.23697901> : tensor<32xf32>
  %2 = "tfl.dequantize"(%arg0) : (tensor<1x224x224x3x!quant.uniform<u8:f32, 7.812500e-03:128>>) -> tensor<1x224x224x3xf32>
  %3 = "tfl.pseudo_qconst"() {qtype = tensor<32x3x3x3x!quant.uniform<u8<1:255>:f32, 0.021826678373682216:151>>, value = dense<-76> : tensor<32x12xi8>} : () -> tensor<32x12x!quant.uniform<u8<1:255>:f32, 0.021826678373682216:151>>
  %4 = "tfl.dequantize"(%3) : (tensor<32x12x!quant.uniform<u8<1:255>:f32, 0.021826678373682216:151>>) -> tensor<32x12xf32>
  %5 = "tfl.fully_connected"(%2, %4, %cst) {fused_activation_function = "NONE", keep_num_dims = false, weights_format = "DEFAULT"} : (tensor<1x224x224x3xf32>, tensor<32x12xf32>, tensor<32xf32>) -> tensor<1x112x112x32xf32>
  %6 = "tfl.quantize"(%5) {qtype = tensor<1x112x112x32x!quant.uniform<u8:f32, 0.023528476789885875>>} : (tensor<1x112x112x32xf32>) -> tensor<1x112x112x32x!quant.uniform<u8:f32, 0.023528476789885875>>
  return %6 : tensor<1x112x112x32x!quant.uniform<u8:f32, 0.023528476789885875>>

// CHECK: %cst = constant dense<-1.23697901> : tensor<32xf32>
// CHECK: %0 = "tfl.quantize"(%cst) {qtype = tensor<32x!quant.uniform<i32:f32, 1.7052092479439231E-4>>, volatile}
// CHECK: %1 = "tfl.dequantize"(%0) : (tensor<32x!quant.uniform<i32:f32, 1.7052092479439231E-4>>)
// CHECK: %2 = "tfl.dequantize"(%arg0)
// CHECK: %3 = "tfl.pseudo_qconst"()
// CHECK: %4 = "tfl.dequantize"(%3)
// CHECK: %5 = "tfl.fully_connected"(%2, %4, %1)
// CHECK: %6 = "tfl.quantize"(%5)
// CHECK: return %6
}

// CHECK-LABEL: QuantizeDepthwiseConv2D
func @QuantizeDepthwiseConv2D(tensor<1x224x224x3x!quant.uniform<u8:f32, 7.812500e-03:128>>) -> tensor<1x112x112x32x!quant.uniform<u8:f32, 0.023528476789885875>> {
^bb0(%arg0: tensor<1x224x224x3x!quant.uniform<u8:f32, 7.812500e-03:128>>):
  %cst = constant dense<-1.23697901> : tensor<32xf32>
  %2 = "tfl.dequantize"(%arg0) : (tensor<1x224x224x3x!quant.uniform<u8:f32, 7.812500e-03:128>>) -> tensor<1x224x224x3xf32>
  %3 = "tfl.pseudo_qconst"() {qtype = tensor<32x3x3x3x!quant.uniform<u8<1:255>:f32, 0.021826678373682216:151>>, value = dense<-76> : tensor<32x3x3x3xi8>} : () -> tensor<32x3x3x3x!quant.uniform<u8<1:255>:f32, 0.021826678373682216:151>>
  %4 = "tfl.dequantize"(%3) : (tensor<32x3x3x3x!quant.uniform<u8<1:255>:f32, 0.021826678373682216:151>>) -> tensor<32x3x3x3xf32>
  %5 = "tfl.depthwise_conv_2d"(%2, %4, %cst) {depth_multiplier = 4 : i32, dilation_h_factor = 1 : i32, dilation_w_factor = 1 : i32, fused_activation_function = "NONE", padding = "VALID", stride_h = 4 : i32, stride_w = 5 : i32} : (tensor<1x224x224x3xf32>, tensor<32x3x3x3xf32>, tensor<32xf32>) -> tensor<1x112x112x32xf32>
  %6 = "tfl.quantize"(%5) {qtype = tensor<1x112x112x32x!quant.uniform<u8:f32, 0.023528476789885875>>} : (tensor<1x112x112x32xf32>) -> tensor<1x112x112x32x!quant.uniform<u8:f32, 0.023528476789885875>>
  return %6 : tensor<1x112x112x32x!quant.uniform<u8:f32, 0.023528476789885875>>

// CHECK: %cst = constant dense<-1.23697901> : tensor<32xf32>
// CHECK: %0 = "tfl.quantize"(%cst) {qtype = tensor<32x!quant.uniform<i32:f32, 1.7052092479439231E-4>>, volatile}
// CHECK: %1 = "tfl.dequantize"(%0) : (tensor<32x!quant.uniform<i32:f32, 1.7052092479439231E-4>>)
// CHECK: %2 = "tfl.dequantize"(%arg0)
// CHECK: %3 = "tfl.pseudo_qconst"()
// CHECK: %4 = "tfl.dequantize"(%3)
// CHECK: %5 = "tfl.depthwise_conv_2d"(%2, %4, %1)
// CHECK: %6 = "tfl.quantize"(%5)
// CHECK: return %6
}

// CHECK-LABEL: QuantizeAveragePool2D
func @QuantizeAveragePool2D(tensor<1x6x6x16x!quant.uniform<u8:f32, 7.812500e-03:128>>) -> tensor<1x1x1x16xf32> {
^bb0(%arg0: tensor<1x6x6x16x!quant.uniform<u8:f32, 7.812500e-03:128>>):
  %0 = "tfl.dequantize"(%arg0) : (tensor<1x6x6x16x!quant.uniform<u8:f32, 7.812500e-03:128>>) -> tensor<1x6x6x16xf32>
  %1 = "tfl.average_pool_2d"(%0) {
      name = "avgpool", filter_height = 3 : i32, filter_width = 6 : i32, fused_activation_function = "NONE", padding = "VALID", stride_h = 3 : i32, stride_w = 1 : i32
    } : (tensor<1x6x6x16xf32>) -> tensor<1x1x1x16xf32>
  return %1 : tensor<1x1x1x16xf32>

// CHECK: %0 = "tfl.dequantize"(%arg0)
// CHECK: %1 = "tfl.average_pool_2d"(%0)
// CHECK: %2 = "tfl.quantize"(%1)
// CHECK: %3 = "tfl.dequantize"(%2)
// CHECK: return %3 : tensor<1x1x1x16xf32>
}

// CHECK-LABEL: QuantizeMaximum
func @QuantizeMaximum(tensor<1x6x6x16x!quant.uniform<u8:f32, 0.1>>, tensor<1x6x6x16x!quant.uniform<u8:f32, 0.1>>) -> tensor<1x6x6x16xf32> {
^bb0(%arg0: tensor<1x6x6x16x!quant.uniform<u8:f32, 0.1>>, %arg1: tensor<1x6x6x16x!quant.uniform<u8:f32, 0.1>>):
  %0 = "tfl.dequantize"(%arg0) : (tensor<1x6x6x16x!quant.uniform<u8:f32, 0.1>>) -> tensor<1x6x6x16xf32>
  %1 = "tfl.dequantize"(%arg1) : (tensor<1x6x6x16x!quant.uniform<u8:f32, 0.1>>) -> tensor<1x6x6x16xf32>
  %2 = "tfl.maximum"(%0, %1) : (tensor<1x6x6x16xf32>, tensor<1x6x6x16xf32>) -> tensor<1x6x6x16xf32>
  return %2 : tensor<1x6x6x16xf32>

// CHECK: %0 = "tfl.dequantize"(%arg0)
// CHECK: %1 = "tfl.dequantize"(%arg1)
// CHECK: %2 = "tfl.maximum"(%0, %1)
// CHECK: %3 = "tfl.quantize"(%2)
// CHECK: %4 = "tfl.dequantize"(%3)
// CHECK: return %4 : tensor<1x6x6x16xf32>
}

// CHECK-LABEL: QuantizeMinimum
func @QuantizeMinimum(tensor<1x6x6x16x!quant.uniform<u8:f32, 0.1>>, tensor<1x6x6x16x!quant.uniform<u8:f32, 0.1>>) -> tensor<1x6x6x16xf32> {
^bb0(%arg0: tensor<1x6x6x16x!quant.uniform<u8:f32, 0.1>>, %arg1: tensor<1x6x6x16x!quant.uniform<u8:f32, 0.1>>):
  %0 = "tfl.dequantize"(%arg0) : (tensor<1x6x6x16x!quant.uniform<u8:f32, 0.1>>) -> tensor<1x6x6x16xf32>
  %1 = "tfl.dequantize"(%arg1) : (tensor<1x6x6x16x!quant.uniform<u8:f32, 0.1>>) -> tensor<1x6x6x16xf32>
  %2 = "tfl.minimum"(%0, %1) : (tensor<1x6x6x16xf32>, tensor<1x6x6x16xf32>) -> tensor<1x6x6x16xf32>
  return %2 : tensor<1x6x6x16xf32>

// CHECK: %0 = "tfl.dequantize"(%arg0)
// CHECK: %1 = "tfl.dequantize"(%arg1)
// CHECK: %2 = "tfl.minimum"(%0, %1)
// CHECK: %3 = "tfl.quantize"(%2)
// CHECK: %4 = "tfl.dequantize"(%3)
// CHECK: return %4 : tensor<1x6x6x16xf32>
}

// CHECK-LABEL: QuantizeSlice
func @QuantizeSlice(tensor<2x3x5x!quant.uniform<u8:f32, 0.1>>, tensor<3xi32>, tensor<3xi32>) -> tensor<?x3x5xf32> {
^bb0(%arg0: tensor<2x3x5x!quant.uniform<u8:f32, 0.1>>, %arg1: tensor<3xi32>, %arg2: tensor<3xi32>):
  %0 = "tfl.dequantize"(%arg0) : (tensor<2x3x5x!quant.uniform<u8:f32, 0.1>>) -> tensor<2x3x5xf32>
  %1 = "tfl.slice"(%0, %arg1, %arg2) : (tensor<2x3x5xf32>, tensor<3xi32>, tensor<3xi32>) -> tensor<?x3x5xf32>
  return %1 : tensor<?x3x5xf32>

// CHECK: %0 = "tfl.dequantize"(%arg0)
// CHECK: %1 = "tfl.slice"(%0, %arg1, %arg2)
// CHECK: %2 = "tfl.quantize"(%1)
// CHECK: %3 = "tfl.dequantize"(%2)
// CHECK: return %3 : tensor<?x3x5xf32>
}

// CHECK-LABEL: QuantizeStridedSlice
func @QuantizeStridedSlice(tensor<12x2x2x5x!quant.uniform<u8:f32, 0.1>>, tensor<1xi32>, tensor<1xi32>, tensor<1xi32>) -> tensor<1x2x2x5xf32> {
^bb0(%arg0: tensor<12x2x2x5x!quant.uniform<u8:f32, 0.1>>, %arg1: tensor<1xi32>, %arg2: tensor<1xi32>, %arg3: tensor<1xi32>):
  %0 = "tfl.dequantize"(%arg0) : (tensor<12x2x2x5x!quant.uniform<u8:f32, 0.1>>) -> tensor<12x2x2x5xf32>
  %1 = "tfl.strided_slice"(%0, %arg1, %arg2, %arg3) {begin_mask = 0 : i32, ellipsis_mask = 0 : i32, end_mask = 0 : i32, new_axis_mask = 0 : i32, shrink_axis_mask = 0 : i32} : (tensor<12x2x2x5xf32>, tensor<1xi32>, tensor<1xi32>, tensor<1xi32>) -> tensor<1x2x2x5xf32>
  return %1 : tensor<1x2x2x5xf32>

// CHECK: %0 = "tfl.dequantize"(%arg0)
// CHECK: %1 = "tfl.strided_slice"(%0, %arg1, %arg2, %arg3)
// CHECK: %2 = "tfl.quantize"(%1) {qtype = tensor<1x2x2x5x!quant.uniform<u8:f32, 1.000000e-01>>, volatile}
// CHECK: %3 = "tfl.dequantize"(%2)
// CHECK: return %3 : tensor<1x2x2x5xf32>
}

// CHECK-LABEL: QuantizePad
func @QuantizePad(tensor<2x1x3x!quant.uniform<u8:f32, 0.1>>, tensor<3x2xi32>) -> tensor<?xf32> {
^bb0(%arg0: tensor<2x1x3x!quant.uniform<u8:f32, 0.1>>, %arg1: tensor<3x2xi32>):
  %0 = "tfl.dequantize"(%arg0) : (tensor<2x1x3x!quant.uniform<u8:f32, 0.1>>) -> tensor<2x1x3xf32>
  %1 = "tfl.pad"(%0, %arg1) : (tensor<2x1x3xf32>, tensor<3x2xi32>) -> tensor<?xf32>
  return %1 : tensor<?xf32>

// CHECK: %0 = "tfl.dequantize"(%arg0)
// CHECK: %1 = "tfl.pad"(%0, %arg1)
// CHECK: %2 = "tfl.quantize"(%1)
// CHECK: %3 = "tfl.dequantize"(%2)
// CHECK: return %3 : tensor<?xf32>
}

// CHECK-LABEL: QuantizePad2
// only the second tfl.pad has sufficient quantization information.
func @QuantizePad2(tensor<2x1x3x!quant.uniform<u8:f32, 0.1>>, tensor<2x1x3xf32>, tensor<3x2xi32>) -> (tensor<?xf32>, tensor<?xf32>) {
^bb0(%arg0: tensor<2x1x3x!quant.uniform<u8:f32, 0.1>>, %arg1: tensor<2x1x3xf32>, %arg2: tensor<3x2xi32>):
  %0 = "tfl.dequantize"(%arg0) : (tensor<2x1x3x!quant.uniform<u8:f32, 0.1>>) -> tensor<2x1x3xf32>
  %1 = "tfl.pad"(%arg1, %arg2) : (tensor<2x1x3xf32>, tensor<3x2xi32>) -> tensor<?xf32>
  %2 = "tfl.pad"(%0, %arg2) : (tensor<2x1x3xf32>, tensor<3x2xi32>) -> tensor<?xf32>
  return %1, %2 : tensor<?xf32>, tensor<?xf32>

// CHECK: %[[dq:.*]] = "tfl.dequantize"(%arg0)
// CHECK: %[[pad1:.*]] = "tfl.pad"(%arg1, %arg2)
// CHECK: %[[pad2:.*]] = "tfl.pad"(%[[dq]], %arg2)
// CHECK: %[[q2:.*]] = "tfl.quantize"(%[[pad2]])
// CHECK: %[[dq2:.*]] = "tfl.dequantize"(%[[q2]])
}

// CHECK-LABEL: QuantizeReshape2D
func @QuantizeReshape2D(tensor<1x6x6x16x!quant.uniform<u8:f32, 7.812500e-03:128>>) -> tensor<1x36x16xf32> {
^bb0(%arg0: tensor<1x6x6x16x!quant.uniform<u8:f32, 7.812500e-03:128>>):
  %cst = constant dense<[1, 36, 16]> : tensor<3xi32>
  %0 = "tfl.dequantize"(%arg0) : (tensor<1x6x6x16x!quant.uniform<u8:f32, 7.812500e-03:128>>) -> tensor<1x6x6x16xf32>
  %1 = "tfl.reshape"(%0, %cst) : (tensor<1x6x6x16xf32>, tensor<3xi32>) -> tensor<1x36x16xf32>
  return %1 : tensor<1x36x16xf32>

// CHECK: %0 = "tfl.dequantize"(%arg0) : (tensor<1x6x6x16x!quant.uniform<u8:f32, 7.812500e-03:128>>)
// CHECK: %1 = "tfl.reshape"(%0, %{{.*}}) : (tensor<1x6x6x16xf32>, tensor<3xi32>) -> tensor<1x36x16xf32>
// CHECK: %2 = "tfl.quantize"(%1) {qtype = tensor<1x36x16x!quant.uniform<u8:f32, 7.812500e-03:128>>, volatile}
// CHECK: %3 = "tfl.dequantize"(%2) : (tensor<1x36x16x!quant.uniform<u8:f32, 7.812500e-03:128>>)
// CHECK: return %3 : tensor<1x36x16xf32>
}

// CHECK-LABEL: QuantizeSoftmax
func @QuantizeSoftmax(tensor<1x6x6x16x!quant.uniform<u8:f32, 7.812500e-03:128>>) -> tensor<1x6x6x16xf32> {
^bb0(%arg0: tensor<1x6x6x16x!quant.uniform<u8:f32, 7.812500e-03:128>>):
  %0 = "tfl.dequantize"(%arg0) : (tensor<1x6x6x16x!quant.uniform<u8:f32, 7.812500e-03:128>>) -> tensor<1x6x6x16xf32>
  %1 = "tfl.softmax"(%0) {beta = 1.000000e+00 : f32} : (tensor<1x6x6x16xf32>) -> tensor<1x6x6x16xf32>
  return %1 : tensor<1x6x6x16xf32>

// CHECK: %0 = "tfl.dequantize"(%arg0)
// CHECK: %1 = "tfl.softmax"(%0) {beta = 1.000000e+00 : f32} : (tensor<1x6x6x16xf32>) -> tensor<1x6x6x16xf32>
// CHECK: %2 = "tfl.quantize"(%1) {qtype = tensor<1x6x6x16x!quant.uniform<u8:f32, 3.906250e-03>>, volatile}
// CHECK: %3 = "tfl.dequantize"(%2)
// CHECK: return %3 : tensor<1x6x6x16xf32>
}

// CHECK-LABEL: QuantizeLogistic
func @QuantizeLogistic(tensor<1x6x6x16x!quant.uniform<u8:f32, 7.812500e-03:128>>) -> tensor<1x6x6x16xf32> {
^bb0(%arg0: tensor<1x6x6x16x!quant.uniform<u8:f32, 7.812500e-03:128>>):
  %0 = "tfl.dequantize"(%arg0) : (tensor<1x6x6x16x!quant.uniform<u8:f32, 7.812500e-03:128>>) -> tensor<1x6x6x16xf32>
  %1 = "tfl.logistic"(%0) : (tensor<1x6x6x16xf32>) -> tensor<1x6x6x16xf32>
  return %1 : tensor<1x6x6x16xf32>

// CHECK: %0 = "tfl.dequantize"(%arg0)
// CHECK: %1 = "tfl.logistic"(%0) : (tensor<1x6x6x16xf32>) -> tensor<1x6x6x16xf32>
// CHECK: %2 = "tfl.quantize"(%1) {qtype = tensor<1x6x6x16x!quant.uniform<u8:f32, 3.906250e-03>>, volatile}
// CHECK: %3 = "tfl.dequantize"(%2) : (tensor<1x6x6x16x!quant.uniform<u8:f32, 3.906250e-03>>) -> tensor<1x6x6x16xf32>
// CHECK: return %3 : tensor<1x6x6x16xf32>
}

// CHECK-LABEL: NotRescaleLogistic
func @NotRescaleLogistic(%arg0: tensor<1x6x6x16x!quant.uniform<u8:f32, 7.812500e-03:128>>) -> tensor<1x6x6x16x!quant.uniform<u8:f32, 3.906250e-03>> {
  %0 = "tfl.logistic"(%arg0) : (tensor<1x6x6x16x!quant.uniform<u8:f32, 7.812500e-03:128>>) -> tensor<1x6x6x16x!quant.uniform<u8:f32, 3.906250e-03>>
  return %0 : tensor<1x6x6x16x!quant.uniform<u8:f32, 3.906250e-03>>

// CHECK:  %[[log:.*]] = "tfl.logistic"(%arg0)
// CHECK: return %[[log]]
}

// CHECK-LABEL: QuantizeL2Norm
func @QuantizeL2Norm(%arg0: tensor<1x6x6x16x!quant.uniform<u8:f32, 1.0>>) -> tensor<1x6x6x16xf32> {
  %0 = "tfl.dequantize"(%arg0) : (tensor<1x6x6x16x!quant.uniform<u8:f32, 1.0>>) -> tensor<1x6x6x16xf32>
  %1 = "tfl.l2_normalization"(%0) {fused_activation_function = "NONE"} : (tensor<1x6x6x16xf32>) -> tensor<1x6x6x16xf32>
  return %1 : tensor<1x6x6x16xf32>

// CHECK: %[[in:.*]] = "tfl.dequantize"(%arg0)
// CHECK: %[[l2:.*]] = "tfl.l2_normalization"(%[[in]])
// CHECK: %[[q:.*]] = "tfl.quantize"(%[[l2]]) {qtype = tensor<1x6x6x16x!quant.uniform<u8:f32, 7.812500e-03:128>>, volatile}
// CHECK: %[[dq:.*]] = "tfl.dequantize"(%[[q]])
// CHECK: return %[[dq]] : tensor<1x6x6x16xf32>
}

// CHECK-LABEL: NotQuantizeConcatConstantOperand
func @NotQuantizeConcatConstantOperand(%arg0: tensor<1x2xf32>) -> tensor<2x2xf32> {
  %0 = constant dense<1.0> : tensor<1x2xf32>
  %1 = "tfl.concatenation"(%arg0, %0) {axis = 0 : i32, fixed_point_scaling = true, fused_activation_function = "NONE"} : (tensor<1x2xf32>, tensor<1x2xf32>) -> tensor<2x2xf32>
  return %1 : tensor<2x2xf32>

// CHECK-NEXT: %[[cst:.*]] = constant dense<1.000000e+00> : tensor<1x2xf32>
// CHECK-NEXT: %[[cc:.*]] = "tfl.concatenation"(%arg0, %[[cst]])
// CHECK-NEXT: return %[[cc]]
}

// CHECK-LABEL: QuantizeConcatOperand0ToAll
func @QuantizeConcatOperand0ToAll(tensor<1x2x!quant.uniform<u8:f32, 0.1:128>>, tensor<1x2xf32>) -> tensor<2x2xf32> {
^bb0(%arg0: tensor<1x2x!quant.uniform<u8:f32, 0.1:128>>, %arg1: tensor<1x2xf32>):
  %0 = "tfl.dequantize"(%arg0) : (tensor<1x2x!quant.uniform<u8:f32, 0.1:128>>) -> tensor<1x2xf32>
  %1 = "tfl.concatenation"(%0, %arg1) {axis = 0 : i32, fixed_point_scaling = true, fused_activation_function = "NONE"} : (tensor<1x2xf32>, tensor<1x2xf32>) -> tensor<2x2xf32>
  return %1 : tensor<2x2xf32>

// CHECK: %0 = "tfl.quantize"(%arg1) {qtype = tensor<1x2x!quant.uniform<u8:f32, 1.000000e-01:128>>, volatile}
// CHECK: %1 = "tfl.dequantize"(%0) : (tensor<1x2x!quant.uniform<u8:f32, 1.000000e-01:128>>) -> tensor<1x2xf32>
// CHECK: %2 = "tfl.dequantize"(%arg0) : (tensor<1x2x!quant.uniform<u8:f32, 1.000000e-01:128>>) -> tensor<1x2xf32>
<<<<<<< HEAD
// CHECK: %3 = "tfl.concatenation"(%2, %1) {axis = 0 : i32, fixed_point_scaling = true, fused_activation_function = "NONE"} : (tensor<1x2xf32>, tensor<1x2xf32>) -> tensor<2x2xf32>
// CHECK: %4 = "tfl.quantize"(%3) {qtype = tensor<2x2x!quant.uniform<u8:f32, 1.000000e-01:128>>} : (tensor<2x2xf32>) -> tensor<2x2x!quant.uniform<u8:f32, 1.000000e-01:128>>
=======
// CHECK: %3 = "tfl.concatenation"(%2, %1) {axis = 0 : i32, fused_activation_function = "NONE"} : (tensor<1x2xf32>, tensor<1x2xf32>) -> tensor<2x2xf32>
// CHECK: %4 = "tfl.quantize"(%3) {qtype = tensor<2x2x!quant.uniform<u8:f32, 1.000000e-01:128>>, volatile}
>>>>>>> a1ae0080
// CHECK: %5 = "tfl.dequantize"(%4) : (tensor<2x2x!quant.uniform<u8:f32, 1.000000e-01:128>>) -> tensor<2x2xf32>
// CHECK: return %5 : tensor<2x2xf32>
}

// CHECK-LABEL: QuantizeConcatOperand1ToAll
func @QuantizeConcatOperand1ToAll(tensor<1x2xf32>, tensor<1x2x!quant.uniform<u8:f32, 0.1:128>>) -> tensor<2x2xf32> {
^bb0(%arg0: tensor<1x2xf32>, %arg1: tensor<1x2x!quant.uniform<u8:f32, 0.1:128>>):
  %0 = "tfl.dequantize"(%arg1) : (tensor<1x2x!quant.uniform<u8:f32, 0.1:128>>) -> tensor<1x2xf32>
  %1 = "tfl.concatenation"(%arg0, %0) {axis = 0 : i32, fixed_point_scaling = true, fused_activation_function = "NONE"} : (tensor<1x2xf32>, tensor<1x2xf32>) -> tensor<2x2xf32>
  return %1 : tensor<2x2xf32>

// CHECK: %0 = "tfl.quantize"(%arg0) {qtype = tensor<1x2x!quant.uniform<u8:f32, 1.000000e-01:128>>, volatile}
// CHECK: %1 = "tfl.dequantize"(%0) : (tensor<1x2x!quant.uniform<u8:f32, 1.000000e-01:128>>) -> tensor<1x2xf32>
// CHECK: %2 = "tfl.dequantize"(%arg1) : (tensor<1x2x!quant.uniform<u8:f32, 1.000000e-01:128>>) -> tensor<1x2xf32>
<<<<<<< HEAD
// CHECK: %3 = "tfl.concatenation"(%1, %2) {axis = 0 : i32, fixed_point_scaling = true, fused_activation_function = "NONE"} : (tensor<1x2xf32>, tensor<1x2xf32>) -> tensor<2x2xf32>
// CHECK: %4 = "tfl.quantize"(%3) {qtype = tensor<2x2x!quant.uniform<u8:f32, 1.000000e-01:128>>} : (tensor<2x2xf32>) -> tensor<2x2x!quant.uniform<u8:f32, 1.000000e-01:128>>
=======
// CHECK: %3 = "tfl.concatenation"(%1, %2) {axis = 0 : i32, fused_activation_function = "NONE"} : (tensor<1x2xf32>, tensor<1x2xf32>) -> tensor<2x2xf32>
// CHECK: %4 = "tfl.quantize"(%3) {qtype = tensor<2x2x!quant.uniform<u8:f32, 1.000000e-01:128>>, volatile}
>>>>>>> a1ae0080
// CHECK: %5 = "tfl.dequantize"(%4) : (tensor<2x2x!quant.uniform<u8:f32, 1.000000e-01:128>>) -> tensor<2x2xf32>
// CHECK: return %5 : tensor<2x2xf32>
}

// CHECK-LABEL: QuantizeConcatResToAll
func @QuantizeConcatResToAll(tensor<1x2xf32>, tensor<1x2xf32>) -> tensor<2x2x!quant.uniform<u8:f32, 0.1:128>> {
^bb0(%arg0: tensor<1x2xf32>, %arg1: tensor<1x2xf32>):
  %0 = "tfl.concatenation"(%arg0, %arg1) {axis = 0 : i32, fixed_point_scaling = true, fused_activation_function = "NONE"} : (tensor<1x2xf32>, tensor<1x2xf32>) -> tensor<2x2xf32>
  %1 = "tfl.quantize"(%0) {qtype = tensor<2x2x!quant.uniform<u8:f32, 1.000000e-01:128>>} : (tensor<2x2xf32>) -> tensor<2x2x!quant.uniform<u8:f32, 1.000000e-01:128>>
  return %1 : tensor<2x2x!quant.uniform<u8:f32, 1.000000e-01:128>>

// CHECK: %0 = "tfl.quantize"(%arg1) {qtype = tensor<1x2x!quant.uniform<u8:f32, 1.000000e-01:128>>, volatile}
// CHECK: %1 = "tfl.dequantize"(%0) : (tensor<1x2x!quant.uniform<u8:f32, 1.000000e-01:128>>) -> tensor<1x2xf32>
// CHECK: %2 = "tfl.quantize"(%arg0) {qtype = tensor<1x2x!quant.uniform<u8:f32, 1.000000e-01:128>>, volatile}
// CHECK: %3 = "tfl.dequantize"(%2) : (tensor<1x2x!quant.uniform<u8:f32, 1.000000e-01:128>>) -> tensor<1x2xf32>
// CHECK: %4 = "tfl.concatenation"(%3, %1) {axis = 0 : i32, fixed_point_scaling = true, fused_activation_function = "NONE"} : (tensor<1x2xf32>, tensor<1x2xf32>) -> tensor<2x2xf32>
// CHECK: %5 = "tfl.quantize"(%4) {qtype = tensor<2x2x!quant.uniform<u8:f32, 1.000000e-01:128>>} : (tensor<2x2xf32>) -> tensor<2x2x!quant.uniform<u8:f32, 1.000000e-01:128>>
// CHECK: return %5 : tensor<2x2x!quant.uniform<u8:f32, 1.000000e-01:128>>
}

// CHECK-LABEL: QuantizeConcatResToAllNoRequantize
func @QuantizeConcatResToAllNoRequantize(tensor<1x2x!quant.uniform<u8:f32, 0.1:128>>, tensor<1x2xf32>) -> tensor<2x2x!quant.uniform<u8:f32, 0.1:128>> {
^bb0(%arg0: tensor<1x2x!quant.uniform<u8:f32, 0.1:128>>, %arg1: tensor<1x2xf32>):
  %0 = "tfl.dequantize"(%arg0) : (tensor<1x2x!quant.uniform<u8:f32, 0.1:128>>) -> tensor<1x2xf32>
  %1 = "tfl.concatenation"(%0, %arg1) {axis = 0 : i32, fixed_point_scaling = true, fused_activation_function = "NONE"} : (tensor<1x2xf32>, tensor<1x2xf32>) -> tensor<2x2xf32>
  %2 = "tfl.quantize"(%1) {qtype = tensor<2x2x!quant.uniform<u8:f32, 1.000000e-01:128>>} : (tensor<2x2xf32>) -> tensor<2x2x!quant.uniform<u8:f32, 1.000000e-01:128>>
  return %2 : tensor<2x2x!quant.uniform<u8:f32, 1.000000e-01:128>>

// CHECK: %0 = "tfl.quantize"(%arg1) {qtype = tensor<1x2x!quant.uniform<u8:f32, 1.000000e-01:128>>, volatile}
// CHECK: %1 = "tfl.dequantize"(%0) : (tensor<1x2x!quant.uniform<u8:f32, 1.000000e-01:128>>) -> tensor<1x2xf32>
// CHECK: %2 = "tfl.dequantize"(%arg0) : (tensor<1x2x!quant.uniform<u8:f32, 1.000000e-01:128>>) -> tensor<1x2xf32>
// CHECK: %3 = "tfl.concatenation"(%2, %1) {axis = 0 : i32, fixed_point_scaling = true, fused_activation_function = "NONE"} : (tensor<1x2xf32>, tensor<1x2xf32>) -> tensor<2x2xf32>
// CHECK: %4 = "tfl.quantize"(%3) {qtype = tensor<2x2x!quant.uniform<u8:f32, 1.000000e-01:128>>} : (tensor<2x2xf32>) -> tensor<2x2x!quant.uniform<u8:f32, 1.000000e-01:128>>
// CHECK: return %4 : tensor<2x2x!quant.uniform<u8:f32, 1.000000e-01:128>>
}

// CHECK-LABEL: QuantizeConcatResToAllRequantize
func @QuantizeConcatResToAllRequantize(tensor<1x2xf32>, tensor<1x2xf32>) -> tensor<2x2x!quant.uniform<u8:f32, 0.1:128>> {
^bb0(%arg0: tensor<1x2xf32>, %arg1: tensor<1x2xf32>):
  %0 = "tfl.quantize"(%arg0) {qtype = tensor<1x2x!quant.uniform<u8:f32, 2.0:128>>} : (tensor<1x2xf32>) -> tensor<1x2x!quant.uniform<u8:f32, 2.0:128>>
  %1 = "tfl.dequantize"(%0) : (tensor<1x2x!quant.uniform<u8:f32, 2.0:128>>) -> tensor<1x2xf32>
  %2 = "tfl.concatenation"(%1, %arg1) {axis = 0 : i32, fixed_point_scaling = true, fused_activation_function = "NONE"} : (tensor<1x2xf32>, tensor<1x2xf32>) -> tensor<2x2xf32>
  %3 = "tfl.quantize"(%2) {qtype = tensor<2x2x!quant.uniform<u8:f32, 1.000000e-01:128>>} : (tensor<2x2xf32>) -> tensor<2x2x!quant.uniform<u8:f32, 1.000000e-01:128>>
  return %3 : tensor<2x2x!quant.uniform<u8:f32, 1.000000e-01:128>>

// CHECK: %[[Q1:.*]] =  "tfl.quantize"(%arg1) {qtype = tensor<1x2x!quant.uniform<u8:f32, 1.000000e-01:128>>, volatile}
// CHECK: %[[DQ1:.*]] = "tfl.dequantize"(%[[Q1]]) : (tensor<1x2x!quant.uniform<u8:f32, 1.000000e-01:128>>) -> tensor<1x2xf32>
// CHECK: %[[Q0:.*]] = "tfl.quantize"(%arg0) {qtype = tensor<1x2x!quant.uniform<u8:f32, 2.000000e+00:128>>} : (tensor<1x2xf32>) -> tensor<1x2x!quant.uniform<u8:f32, 2.000000e+00:128>>
// CHECK: %[[RQ0:.*]] = "tfl.quantize"(%[[Q0]]) {qtype = tensor<1x2x!quant.uniform<u8:f32, 1.000000e-01:128>>} : (tensor<1x2x!quant.uniform<u8:f32, 2.000000e+00:128>>) -> tensor<1x2x!quant.uniform<u8:f32, 1.000000e-01:128>>
// CHECK: %[[DQ0:.*]] = "tfl.dequantize"(%[[RQ0]]) : (tensor<1x2x!quant.uniform<u8:f32, 1.000000e-01:128>>) -> tensor<1x2xf32>
// CHECK: %[[CONC:.*]] = "tfl.concatenation"(%[[DQ0]], %[[DQ1]]) {axis = 0 : i32, fixed_point_scaling = true, fused_activation_function = "NONE"} : (tensor<1x2xf32>, tensor<1x2xf32>) -> tensor<2x2xf32>
// CHECK: %[[Q:.*]] = "tfl.quantize"(%[[CONC]]) {qtype = tensor<2x2x!quant.uniform<u8:f32, 1.000000e-01:128>>} : (tensor<2x2xf32>) -> tensor<2x2x!quant.uniform<u8:f32, 1.000000e-01:128>>
// CHECK: return %[[Q]] : tensor<2x2x!quant.uniform<u8:f32, 1.000000e-01:128>>
}

// CHECK-LABEL: QuantizeConcatResToAllRequantizeArg
func @QuantizeConcatResToAllRequantizeArg(tensor<1x2x!quant.uniform<u8:f32, 2.0:128>>, tensor<1x2xf32>) -> tensor<2x2x!quant.uniform<u8:f32, 0.1:128>> {
^bb0(%arg0: tensor<1x2x!quant.uniform<u8:f32, 2.0:128>>, %arg1: tensor<1x2xf32>):
  %1 = "tfl.dequantize"(%arg0) : (tensor<1x2x!quant.uniform<u8:f32, 2.0:128>>) -> tensor<1x2xf32>
  %2 = "tfl.concatenation"(%1, %arg1) {axis = 0 : i32, fixed_point_scaling = true, fused_activation_function = "NONE"} : (tensor<1x2xf32>, tensor<1x2xf32>) -> tensor<2x2xf32>
  %3 = "tfl.quantize"(%2) {qtype = tensor<2x2x!quant.uniform<u8:f32, 1.000000e-01:128>>} : (tensor<2x2xf32>) -> tensor<2x2x!quant.uniform<u8:f32, 1.000000e-01:128>>
  return %3 : tensor<2x2x!quant.uniform<u8:f32, 1.000000e-01:128>>

// CHECK: %[[Q1:.*]] =  "tfl.quantize"(%arg1) {qtype = tensor<1x2x!quant.uniform<u8:f32, 1.000000e-01:128>>, volatile}
// CHECK: %[[DQ1:.*]] = "tfl.dequantize"(%[[Q1]]) : (tensor<1x2x!quant.uniform<u8:f32, 1.000000e-01:128>>) -> tensor<1x2xf32>
// CHECK: %[[RQ0:.*]] = "tfl.quantize"(%arg0) {qtype = tensor<1x2x!quant.uniform<u8:f32, 1.000000e-01:128>>} : (tensor<1x2x!quant.uniform<u8:f32, 2.000000e+00:128>>) -> tensor<1x2x!quant.uniform<u8:f32, 1.000000e-01:128>>
// CHECK: %[[DQ0:.*]] = "tfl.dequantize"(%[[RQ0]]) : (tensor<1x2x!quant.uniform<u8:f32, 1.000000e-01:128>>) -> tensor<1x2xf32>
// CHECK: %[[CONC:.*]] = "tfl.concatenation"(%[[DQ0]], %[[DQ1]]) {axis = 0 : i32, fixed_point_scaling = true, fused_activation_function = "NONE"} : (tensor<1x2xf32>, tensor<1x2xf32>) -> tensor<2x2xf32>
// CHECK: %[[Q:.*]] = "tfl.quantize"(%[[CONC]]) {qtype = tensor<2x2x!quant.uniform<u8:f32, 1.000000e-01:128>>} : (tensor<2x2xf32>) -> tensor<2x2x!quant.uniform<u8:f32, 1.000000e-01:128>>
// CHECK: return %[[Q]] : tensor<2x2x!quant.uniform<u8:f32, 1.000000e-01:128>>
}

// CHECK-LABEL: NotRequantizeAlreadyQuantizedModel
func @NotRequantizeAlreadyQuantizedModel(%arg0: tensor<1x73x73x64x!quant.uniform<u8:f32, 1.0>>, %arg1: tensor<1x147x147x96x!quant.uniform<u8:f32, 2.0>>) -> tensor<1x73x73x160x!quant.uniform<u8:f32, 1.0>> {
  %9 = "tfl.max_pool_2d"(%arg1) {filter_height = 3 : i32, filter_width = 3 : i32, fused_activation_function = "NONE", padding = "VALID", stride_h = 2 : i32, stride_w = 2 : i32} : (tensor<1x147x147x96x!quant.uniform<u8:f32, 2.0>>) -> tensor<1x73x73x96x!quant.uniform<u8:f32, 2.0>>
  %10 = "tfl.concatenation"(%arg0, %9) {axis = 3 : i32, fixed_point_scaling = true, fused_activation_function = "NONE"} : (tensor<1x73x73x64x!quant.uniform<u8:f32, 1.0>>, tensor<1x73x73x96x!quant.uniform<u8:f32, 2.0>>) -> tensor<1x73x73x160x!quant.uniform<u8:f32, 1.0>>
  return %10 : tensor<1x73x73x160x!quant.uniform<u8:f32, 1.0>>

// CHECK: %[[max:.*]] = "tfl.max_pool_2d"(%arg1) {filter_height = 3 : i32, filter_width = 3 : i32, fused_activation_function = "NONE", padding = "VALID", stride_h = 2 : i32, stride_w = 2 : i32} : (tensor<1x147x147x96x!quant.uniform<u8:f32, 2.000000e+00>>) -> tensor<1x73x73x96x!quant.uniform<u8:f32, 2.000000e+00>>
// CHECK: %[[cat:.*]] = "tfl.concatenation"(%arg0, %[[max]]) {axis = 3 : i32, fixed_point_scaling = true, fused_activation_function = "NONE"} : (tensor<1x73x73x64x!quant.uniform<u8:f32, 1.000000e+00>>, tensor<1x73x73x96x!quant.uniform<u8:f32, 2.000000e+00>>) -> tensor<1x73x73x160x!quant.uniform<u8:f32, 1.000000e+00>>
// CHECK: return %[[cat]] : tensor<1x73x73x160x!quant.uniform<u8:f32, 1.000000e+00>>
}

// CHECK-LABEL: QuantizeChain
func @QuantizeChain(tensor<1x224x224x3x!quant.uniform<u8:f32, 7.812500e-03:128>>) -> tensor<1x36x16xf32> {
^bb0(%arg0: tensor<1x224x224x3x!quant.uniform<u8:f32, 7.812500e-03:128>>):
  %cst = constant dense<-1.23697901> : tensor<32xf32>
  %cst_0 = constant dense<[1, 36, 16]> : tensor<3xi32>
  %2 = "tfl.dequantize"(%arg0) : (tensor<1x224x224x3x!quant.uniform<u8:f32, 7.812500e-03:128>>) -> tensor<1x224x224x3xf32>
  %3 = "tfl.pseudo_qconst"() {qtype = tensor<32x3x3x3x!quant.uniform<u8<1:255>:f32, 0.021826678373682216:151>>, value = dense<-76> : tensor<32x3x3x3xi8>} : () -> tensor<32x3x3x3x!quant.uniform<u8<1:255>:f32, 0.021826678373682216:151>>
  %4 = "tfl.dequantize"(%3) : (tensor<32x3x3x3x!quant.uniform<u8<1:255>:f32, 0.021826678373682216:151>>) -> tensor<32x3x3x3xf32>
  %5 = "tfl.average_pool_2d"(%2) {
      name = "avgpool", filter_height = 3 : i32, filter_width = 6 : i32, fused_activation_function = "NONE", padding = "VALID", stride_h = 3 : i32, stride_w = 1 : i32
    } : (tensor<1x224x224x3xf32>) -> tensor<1x224x224x3xf32>
  %6 = "tfl.conv_2d"(%5, %4, %cst) {
      dilation_h_factor = 2 : i32, dilation_w_factor = 3 : i32, fused_activation_function = "NONE", padding = "SAME", stride_h = 4 : i32, stride_w = 5 : i32
    } : (tensor<1x224x224x3xf32>, tensor<32x3x3x3xf32>, tensor<32xf32>) -> tensor<1x112x112x32xf32>
  %7 = "tfl.quantize"(%6) {qtype = tensor<1x112x112x32x!quant.uniform<u8:f32, 0.023528476789885875>>} : (tensor<1x112x112x32xf32>) -> tensor<1x112x112x32x!quant.uniform<u8:f32, 0.023528476789885875>>
  %8 = "tfl.dequantize"(%7) : (tensor<1x112x112x32x!quant.uniform<u8:f32, 0.023528476789885875>>) -> tensor<1x6x6x16xf32>
  %9 = "tfl.reshape"(%8, %cst_0) : (tensor<1x6x6x16xf32>, tensor<3xi32>) -> tensor<1x36x16xf32>
  %10 = "tfl.softmax"(%9) {beta = 1.000000e+00 : f32} : (tensor<1x36x16xf32>) -> tensor<1x36x16xf32>
  return %10 : tensor<1x36x16xf32>

// CHECK: %cst = constant dense<-1.23697901> : tensor<32xf32>
// CHECK: %0 = "tfl.quantize"(%cst) {qtype = tensor<32x!quant.uniform<i32:f32, 1.7052092479439231E-4>>, volatile}
// CHECK: %1 = "tfl.dequantize"(%0) : (tensor<32x!quant.uniform<i32:f32, 1.7052092479439231E-4>>)
// CHECK: %2 = "tfl.dequantize"(%arg0) : (tensor<1x224x224x3x!quant.uniform<u8:f32, 7.812500e-03:128>>)
// CHECK: %3 = "tfl.pseudo_qconst"()
// CHECK: %4 = "tfl.dequantize"(%3) : (tensor<32x3x3x3x!quant.uniform<u8<1:255>:f32, 0.021826678373682216:151>>)
// CHECK: %5 = "tfl.average_pool_2d"(%2)
// CHECK: %6 = "tfl.quantize"(%5) {qtype = tensor<1x224x224x3x!quant.uniform<u8:f32, 7.812500e-03:128>>, volatile}
// CHECK: %7 = "tfl.dequantize"(%6) : (tensor<1x224x224x3x!quant.uniform<u8:f32, 7.812500e-03:128>>)
// CHECK: %8 = "tfl.conv_2d"(%7, %4, %1)
// CHECK: %9 = "tfl.quantize"(%8) {qtype = tensor<1x112x112x32x!quant.uniform<u8:f32, 0.023528476789885875>>}
// CHECK: %10 = "tfl.dequantize"(%9) : (tensor<1x112x112x32x!quant.uniform<u8:f32, 0.023528476789885875>>)
// CHECK: %11 = "tfl.reshape"(%10, %{{.*}})
// CHECK: %12 = "tfl.quantize"(%11) {qtype = tensor<1x36x16x!quant.uniform<u8:f32, 0.023528476789885875>>, volatile}
// CHECK: %13 = "tfl.dequantize"(%12) : (tensor<1x36x16x!quant.uniform<u8:f32, 0.023528476789885875>>)
// CHECK: %14 = "tfl.softmax"(%13)
// CHECK: %15 = "tfl.quantize"(%14) {qtype = tensor<1x36x16x!quant.uniform<u8:f32, 3.906250e-03>>, volatile}
// CHECK: %16 = "tfl.dequantize"(%15) : (tensor<1x36x16x!quant.uniform<u8:f32, 3.906250e-03>>)
// CHECK: return %16 : tensor<1x36x16xf32>
}

// CHECK-LABEL: QuantizeConstant
func @QuantizeConstant() -> tensor<2x3xf32> {
  %cst = constant dense<[[-3.0, -1.0, 0.0], [0.0, 1.0, 3.0]]> : tensor<2x3xf32>
  return %cst : tensor<2x3xf32>

// CHECK: %cst = constant dense{{.*}}tensor<2x3xf32>
// CHECK: %0 = "tfl.quantize"(%cst) {qtype = tensor<2x3x!quant.uniform<u8:f32, 0.023529411764705882:128>>, volatile}
// CHECK: %1 = "tfl.dequantize"(%0)
// CHECK: return %1 : tensor<2x3xf32>
}

// CHECK-LABEL: NotQuantizeNoneType
func @NotQuantizeNoneType() -> none {
  %cst = constant unit
  return %cst : none

// CHECK-NEXT:  %[[cst:.*]] = constant unit
// CHECK-NEXT:  return %[[cst]]
}

// CHECK-LABEL: QuantizeZeroSplat
func @QuantizeZeroSplat() -> tensor<2x3xf32> {
  %cst = constant dense<0.0> : tensor<2x3xf32>
  return %cst : tensor<2x3xf32>

// CHECK-NEXT:  %[[cst:.*]] = constant dense<0.000000e+00> : tensor<2x3xf32>
// CHECK-NEXT:  "tfl.quantize"(%[[cst]]) {qtype = tensor<2x3x!quant.uniform<u8:f32, 1.000000e+00>>, volatile}
}

// CHECK-LABEL: QuantizeZeroScalar
func @QuantizeZeroScalar() -> tensor<f32> {
  %cst = constant dense<0.0> : tensor<f32>
  return %cst : tensor<f32>

// CHECK-NEXT:  %[[cst:.*]] = constant dense<0.000000e+00> : tensor<f32>
// CHECK-NEXT:  "tfl.quantize"(%[[cst]]) {qtype = tensor<!quant.uniform<u8:f32, 1.000000e+00>>, volatile}
}

// CHECK-LABEL: QuantizePositiveSplat
func @QuantizePositiveSplat() -> tensor<2x3xf32> {
  %cst = constant dense<25.4> : tensor<2x3xf32>
  return %cst : tensor<2x3xf32>

// CHECK-NEXT:  %[[cst:.*]] = constant dense<2.540000e+01> : tensor<2x3xf32>
// CHECK-NEXT:  "tfl.quantize"(%[[cst]]) {qtype = tensor<2x3x!quant.uniform<u8:f32, 0.099607841641295186>>, volatile}
}

// CHECK-LABEL: QuantizePositiveScalar
func @QuantizePositiveScalar() -> tensor<f32> {
  %cst = constant dense<2.54> : tensor<f32>
  return %cst : tensor<f32>

// CHECK-NEXT:  %[[cst:.*]] = constant dense<2.540000e+00> : tensor<f32>
// CHECK-NEXT:  "tfl.quantize"(%[[cst]]) {qtype = tensor<!quant.uniform<u8:f32, 0.0099607841641295193>>, volatile}
}

// CHECK-LABEL: QuantizeNegativeSplat
func @QuantizeNegativeSplat() -> tensor<2x3xf32> {
  %cst = constant dense<-2.54> : tensor<2x3xf32>
  return %cst : tensor<2x3xf32>

// CHECK-NEXT:  %[[cst:.*]] = constant dense<-2.540000e+00> : tensor<2x3xf32>
// CHECK-NEXT:  "tfl.quantize"(%[[cst]]) {qtype = tensor<2x3x!quant.uniform<u8:f32, 0.0099607841641295193:255>>, volatile}
}

// CHECK-LABEL: QuantizeNegativeScalar
func @QuantizeNegativeScalar() -> tensor<f32> {
  %cst = constant dense<-25.4> : tensor<f32>
  return %cst : tensor<f32>

// CHECK-NEXT:  %[[cst:.*]] = constant dense<-2.540000e+01> : tensor<f32>
// CHECK-NEXT:  "tfl.quantize"(%[[cst]]) {qtype = tensor<!quant.uniform<u8:f32, 0.099607841641295186:255>>, volatile}
}

// CHECK-LABEL: QuantizeSharedBiases
func @QuantizeSharedBiases(
    %arg0: tensor<1x224x224x3x!quant.uniform<u8:f32, 1.0>>,
    %arg1: tensor<32x3x3x3x!quant.uniform<u8<1:255>:f32, 1.0>>,
    %arg2: tensor<32x3x3x3x!quant.uniform<u8<1:255>:f32, 2.0>>) -> (tensor<1x56x56x32x!quant.uniform<u8:f32, 1.0>>) {
  %cst = constant dense<1.0> : tensor<32xf32>
  %1 = "tfl.dequantize"(%arg0) : (tensor<1x224x224x3x!quant.uniform<u8:f32, 1.0>>) -> tensor<1x224x224x3xf32>
  %2 = "tfl.dequantize"(%arg1) : (tensor<32x3x3x3x!quant.uniform<u8<1:255>:f32, 1.0>>) -> tensor<32x3x3x3xf32>
  %conv1 = "tfl.conv_2d"(%1, %2, %cst) {dilation_h_factor = 2 : i32, dilation_w_factor = 3 : i32, fused_activation_function = "NONE", padding = "SAME", stride_h = 4 : i32, stride_w = 5 : i32} : (tensor<1x224x224x3xf32>, tensor<32x3x3x3xf32>, tensor<32xf32>) -> tensor<1x112x112x32xf32>
  %3 = "tfl.quantize"(%conv1) {qtype = tensor<1x112x112x32xf32>} : (tensor<1x112x112x32xf32>) -> tensor<1x112x112x32x!quant.uniform<u8:f32, 1.0>>

  %4 = "tfl.dequantize"(%3) : (tensor<1x112x112x32x!quant.uniform<u8:f32, 1.0>>) -> tensor<1x112x112x32xf32>
  %5 = "tfl.dequantize"(%arg2) : (tensor<32x3x3x3x!quant.uniform<u8<1:255>:f32, 2.0>>) -> tensor<32x3x3x3xf32>
  %conv2 = "tfl.conv_2d"(%4, %5, %cst) {dilation_h_factor = 2 : i32, dilation_w_factor = 3 : i32, fused_activation_function = "NONE", padding = "SAME", stride_h = 4 : i32, stride_w = 5 : i32} : (tensor<1x112x112x32xf32>, tensor<32x3x3x3xf32>, tensor<32xf32>) -> tensor<1x56x56x32xf32>
  %6 = "tfl.quantize"(%conv2) {qtype = tensor<1x56x56x32x!quant.uniform<u8:f32, 1.0>>} : (tensor<1x56x56x32xf32>) -> tensor<1x56x56x32x!quant.uniform<u8:f32, 1.0>>

  return %6 : tensor<1x56x56x32x!quant.uniform<u8:f32, 1.0>>

// CHECK: %[[cst:.*]] = constant dense<1.000000e+00> : tensor<32xf32>
// CHECK: %[[q:.*]] = "tfl.quantize"(%[[cst]])
// CHECK: %[[dq:.*]] = "tfl.dequantize"(%[[q]])
// CHECK: %[[cst_0:.*]] = constant dense<1.000000e+00> : tensor<32xf32>
// CHECK: %[[q_0:.*]] = "tfl.quantize"(%[[cst_0]])
// CHECK: %[[dq_0:.*]] = "tfl.dequantize"(%[[q_0]])
// CHECK: %{{.*}} = "tfl.conv_2d"(%{{.*}}, %{{.*}}, %[[dq]])
// CHECK: %{{.*}} = "tfl.conv_2d"(%{{.*}}, %{{.*}}, %[[dq_0]])
}

// CHECK-LABEL: QuantizeSharedBiases2
func @QuantizeSharedBiases2(
    %arg0: tensor<32x!quant.uniform<u8:f32, 1.0>>,
    %arg1: tensor<1x112x112x32x!quant.uniform<u8:f32, 1.0>>,
    %arg2: tensor<32x3x3x3x!quant.uniform<u8<1:255>:f32, 2.0>>) -> (tensor<32x!quant.uniform<u8:f32, 1.0>>, tensor<1x56x56x32x!quant.uniform<u8:f32, 1.0>>) {
  %cst = constant dense<0.0> : tensor<32xf32>
  %1 = "tfl.dequantize"(%arg0) : (tensor<32x!quant.uniform<u8:f32, 1.0>>) -> tensor<32xf32>
  %add = "tfl.add"(%1, %cst) {fused_activation_function = "NONE"} : (tensor<32xf32>, tensor<32xf32>) -> tensor<32xf32>
  %3 = "tfl.quantize"(%add) {qtype = tensor<32xf32>} : (tensor<32xf32>) -> tensor<32x!quant.uniform<u8:f32, 1.0>>

  %5 = "tfl.dequantize"(%arg1) : (tensor<1x112x112x32x!quant.uniform<u8:f32, 1.0>>) -> tensor<1x112x112x32xf32>
  %6 = "tfl.dequantize"(%arg2) : (tensor<32x3x3x3x!quant.uniform<u8<1:255>:f32, 2.0>>) -> tensor<32x3x3x3xf32>
  %conv2 = "tfl.conv_2d"(%5, %6, %cst) {dilation_h_factor = 2 : i32, dilation_w_factor = 3 : i32, fused_activation_function = "NONE", padding = "SAME", stride_h = 4 : i32, stride_w = 5 : i32} : (tensor<1x112x112x32xf32>, tensor<32x3x3x3xf32>, tensor<32xf32>) -> tensor<1x56x56x32xf32>
  %7 = "tfl.quantize"(%conv2) {qtype = tensor<1x56x56x32x!quant.uniform<u8:f32, 1.0>>} : (tensor<1x56x56x32xf32>) -> tensor<1x56x56x32x!quant.uniform<u8:f32, 1.0>>
  return %3, %7 : tensor<32x!quant.uniform<u8:f32, 1.0>>, tensor<1x56x56x32x!quant.uniform<u8:f32, 1.0>>

// CHECK: %[[cst:.*]] = constant dense<0.000000e+00> : tensor<32xf32>
// CHECK: %[[q:.*]] = "tfl.quantize"(%[[cst]])
// CHECK: %[[dq:.*]] = "tfl.dequantize"(%[[q]])
// CHECK: %[[cst_0:.*]] = constant dense<0.000000e+00> : tensor<32xf32>
// CHECK: %[[q_0:.*]] = "tfl.quantize"(%[[cst_0]]) {qtype = tensor<32x!quant.uniform<u8:f32, 1.000000e+00>>, volatile}
// CHECK: %[[dq_0:.*]] = "tfl.dequantize"(%[[q_0]])
// CHECK: %{{.*}} = tfl.add %{{.*}}, %[[dq_0]]
// CHECK: %{{.*}} = "tfl.conv_2d"(%{{.*}}, %{{.*}}, %[[dq]])
}

// CHECK-LABEL: ReturnQuantizedResult
func @ReturnQuantizedResult(%arg0: tensor<1x224x224x3xf32>, %arg1: tensor<32x3x3x3xf32>, %arg2: tensor<32xf32>) -> (tensor<1x112x112x32xf32>, tensor<1x112x112x32xf32>) {
  %0 = "tfl.depthwise_conv_2d"(%arg0, %arg1, %arg2) {depth_multiplier = 4 : i32, dilation_h_factor = 1 : i32, dilation_w_factor = 1 : i32, fused_activation_function = "NONE", padding = "VALID", stride_h = 4 : i32, stride_w = 5 : i32} : (tensor<1x224x224x3xf32>, tensor<32x3x3x3xf32>, tensor<32xf32>) -> tensor<1x112x112x32xf32>
  %1 = "tfl.quantize"(%0) {qtype = tensor<1x112x112x32x!quant.uniform<u8:f32, 0.023528476789885875>>} : (tensor<1x112x112x32xf32>) -> tensor<1x112x112x32x!quant.uniform<u8:f32, 0.023528476789885875>>
  %2 = "tfl.dequantize"(%1) : (tensor<1x112x112x32x!quant.uniform<u8:f32, 0.023528476789885875>>) -> (tensor<1x112x112x32xf32>)
  return %0, %2 : tensor<1x112x112x32xf32>, tensor<1x112x112x32xf32>

// CHECK: %[[dw:.*]] = "tfl.depthwise_conv_2d"(%arg0, %arg1, %arg2)
// CHECK: %[[q:.*]] = "tfl.quantize"(%[[dw]])
// CHECK: %[[dq:.*]] = "tfl.dequantize"(%[[q]])
// CHECK: return %[[dq]], %[[dq]]
}<|MERGE_RESOLUTION|>--- conflicted
+++ resolved
@@ -353,13 +353,8 @@
 // CHECK: %0 = "tfl.quantize"(%arg1) {qtype = tensor<1x2x!quant.uniform<u8:f32, 1.000000e-01:128>>, volatile}
 // CHECK: %1 = "tfl.dequantize"(%0) : (tensor<1x2x!quant.uniform<u8:f32, 1.000000e-01:128>>) -> tensor<1x2xf32>
 // CHECK: %2 = "tfl.dequantize"(%arg0) : (tensor<1x2x!quant.uniform<u8:f32, 1.000000e-01:128>>) -> tensor<1x2xf32>
-<<<<<<< HEAD
 // CHECK: %3 = "tfl.concatenation"(%2, %1) {axis = 0 : i32, fixed_point_scaling = true, fused_activation_function = "NONE"} : (tensor<1x2xf32>, tensor<1x2xf32>) -> tensor<2x2xf32>
-// CHECK: %4 = "tfl.quantize"(%3) {qtype = tensor<2x2x!quant.uniform<u8:f32, 1.000000e-01:128>>} : (tensor<2x2xf32>) -> tensor<2x2x!quant.uniform<u8:f32, 1.000000e-01:128>>
-=======
-// CHECK: %3 = "tfl.concatenation"(%2, %1) {axis = 0 : i32, fused_activation_function = "NONE"} : (tensor<1x2xf32>, tensor<1x2xf32>) -> tensor<2x2xf32>
 // CHECK: %4 = "tfl.quantize"(%3) {qtype = tensor<2x2x!quant.uniform<u8:f32, 1.000000e-01:128>>, volatile}
->>>>>>> a1ae0080
 // CHECK: %5 = "tfl.dequantize"(%4) : (tensor<2x2x!quant.uniform<u8:f32, 1.000000e-01:128>>) -> tensor<2x2xf32>
 // CHECK: return %5 : tensor<2x2xf32>
 }
@@ -374,13 +369,8 @@
 // CHECK: %0 = "tfl.quantize"(%arg0) {qtype = tensor<1x2x!quant.uniform<u8:f32, 1.000000e-01:128>>, volatile}
 // CHECK: %1 = "tfl.dequantize"(%0) : (tensor<1x2x!quant.uniform<u8:f32, 1.000000e-01:128>>) -> tensor<1x2xf32>
 // CHECK: %2 = "tfl.dequantize"(%arg1) : (tensor<1x2x!quant.uniform<u8:f32, 1.000000e-01:128>>) -> tensor<1x2xf32>
-<<<<<<< HEAD
 // CHECK: %3 = "tfl.concatenation"(%1, %2) {axis = 0 : i32, fixed_point_scaling = true, fused_activation_function = "NONE"} : (tensor<1x2xf32>, tensor<1x2xf32>) -> tensor<2x2xf32>
-// CHECK: %4 = "tfl.quantize"(%3) {qtype = tensor<2x2x!quant.uniform<u8:f32, 1.000000e-01:128>>} : (tensor<2x2xf32>) -> tensor<2x2x!quant.uniform<u8:f32, 1.000000e-01:128>>
-=======
-// CHECK: %3 = "tfl.concatenation"(%1, %2) {axis = 0 : i32, fused_activation_function = "NONE"} : (tensor<1x2xf32>, tensor<1x2xf32>) -> tensor<2x2xf32>
 // CHECK: %4 = "tfl.quantize"(%3) {qtype = tensor<2x2x!quant.uniform<u8:f32, 1.000000e-01:128>>, volatile}
->>>>>>> a1ae0080
 // CHECK: %5 = "tfl.dequantize"(%4) : (tensor<2x2x!quant.uniform<u8:f32, 1.000000e-01:128>>) -> tensor<2x2xf32>
 // CHECK: return %5 : tensor<2x2xf32>
 }
