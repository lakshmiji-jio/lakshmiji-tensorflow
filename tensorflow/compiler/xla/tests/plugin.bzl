--- conflicted
+++ resolved
@@ -14,7 +14,6 @@
 # ==============================================================================
 """Additional XLA devices to be included in the unit test suite."""
 
-<<<<<<< HEAD
 plugins = {
   "poplar": {
     "deps": [
@@ -34,7 +33,7 @@
     ],
   },
 }
-=======
+
 # Example:
 #
 # plugins = {
@@ -53,5 +52,4 @@
 #   },
 # }
 
-plugins = {}
->>>>>>> 9a9a5a5e
+#plugins = {}