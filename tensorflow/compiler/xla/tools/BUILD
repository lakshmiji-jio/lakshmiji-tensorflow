# Tools and utilities that aid in XLA development and usage.

licenses(["notice"])  # Apache 2.0

package(default_visibility = ["//tensorflow/compiler/xla:internal"])

# Filegroup used to collect source files for dependency checking.
filegroup(
    name = "c_srcs",
    data = glob([
        "**/*.cc",
        "**/*.h",
    ]),
    visibility = ["//tensorflow/compiler/xla:internal"],
)

load("//tensorflow:tensorflow.bzl", "tf_cc_binary")

tf_cc_binary(
    name = "hex_floats_to_packed_literal",
    srcs = ["hex_floats_to_packed_literal.cc"],
    deps = [
        "//tensorflow/compiler/xla:types",
        "//tensorflow/core:framework_internal",
        "//tensorflow/core:lib",
        "//tensorflow/core:lib_internal",
    ],
)

cc_library(
    name = "dumped_computation_to_graphviz_library",
    srcs = ["dumped_computation_to_graphviz.cc"],
    deps = [
        "//tensorflow/compiler/xla:statusor",
        "//tensorflow/compiler/xla:types",
        "//tensorflow/compiler/xla:xla_data_proto",
        "//tensorflow/compiler/xla/client",
        "//tensorflow/compiler/xla/client:client_library",
        "//tensorflow/compiler/xla/client:computation",
        "//tensorflow/compiler/xla/client:local_client",
        "//tensorflow/compiler/xla/legacy_flags:debug_options_flags",
        "//tensorflow/compiler/xla/service",
        "//tensorflow/compiler/xla/service:session_proto",
        "//tensorflow/core:lib",
    ],
)

tf_cc_binary(
    name = "dumped_computation_to_graphviz",
    deps = [
        ":dumped_computation_to_graphviz_library",
    ],
)

tf_cc_binary(
    name = "show_signature",
    srcs = ["show_signature.cc"],
    deps = [
        "//tensorflow/compiler/xla:shape_util",
        "//tensorflow/compiler/xla:statusor",
        "//tensorflow/compiler/xla:types",
        "//tensorflow/compiler/xla:xla_data_proto",
        "//tensorflow/compiler/xla/client",
        "//tensorflow/compiler/xla/client:client_library",
        "//tensorflow/compiler/xla/client:computation",
        "//tensorflow/compiler/xla/client:local_client",
        "//tensorflow/compiler/xla/service:session_proto",
        "//tensorflow/core:lib",
    ],
)

cc_library(
    name = "replay_computation_library",
    srcs = ["replay_computation.cc"],
    deps = [
        "//tensorflow/compiler/xla:literal_util",
        "//tensorflow/compiler/xla:shape_util",
        "//tensorflow/compiler/xla:status_macros",
        "//tensorflow/compiler/xla:statusor",
        "//tensorflow/compiler/xla:types",
        "//tensorflow/compiler/xla:xla_data_proto",
        "//tensorflow/compiler/xla/client",
        "//tensorflow/compiler/xla/client:client_library",
        "//tensorflow/compiler/xla/client:computation",
        "//tensorflow/compiler/xla/client:global_data",
        "//tensorflow/compiler/xla/client:local_client",
        "//tensorflow/compiler/xla/client/lib:testing",
        "//tensorflow/compiler/xla/service:session_proto",
        "//tensorflow/core:framework_internal",
        "//tensorflow/core:lib",
    ],
    alwayslink = True,
)

tf_cc_binary(
    name = "replay_computation_cpu",
    deps = [
        ":replay_computation_library",
        "//tensorflow/compiler/xla/service:cpu_plugin",
    ],
)

tf_cc_binary(
    name = "replay_computation_gpu",
    deps = [
        ":replay_computation_library",
        "//tensorflow/compiler/xla/service:gpu_plugin",
    ],
)

<<<<<<< HEAD
tf_cc_binary(
=======
cc_binary(
    name = "replay_computation_hlo_evaluator",
    deps = [
        ":replay_computation_library",
        "//tensorflow/compiler/plugin/executor:plugin_lib",
    ],
)

cc_binary(
>>>>>>> 9e6183e4
    name = "show_literal",
    srcs = ["show_literal.cc"],
    deps = [
        "//tensorflow/compiler/xla:literal_util",
        "//tensorflow/compiler/xla:types",
        "//tensorflow/compiler/xla:xla_data_proto",
        "//tensorflow/core:lib",
    ],
)

tf_cc_binary(
    name = "convert_computation",
    srcs = ["convert_computation.cc"],
    deps = [
        "//tensorflow/compiler/xla:statusor",
        "//tensorflow/compiler/xla:types",
        "//tensorflow/compiler/xla/service:session_proto",
        "//tensorflow/core:lib",
    ],
)

tf_cc_binary(
    name = "show_text_literal",
    srcs = ["show_text_literal.cc"],
    deps = [
        "//tensorflow/compiler/xla:literal_util",
        "//tensorflow/compiler/xla:statusor",
        "//tensorflow/compiler/xla:text_literal_reader",
        "//tensorflow/compiler/xla:types",
        "//tensorflow/compiler/xla:xla_data_proto",
        "//tensorflow/core:lib",
    ],
)

tf_cc_binary(
    name = "dumped_computation_to_text",
    srcs = ["dumped_computation_to_text.cc"],
    deps = [
        "//tensorflow/compiler/xla:statusor",
        "//tensorflow/compiler/xla:types",
        "//tensorflow/compiler/xla:xla_data_proto",
        "//tensorflow/compiler/xla/client",
        "//tensorflow/compiler/xla/client:client_library",
        "//tensorflow/compiler/xla/client:computation",
        "//tensorflow/compiler/xla/client:local_client",
        "//tensorflow/compiler/xla/service",
        "//tensorflow/compiler/xla/service:computation_tracker",
        "//tensorflow/compiler/xla/service:session_proto",
        "//tensorflow/core:lib",
    ],
)

tf_cc_binary(
    name = "dumped_computation_to_operation_list",
    srcs = ["dumped_computation_to_operation_list.cc"],
    deps = [
        "//tensorflow/compiler/xla:statusor",
        "//tensorflow/compiler/xla:types",
        "//tensorflow/compiler/xla:xla_data_proto",
        "//tensorflow/compiler/xla/client",
        "//tensorflow/compiler/xla/client:client_library",
        "//tensorflow/compiler/xla/client:computation",
        "//tensorflow/compiler/xla/client:local_client",
        "//tensorflow/compiler/xla/service",
        "//tensorflow/compiler/xla/service:hlo",
        "//tensorflow/compiler/xla/service:session_proto",
        "//tensorflow/core:lib",
    ],
)

tf_cc_binary(
    name = "dumped_computation_to_tf_graphdef",
    srcs = ["dumped_computation_to_tf_graphdef.cc"],
    deps = [
        "//tensorflow/compiler/xla:statusor",
        "//tensorflow/compiler/xla:types",
        "//tensorflow/compiler/xla/client",
        "//tensorflow/compiler/xla/client:client_library",
        "//tensorflow/compiler/xla/client:computation",
        "//tensorflow/compiler/xla/client:local_client",
        "//tensorflow/compiler/xla/legacy_flags:debug_options_flags",
        "//tensorflow/compiler/xla/service",
        "//tensorflow/compiler/xla/service:hlo_graph_dumper",
        "//tensorflow/compiler/xla/service:session_proto",
        "//tensorflow/core:lib",
    ],
)

# -----------------------------------------------------------------------------

filegroup(
    name = "all_files",
    srcs = glob(
        ["**/*"],
        exclude = [
            "**/METADATA",
            "**/OWNERS",
        ],
    ),
    visibility = ["//tensorflow:__subpackages__"],
)<|MERGE_RESOLUTION|>--- conflicted
+++ resolved
@@ -108,10 +108,7 @@
     ],
 )
 
-<<<<<<< HEAD
-tf_cc_binary(
-=======
-cc_binary(
+tf_cc_binary(
     name = "replay_computation_hlo_evaluator",
     deps = [
         ":replay_computation_library",
@@ -119,8 +116,7 @@
     ],
 )
 
-cc_binary(
->>>>>>> 9e6183e4
+tf_cc_binary(
     name = "show_literal",
     srcs = ["show_literal.cc"],
     deps = [
