--- conflicted
+++ resolved
@@ -816,13 +816,8 @@
       body=_time_step,
       loop_vars=(time, output_ta, state),
       parallel_iterations=parallel_iterations,
-<<<<<<< HEAD
-      swap_memory=swap_memory,
-      maximum_iterations=time_steps)
-=======
       maximum_iterations=time_steps,
       swap_memory=swap_memory)
->>>>>>> 6470d23e
 
   # Unpack final output if not using output tuples.
   if in_graph_mode:
