--- conflicted
+++ resolved
@@ -27,7 +27,6 @@
 from tensorflow.python.ops import math_ops
 from tensorflow.python.ops import nn_ops
 from tensorflow.python.ops import random_ops
-from tensorflow.python.ops import functional_ops
 from tensorflow.python.ops.distributions import distribution
 from tensorflow.python.ops.distributions import util as distribution_util
 
@@ -244,22 +243,6 @@
         n_draws[..., array_ops.newaxis], dtype=self.logits.dtype) * self.logits
 
     # flatten the total_count and logits
-<<<<<<< HEAD
-    flat_logits = array_ops.reshape(logits, [-1, k]) # [B1B2...Bm, k]
-    flat_ndraws = n * array_ops.reshape(n_draws, [-1]) # [B1B2...Bm]
-
-    # computes each total_count and logits situation by map_fn
-    def _sample_single(args):
-      logits, n_draw = args[0], args[1] # [K], []
-      x = random_ops.multinomial(logits[array_ops.newaxis, ...],
-                                 n_draw, seed) # [1, n*n_draw]
-      x = array_ops.reshape(x, shape=[n, -1]) # [n, n_draw]
-      x = math_ops.reduce_sum(array_ops.one_hot(x, depth=k), axis=-2) # [n, k]
-      return x
-    x = functional_ops.map_fn(_sample_single,
-                              [flat_logits, flat_ndraws],
-                              dtype=self.dtype) # [B1B2...Bm, n, k]
-=======
     flat_logits = array_ops.reshape(logits, [-1, k])  # [B1B2...Bm, k]
     flat_ndraws = n * array_ops.reshape(n_draws, [-1])  # [B1B2...Bm]
 
@@ -275,16 +258,11 @@
     x = functional_ops.map_fn(
         _sample_single, [flat_logits, flat_ndraws],
         dtype=self.dtype)  # [B1B2...Bm, n, k]
->>>>>>> c0b8a077
 
     # reshape the results to proper shape
     x = array_ops.transpose(x, perm=[1, 0, 2])
     final_shape = array_ops.concat([[n], self.batch_shape_tensor(), [k]], 0)
-<<<<<<< HEAD
-    x = array_ops.reshape(x, final_shape) # [n, B1, B2,..., Bm, k]
-=======
     x = array_ops.reshape(x, final_shape)  # [n, B1, B2,..., Bm, k]
->>>>>>> c0b8a077
     return x
 
   @distribution_util.AppendDocstring(_multinomial_sample_note)
