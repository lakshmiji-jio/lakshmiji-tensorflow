--- conflicted
+++ resolved
@@ -797,10 +797,7 @@
         "//tensorflow/python:client_testlib",
     ],
     shard_count = 2,
-<<<<<<< HEAD
-=======
     xla_enable_strict_auto_jit = True,
->>>>>>> 51acb2b2
 )
 
 cuda_py_test(
@@ -1057,8 +1054,6 @@
         "//tensorflow/python:client_testlib",
     ],
     xla_enable_strict_auto_jit = True,
-<<<<<<< HEAD
-=======
 )
 
 tf_py_test(
@@ -1071,7 +1066,6 @@
         "//third_party/py/numpy",
         "//tensorflow/python:client_testlib",
     ],
->>>>>>> 51acb2b2
 )
 
 tf_py_test(
