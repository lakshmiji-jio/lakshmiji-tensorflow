--- conflicted
+++ resolved
@@ -262,15 +262,6 @@
           with ops.name_scope(layer._name_scope()):
             layer._maybe_build(x)
           layer.built = True
-<<<<<<< HEAD
-        if context.executing_eagerly():
-          x = layer(x, **kwargs)
-        elif layer.dynamic:
-          x = layer._symbolic_call(x)
-        else:
-          x = layer.call(x, **kwargs)
-=======
->>>>>>> f91aeed3
         if layer.supports_masking:
           mask = layer.compute_mask(x, mask)
         else:
