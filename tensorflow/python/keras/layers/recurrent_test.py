# Copyright 2017 The TensorFlow Authors. All Rights Reserved.
#
# Licensed under the Apache License, Version 2.0 (the "License");
# you may not use this file except in compliance with the License.
# You may obtain a copy of the License at
#
#     http://www.apache.org/licenses/LICENSE-2.0
#
# Unless required by applicable law or agreed to in writing, software
# distributed under the License is distributed on an "AS IS" BASIS,
# WITHOUT WARRANTIES OR CONDITIONS OF ANY KIND, either express or implied.
# See the License for the specific language governing permissions and
# limitations under the License.
# ==============================================================================
"""Tests for recurrent layers functionality other than GRU, LSTM, SimpleRNN.

See also: lstm_test.py, gru_test.py, simplernn_test.py.
"""

from __future__ import absolute_import
from __future__ import division
from __future__ import print_function

import collections

from absl.testing import parameterized
import numpy as np

from tensorflow.python import keras
from tensorflow.python.eager import context
from tensorflow.python.framework import constant_op
from tensorflow.python.framework import dtypes
from tensorflow.python.framework import random_seed
from tensorflow.python.framework import tensor_shape
from tensorflow.python.framework import test_util
from tensorflow.python.keras import keras_parameterized
from tensorflow.python.keras import testing_utils
from tensorflow.python.keras.layers import recurrent as rnn_v1
from tensorflow.python.keras.layers import recurrent_v2 as rnn_v2
from tensorflow.python.ops import array_ops
from tensorflow.python.ops import init_ops
from tensorflow.python.ops import math_ops
from tensorflow.python.ops import rnn_cell
from tensorflow.python.ops import special_math_ops
from tensorflow.python.ops import state_ops
from tensorflow.python.ops import variables as variables_lib
from tensorflow.python.platform import test
from tensorflow.python.training.tracking import object_identity
from tensorflow.python.training.tracking import util as trackable_util
from tensorflow.python.util import nest

# Used for nested input/output/state RNN test.
NestedInput = collections.namedtuple('NestedInput', ['t1', 't2'])
NestedState = collections.namedtuple('NestedState', ['s1', 's2'])


@keras_parameterized.run_all_keras_modes
class RNNTest(keras_parameterized.TestCase):

  def test_minimal_rnn_cell_non_layer(self):

    class MinimalRNNCell(object):

      def __init__(self, units, input_dim):
        self.units = units
        self.state_size = units
        self.kernel = keras.backend.variable(
            np.random.random((input_dim, units)))

      def call(self, inputs, states):
        prev_output = states[0]
        output = keras.backend.dot(inputs, self.kernel) + prev_output
        return output, [output]

    # Basic test case.
    cell = MinimalRNNCell(32, 5)
    x = keras.Input((None, 5))
    layer = keras.layers.RNN(cell)
    y = layer(x)
    model = keras.models.Model(x, y)
    model.compile(
        optimizer='rmsprop',
        loss='mse',
        run_eagerly=testing_utils.should_run_eagerly())
    model.train_on_batch(np.zeros((6, 5, 5)), np.zeros((6, 32)))

    # Test stacking.
    cells = [MinimalRNNCell(8, 5),
             MinimalRNNCell(32, 8),
             MinimalRNNCell(32, 32)]
    layer = keras.layers.RNN(cells)
    y = layer(x)
    model = keras.models.Model(x, y)
    model.compile(
        optimizer='rmsprop',
        loss='mse',
        run_eagerly=testing_utils.should_run_eagerly())
    model.train_on_batch(np.zeros((6, 5, 5)), np.zeros((6, 32)))

  def test_minimal_rnn_cell_non_layer_multiple_states(self):

    class MinimalRNNCell(object):

      def __init__(self, units, input_dim):
        self.units = units
        self.state_size = (units, units)
        self.kernel = keras.backend.variable(
            np.random.random((input_dim, units)))

      def call(self, inputs, states):
        prev_output_1 = states[0]
        prev_output_2 = states[1]
        output = keras.backend.dot(inputs, self.kernel)
        output += prev_output_1
        output -= prev_output_2
        return output, [output * 2, output * 3]

    # Basic test case.
    cell = MinimalRNNCell(32, 5)
    x = keras.Input((None, 5))
    layer = keras.layers.RNN(cell)
    y = layer(x)
    model = keras.models.Model(x, y)
    model.compile(
        optimizer='rmsprop',
        loss='mse',
        run_eagerly=testing_utils.should_run_eagerly())
    model.train_on_batch(np.zeros((6, 5, 5)), np.zeros((6, 32)))

    # Test stacking.
    cells = [MinimalRNNCell(8, 5),
             MinimalRNNCell(16, 8),
             MinimalRNNCell(32, 16)]
    layer = keras.layers.RNN(cells)
    self.assertEqual(layer.cell.state_size, ((8, 8), (16, 16), (32, 32)))
    self.assertEqual(layer.cell.output_size, 32)
    y = layer(x)
    model = keras.models.Model(x, y)
    model.compile(
        optimizer='rmsprop',
        loss='mse',
        run_eagerly=testing_utils.should_run_eagerly())
    model.train_on_batch(np.zeros((6, 5, 5)), np.zeros((6, 32)))

  def test_minimal_rnn_cell_layer(self):

    class MinimalRNNCell(keras.layers.Layer):

      def __init__(self, units, **kwargs):
        self.units = units
        self.state_size = units
        super(MinimalRNNCell, self).__init__(**kwargs)

      def build(self, input_shape):
        self.kernel = self.add_weight(shape=(input_shape[-1], self.units),
                                      initializer='uniform',
                                      name='kernel')
        self.recurrent_kernel = self.add_weight(
            shape=(self.units, self.units),
            initializer='uniform',
            name='recurrent_kernel')
        self.built = True

      def call(self, inputs, states):
        prev_output = states[0]
        h = keras.backend.dot(inputs, self.kernel)
        output = h + keras.backend.dot(prev_output, self.recurrent_kernel)
        return output, [output]

      def get_config(self):
        config = {'units': self.units}
        base_config = super(MinimalRNNCell, self).get_config()
        return dict(list(base_config.items()) + list(config.items()))

    # Test basic case.
    x = keras.Input((None, 5))
    cell = MinimalRNNCell(32)
    layer = keras.layers.RNN(cell)
    y = layer(x)
    model = keras.models.Model(x, y)
    model.compile(
        optimizer='rmsprop',
        loss='mse',
        run_eagerly=testing_utils.should_run_eagerly())
    model.train_on_batch(np.zeros((6, 5, 5)), np.zeros((6, 32)))

    # Test basic case serialization.
    x_np = np.random.random((6, 5, 5))
    y_np = model.predict(x_np)
    weights = model.get_weights()
    config = layer.get_config()
    with keras.utils.CustomObjectScope({'MinimalRNNCell': MinimalRNNCell}):
      layer = keras.layers.RNN.from_config(config)
    y = layer(x)
    model = keras.models.Model(x, y)
    model.set_weights(weights)
    y_np_2 = model.predict(x_np)
    self.assertAllClose(y_np, y_np_2, atol=1e-4)

    # Test stacking.
    cells = [MinimalRNNCell(8),
             MinimalRNNCell(12),
             MinimalRNNCell(32)]
    layer = keras.layers.RNN(cells)
    y = layer(x)
    model = keras.models.Model(x, y)
    model.compile(
        optimizer='rmsprop',
        loss='mse',
        run_eagerly=testing_utils.should_run_eagerly())
    model.train_on_batch(np.zeros((6, 5, 5)), np.zeros((6, 32)))

    # Test stacked RNN serialization.
    x_np = np.random.random((6, 5, 5))
    y_np = model.predict(x_np)
    weights = model.get_weights()
    config = layer.get_config()
    with keras.utils.CustomObjectScope({'MinimalRNNCell': MinimalRNNCell}):
      layer = keras.layers.RNN.from_config(config)
    y = layer(x)
    model = keras.models.Model(x, y)
    model.set_weights(weights)
    y_np_2 = model.predict(x_np)
    self.assertAllClose(y_np, y_np_2, atol=1e-4)

  def test_minimal_rnn_cell_abstract_rnn_cell(self):

    class MinimalRNNCell(keras.layers.AbstractRNNCell):

      def __init__(self, units, **kwargs):
        self.units = units
        super(MinimalRNNCell, self).__init__(**kwargs)

      @property
      def state_size(self):
        return self.units

      def build(self, input_shape):
        self.kernel = self.add_weight(shape=(input_shape[-1], self.units),
                                      initializer='uniform',
                                      name='kernel')
        self.recurrent_kernel = self.add_weight(
            shape=(self.units, self.units),
            initializer='uniform',
            name='recurrent_kernel')
        self.built = True

      def call(self, inputs, states):
        prev_output = states[0]
        h = keras.backend.dot(inputs, self.kernel)
        output = h + keras.backend.dot(prev_output, self.recurrent_kernel)
        return output, output

      @property
      def output_size(self):
        return self.units

    cell = MinimalRNNCell(32)
    x = keras.Input((None, 5))
    layer = keras.layers.RNN(cell)
    y = layer(x)
    model = keras.models.Model(x, y)
    model.compile(
        optimizer="rmsprop",
        loss="mse",
        run_eagerly=testing_utils.should_run_eagerly())
    model.train_on_batch(np.zeros((6, 5, 5)), np.zeros((6, 32)))

    # Test stacking.
    cells = [MinimalRNNCell(8),
             MinimalRNNCell(16),
             MinimalRNNCell(32)]
    layer = keras.layers.RNN(cells)
    y = layer(x)
    model = keras.models.Model(x, y)
    model.compile(optimizer='rmsprop',
                  loss='mse',
                  run_eagerly=testing_utils.should_run_eagerly())
    model.train_on_batch(np.zeros((6, 5, 5)), np.zeros((6, 32)))

  def test_rnn_with_time_major(self):
    batch = 10
    time_step = 5
    embedding_dim = 4
    units = 3

    # Test basic case.
    x = keras.Input((time_step, embedding_dim))
    time_major_x = keras.layers.Lambda(
        lambda t: array_ops.transpose(t, [1, 0, 2]))(x)
    layer = keras.layers.SimpleRNN(
        units, time_major=True, return_sequences=True)
    self.assertEqual(
        layer.compute_output_shape((time_step, None,
                                    embedding_dim)).as_list(),
        [time_step, None, units])
    y = layer(time_major_x)
    self.assertEqual(layer.output_shape, (time_step, None, units))

    y = keras.layers.Lambda(lambda t: array_ops.transpose(t, [1, 0, 2]))(y)

    model = keras.models.Model(x, y)
    model.compile(
        optimizer='rmsprop',
        loss='mse',
        run_eagerly=testing_utils.should_run_eagerly())
    model.train_on_batch(
        np.zeros((batch, time_step, embedding_dim)),
        np.zeros((batch, time_step, units)))

    # Test stacking.
    x = keras.Input((time_step, embedding_dim))
    time_major_x = keras.layers.Lambda(
        lambda t: array_ops.transpose(t, [1, 0, 2]))(x)
    cell_units = [10, 8, 6]
    cells = [keras.layers.SimpleRNNCell(cell_units[i]) for i in range(3)]
    layer = keras.layers.RNN(cells, time_major=True, return_sequences=True)
    y = layer(time_major_x)
    self.assertEqual(layer.output_shape, (time_step, None, cell_units[-1]))

    y = keras.layers.Lambda(lambda t: array_ops.transpose(t, [1, 0, 2]))(y)
    model = keras.models.Model(x, y)
    model.compile(
        optimizer='rmsprop',
        loss='mse',
        run_eagerly=testing_utils.should_run_eagerly())
    model.train_on_batch(
        np.zeros((batch, time_step, embedding_dim)),
        np.zeros((batch, time_step, cell_units[-1])))

    # Test masking.
    x = keras.Input((time_step, embedding_dim))
    time_major = keras.layers.Lambda(
        lambda t: array_ops.transpose(t, [1, 0, 2]))(x)
    mask = keras.layers.Masking()(time_major)
    rnn = keras.layers.SimpleRNN(
        units, time_major=True, return_sequences=True)(mask)
    y = keras.layers.Lambda(lambda t: array_ops.transpose(t, [1, 0, 2]))(rnn)
    model = keras.models.Model(x, y)
    model.compile(
        optimizer='rmsprop',
        loss='mse',
        run_eagerly=testing_utils.should_run_eagerly())
    model.train_on_batch(
        np.zeros((batch, time_step, embedding_dim)),
        np.zeros((batch, time_step, units)))

    # Test layer output
    x = keras.Input((time_step, embedding_dim))
    rnn_1 = keras.layers.SimpleRNN(units, return_sequences=True)
    y = rnn_1(x)

    model = keras.models.Model(x, y)
    model.compile(
        optimizer='rmsprop',
        loss='mse',
        run_eagerly=testing_utils.should_run_eagerly())
    model.train_on_batch(
        np.zeros((batch, time_step, embedding_dim)),
        np.zeros((batch, time_step, units)))

    x_np = np.random.random((batch, time_step, embedding_dim))
    y_np_1 = model.predict(x_np)

    time_major = keras.layers.Lambda(
        lambda t: array_ops.transpose(t, [1, 0, 2]))(x)
    rnn_2 = keras.layers.SimpleRNN(
        units, time_major=True, return_sequences=True)
    y_2 = rnn_2(time_major)
    y_2 = keras.layers.Lambda(
        lambda t: array_ops.transpose(t, [1, 0, 2]))(y_2)

    model_2 = keras.models.Model(x, y_2)
    rnn_2.set_weights(rnn_1.get_weights())

    y_np_2 = model_2.predict(x_np)
    self.assertAllClose(y_np_1, y_np_2, atol=1e-4)

  def test_rnn_cell_with_constants_layer(self):

    class RNNCellWithConstants(keras.layers.Layer):

      def __init__(self, units, **kwargs):
        self.units = units
        self.state_size = units
        super(RNNCellWithConstants, self).__init__(**kwargs)

      def build(self, input_shape):
        if not isinstance(input_shape, list):
          raise TypeError('expects constants shape')
        [input_shape, constant_shape] = input_shape
        # will (and should) raise if more than one constant passed

        self.input_kernel = self.add_weight(
            shape=(input_shape[-1], self.units),
            initializer='uniform',
            name='kernel')
        self.recurrent_kernel = self.add_weight(
            shape=(self.units, self.units),
            initializer='uniform',
            name='recurrent_kernel')
        self.constant_kernel = self.add_weight(
            shape=(constant_shape[-1], self.units),
            initializer='uniform',
            name='constant_kernel')
        self.built = True

      def call(self, inputs, states, constants):
        [prev_output] = states
        [constant] = constants
        h_input = keras.backend.dot(inputs, self.input_kernel)
        h_state = keras.backend.dot(prev_output, self.recurrent_kernel)
        h_const = keras.backend.dot(constant, self.constant_kernel)
        output = h_input + h_state + h_const
        return output, [output]

      def get_config(self):
        config = {'units': self.units}
        base_config = super(RNNCellWithConstants, self).get_config()
        return dict(list(base_config.items()) + list(config.items()))

    # Test basic case.
    x = keras.Input((None, 5))
    c = keras.Input((3,))
    cell = RNNCellWithConstants(32)
    layer = keras.layers.RNN(cell)
    y = layer(x, constants=c)

    model = keras.models.Model([x, c], y)
    model.compile(
        optimizer='rmsprop',
        loss='mse',
        run_eagerly=testing_utils.should_run_eagerly())
    model.train_on_batch(
        [np.zeros((6, 5, 5)), np.zeros((6, 3))],
        np.zeros((6, 32))
    )

    # Test basic case serialization.
    x_np = np.random.random((6, 5, 5))
    c_np = np.random.random((6, 3))
    y_np = model.predict([x_np, c_np])
    weights = model.get_weights()
    config = layer.get_config()
    custom_objects = {'RNNCellWithConstants': RNNCellWithConstants}
    with keras.utils.CustomObjectScope(custom_objects):
      layer = keras.layers.RNN.from_config(config.copy())
    y = layer(x, constants=c)
    model = keras.models.Model([x, c], y)
    model.set_weights(weights)
    y_np_2 = model.predict([x_np, c_np])
    self.assertAllClose(y_np, y_np_2, atol=1e-4)

    # test flat list inputs.
    with keras.utils.CustomObjectScope(custom_objects):
      layer = keras.layers.RNN.from_config(config.copy())
    y = layer([x, c])
    model = keras.models.Model([x, c], y)
    model.set_weights(weights)
    y_np_3 = model.predict([x_np, c_np])
    self.assertAllClose(y_np, y_np_3, atol=1e-4)

    # Test stacking.
    cells = [keras.layers.recurrent.GRUCell(8),
             RNNCellWithConstants(12),
             RNNCellWithConstants(32)]
    layer = keras.layers.recurrent.RNN(cells)
    y = layer(x, constants=c)
    model = keras.models.Model([x, c], y)
    model.compile(
        optimizer='rmsprop',
        loss='mse',
        run_eagerly=testing_utils.should_run_eagerly())
    model.train_on_batch(
        [np.zeros((6, 5, 5)), np.zeros((6, 3))],
        np.zeros((6, 32))
    )

    # Test GRUCell reset_after property.
    x = keras.Input((None, 5))
    c = keras.Input((3,))
    cells = [keras.layers.recurrent.GRUCell(32, reset_after=True)]
    layer = keras.layers.recurrent.RNN(cells)
    y = layer(x, constants=c)
    model = keras.models.Model([x, c], y)
    model.compile(
        optimizer='rmsprop',
        loss='mse',
        run_eagerly=testing_utils.should_run_eagerly())
    model.train_on_batch(
        [np.zeros((6, 5, 5)), np.zeros((6, 3))],
        np.zeros((6, 32))
    )

    # Test stacked RNN serialization
    x_np = np.random.random((6, 5, 5))
    c_np = np.random.random((6, 3))
    y_np = model.predict([x_np, c_np])
    weights = model.get_weights()
    config = layer.get_config()
    with keras.utils.CustomObjectScope(custom_objects):
      layer = keras.layers.recurrent.RNN.from_config(config.copy())
    y = layer(x, constants=c)
    model = keras.models.Model([x, c], y)
    model.set_weights(weights)
    y_np_2 = model.predict([x_np, c_np])
    self.assertAllClose(y_np, y_np_2, atol=1e-4)

  def test_rnn_cell_with_constants_layer_passing_initial_state(self):

    class RNNCellWithConstants(keras.layers.Layer):

      def __init__(self, units, **kwargs):
        self.units = units
        self.state_size = units
        super(RNNCellWithConstants, self).__init__(**kwargs)

      def build(self, input_shape):
        if not isinstance(input_shape, list):
          raise TypeError('expects constants shape')
        [input_shape, constant_shape] = input_shape
        # will (and should) raise if more than one constant passed

        self.input_kernel = self.add_weight(
            shape=(input_shape[-1], self.units),
            initializer='uniform',
            name='kernel')
        self.recurrent_kernel = self.add_weight(
            shape=(self.units, self.units),
            initializer='uniform',
            name='recurrent_kernel')
        self.constant_kernel = self.add_weight(
            shape=(constant_shape[-1], self.units),
            initializer='uniform',
            name='constant_kernel')
        self.built = True

      def call(self, inputs, states, constants):
        [prev_output] = states
        [constant] = constants
        h_input = keras.backend.dot(inputs, self.input_kernel)
        h_state = keras.backend.dot(prev_output, self.recurrent_kernel)
        h_const = keras.backend.dot(constant, self.constant_kernel)
        output = h_input + h_state + h_const
        return output, [output]

      def get_config(self):
        config = {'units': self.units}
        base_config = super(RNNCellWithConstants, self).get_config()
        return dict(list(base_config.items()) + list(config.items()))

    # Test basic case.
    x = keras.Input((None, 5))
    c = keras.Input((3,))
    s = keras.Input((32,))
    cell = RNNCellWithConstants(32)
    layer = keras.layers.RNN(cell)
    y = layer(x, initial_state=s, constants=c)
    model = keras.models.Model([x, s, c], y)
    model.compile(
        optimizer='rmsprop',
        loss='mse',
        run_eagerly=testing_utils.should_run_eagerly())
    model.train_on_batch(
        [np.zeros((6, 5, 5)), np.zeros((6, 32)), np.zeros((6, 3))],
        np.zeros((6, 32))
    )

    # Test basic case serialization.
    x_np = np.random.random((6, 5, 5))
    s_np = np.random.random((6, 32))
    c_np = np.random.random((6, 3))
    y_np = model.predict([x_np, s_np, c_np])
    weights = model.get_weights()
    config = layer.get_config()
    custom_objects = {'RNNCellWithConstants': RNNCellWithConstants}
    with keras.utils.CustomObjectScope(custom_objects):
      layer = keras.layers.RNN.from_config(config.copy())
    y = layer(x, initial_state=s, constants=c)
    model = keras.models.Model([x, s, c], y)
    model.set_weights(weights)
    y_np_2 = model.predict([x_np, s_np, c_np])
    self.assertAllClose(y_np, y_np_2, atol=1e-4)

    # verify that state is used
    y_np_2_different_s = model.predict([x_np, s_np + 10., c_np])
    with self.assertRaises(AssertionError):
      self.assertAllClose(y_np, y_np_2_different_s, atol=1e-4)

    # test flat list inputs
    with keras.utils.CustomObjectScope(custom_objects):
      layer = keras.layers.RNN.from_config(config.copy())
    y = layer([x, s, c])
    model = keras.models.Model([x, s, c], y)
    model.set_weights(weights)
    y_np_3 = model.predict([x_np, s_np, c_np])
    self.assertAllClose(y_np, y_np_3, atol=1e-4)

  def test_stacked_rnn_attributes(self):
    if context.executing_eagerly():
      self.skipTest('reduce_sum is not available in eager mode.')

    cells = [keras.layers.LSTMCell(1),
             keras.layers.LSTMCell(1)]
    layer = keras.layers.RNN(cells)
    layer.build((None, None, 1))

    # Test weights
    self.assertEqual(len(layer.trainable_weights), 6)
    cells[0].trainable = False
    self.assertEqual(len(layer.trainable_weights), 3)
    self.assertEqual(len(layer.non_trainable_weights), 3)

    # Test `get_losses_for` and `losses`
    x = keras.Input((None, 1))
    loss_1 = math_ops.reduce_sum(x)
    loss_2 = math_ops.reduce_sum(cells[0].kernel)
    cells[0].add_loss(loss_1, inputs=x)
    cells[0].add_loss(loss_2)
    self.assertEqual(len(layer.losses), 2)
    self.assertEqual(layer.get_losses_for(None), [loss_2])
    self.assertEqual(layer.get_losses_for(x), [loss_1])

    # Test `get_updates_for` and `updates`
    cells = [keras.layers.LSTMCell(1),
             keras.layers.LSTMCell(1)]
    layer = keras.layers.RNN(cells)
    layer.build((None, None, 1))

    x = keras.Input((None, 1))
    update_1 = state_ops.assign_add(cells[0].kernel,
                                    x[0, 0, 0] * cells[0].kernel)
    update_2 = state_ops.assign_add(cells[0].kernel,
                                    array_ops.ones_like(cells[0].kernel))
    cells[0].add_update(update_1, inputs=x)
    cells[0].add_update(update_2)
    self.assertEqual(len(layer.updates), 2)
    self.assertEqual(len(layer.get_updates_for(None)), 1)
    self.assertEqual(len(layer.get_updates_for(x)), 1)

  def test_rnn_dynamic_trainability(self):
    layer_class = keras.layers.SimpleRNN
    embedding_dim = 4
    units = 3

    layer = layer_class(units)
    layer.build((None, None, embedding_dim))
    self.assertEqual(len(layer.weights), 3)
    self.assertEqual(len(layer.trainable_weights), 3)
    self.assertEqual(len(layer.non_trainable_weights), 0)
    layer.trainable = False
    self.assertEqual(len(layer.weights), 3)
    self.assertEqual(len(layer.trainable_weights), 0)
    self.assertEqual(len(layer.non_trainable_weights), 3)
    layer.trainable = True
    self.assertEqual(len(layer.weights), 3)
    self.assertEqual(len(layer.trainable_weights), 3)
    self.assertEqual(len(layer.non_trainable_weights), 0)

  def test_state_reuse_with_dropout(self):
    layer_class = keras.layers.SimpleRNN
    embedding_dim = 4
    units = 3
    timesteps = 2
    num_samples = 2

    input1 = keras.Input(batch_shape=(num_samples, timesteps, embedding_dim))
    layer = layer_class(units,
                        return_state=True,
                        return_sequences=True,
                        dropout=0.2)
    state = layer(input1)[1:]

    input2 = keras.Input(batch_shape=(num_samples, timesteps, embedding_dim))
    output = layer_class(units)(input2, initial_state=state)
    model = keras.Model([input1, input2], output)

    inputs = [np.random.random((num_samples, timesteps, embedding_dim)),
              np.random.random((num_samples, timesteps, embedding_dim))]
    model.predict(inputs)

  def test_builtin_rnn_cell_serialization(self):
    for cell_class in [keras.layers.SimpleRNNCell,
                       keras.layers.GRUCell,
                       keras.layers.LSTMCell]:
      # Test basic case.
      x = keras.Input((None, 5))
      cell = cell_class(32)
      layer = keras.layers.RNN(cell)
      y = layer(x)
      model = keras.models.Model(x, y)
      model.compile(
          optimizer='rmsprop',
          loss='mse',
          run_eagerly=testing_utils.should_run_eagerly())

      # Test basic case serialization.
      x_np = np.random.random((6, 5, 5))
      y_np = model.predict(x_np)
      weights = model.get_weights()
      config = layer.get_config()
      layer = keras.layers.RNN.from_config(config)
      y = layer(x)
      model = keras.models.Model(x, y)
      model.set_weights(weights)
      y_np_2 = model.predict(x_np)
      self.assertAllClose(y_np, y_np_2, atol=1e-4)

      # Test stacking.
      cells = [cell_class(8),
               cell_class(12),
               cell_class(32)]
      layer = keras.layers.RNN(cells)
      y = layer(x)
      model = keras.models.Model(x, y)
      model.compile(
          optimizer='rmsprop',
          loss='mse',
          run_eagerly=testing_utils.should_run_eagerly())

      # Test stacked RNN serialization.
      x_np = np.random.random((6, 5, 5))
      y_np = model.predict(x_np)
      weights = model.get_weights()
      config = layer.get_config()
      layer = keras.layers.RNN.from_config(config)
      y = layer(x)
      model = keras.models.Model(x, y)
      model.set_weights(weights)
      y_np_2 = model.predict(x_np)
      self.assertAllClose(y_np, y_np_2, atol=1e-4)

  @parameterized.named_parameters(
      *test_util.generate_combinations_with_testcase_name(
          layer=[rnn_v1.SimpleRNN, rnn_v1.GRU, rnn_v1.LSTM,
                 rnn_v2.GRU, rnn_v2.LSTM],
          unroll=[True, False]))
  def test_rnn_dropout(self, layer, unroll):
    rnn_layer = layer(3, dropout=0.1, recurrent_dropout=0.1, unroll=unroll)
    if not unroll:
      x = keras.Input((None, 5))
    else:
      x = keras.Input((5, 5))
    y = rnn_layer(x)
    model = keras.models.Model(x, y)
    model.compile('sgd', 'mse', run_eagerly=testing_utils.should_run_eagerly())
    x_np = np.random.random((6, 5, 5))
    y_np = np.random.random((6, 3))
    model.train_on_batch(x_np, y_np)

  @parameterized.named_parameters(
      *test_util.generate_combinations_with_testcase_name(
          cell=[keras.layers.SimpleRNNCell, keras.layers.GRUCell,
                keras.layers.LSTMCell],
          unroll=[True, False]))
  def test_stacked_rnn_dropout(self, cell, unroll):
    cells = [cell(3, dropout=0.1, recurrent_dropout=0.1),
             cell(3, dropout=0.1, recurrent_dropout=0.1)]
    layer = keras.layers.RNN(cells, unroll=unroll)

    if not unroll:
      x = keras.Input((None, 5))
    else:
      x = keras.Input((5, 5))
    y = layer(x)
    model = keras.models.Model(x, y)
    model.compile('sgd', 'mse', run_eagerly=testing_utils.should_run_eagerly())
    x_np = np.random.random((6, 5, 5))
    y_np = np.random.random((6, 3))
    model.train_on_batch(x_np, y_np)

  def test_dropout_mask_reuse(self):
    # The layer is created with recurrent_initializer = zero, so that the
    # the recurrent state won't affect the output. By doing this, we can verify
    # the output and see if the same mask is applied to for each timestep.
    rnn = keras.layers.SimpleRNN(3,
                                 dropout=0.5,
                                 kernel_initializer='ones',
                                 recurrent_initializer='zeros',
                                 return_sequences=True,
                                 unroll=True)

    inputs = constant_op.constant(1.0, shape=(6, 2, 5))
    out = rnn(inputs, training=True)
    if not context.executing_eagerly():
      self.evaluate(variables_lib.global_variables_initializer())
    batch_1 = self.evaluate(out)
    batch_1_t0, batch_1_t1 = batch_1[:, 0, :], batch_1[:, 1, :]
    self.assertAllClose(batch_1_t0, batch_1_t1)

    # This simulate the layer called with multiple batches in eager mode
    if context.executing_eagerly():
      out2 = rnn(inputs, training=True)
    else:
      out2 = out
    batch_2 = self.evaluate(out2)
    batch_2_t0, batch_2_t1 = batch_2[:, 0, :], batch_2[:, 1, :]
    self.assertAllClose(batch_2_t0, batch_2_t1)

    # Also validate that different dropout is used by between batches.
    self.assertNotAllClose(batch_1_t0, batch_2_t0)
    self.assertNotAllClose(batch_1_t1, batch_2_t1)

  def test_stacked_rnn_compute_output_shape(self):
    cells = [keras.layers.LSTMCell(3),
             keras.layers.LSTMCell(6)]
    embedding_dim = 4
    timesteps = 2
    layer = keras.layers.RNN(cells, return_state=True, return_sequences=True)
    output_shape = layer.compute_output_shape((None, timesteps, embedding_dim))
    expected_output_shape = [(None, timesteps, 6),
                             (None, 3),
                             (None, 3),
                             (None, 6),
                             (None, 6)]
    self.assertEqual(
        [tuple(o.as_list()) for o in output_shape],
        expected_output_shape)

    # Test reverse_state_order = True for stacked cell.
    stacked_cell = keras.layers.StackedRNNCells(
        cells, reverse_state_order=True)
    layer = keras.layers.RNN(
        stacked_cell, return_state=True, return_sequences=True)
    output_shape = layer.compute_output_shape((None, timesteps, embedding_dim))
    expected_output_shape = [(None, timesteps, 6),
                             (None, 6),
                             (None, 6),
                             (None, 3),
                             (None, 3)]
    self.assertEqual(
        [tuple(o.as_list()) for o in output_shape],
        expected_output_shape)

  def test_trackable_dependencies(self):
    rnn = keras.layers.SimpleRNN
    x = np.random.random((2, 2, 2))
    y = np.random.random((2, 2))
    model = keras.models.Sequential()
    model.add(rnn(2))
    model.compile(
        optimizer='rmsprop',
        loss='mse',
        run_eagerly=testing_utils.should_run_eagerly())
    model.fit(x, y, epochs=1, batch_size=1)

    # check whether the model variables are present in the
    # trackable list of objects
    checkpointed_objects = object_identity.ObjectIdentitySet(
        trackable_util.list_objects(model))
    for v in model.variables:
      self.assertIn(v, checkpointed_objects)

  def test_high_dimension_RNN(self):
    # Basic test case.
    unit_a = 10
    unit_b = 20
    input_a = 5
    input_b = 10
    batch = 32
    time_step = 4

    cell = Minimal2DRNNCell(unit_a, unit_b)
    x = keras.Input((None, input_a, input_b))
    layer = keras.layers.RNN(cell)
    y = layer(x)

    self.assertEqual(cell.state_size.as_list(), [unit_a, unit_b])

    if not context.executing_eagerly():
      init_state = layer.get_initial_state(x)
      self.assertEqual(len(init_state), 1)
      self.assertEqual(init_state[0].get_shape().as_list(),
                       [None, unit_a, unit_b])

    model = keras.models.Model(x, y)
    model.compile(
        optimizer='rmsprop',
        loss='mse',
        run_eagerly=testing_utils.should_run_eagerly())
    model.train_on_batch(
        np.zeros((batch, time_step, input_a, input_b)),
        np.zeros((batch, unit_a, unit_b)))
    self.assertEqual(model.output_shape, (None, unit_a, unit_b))

    # Test stacking.
    cells = [
        Minimal2DRNNCell(unit_a, unit_b),
        Minimal2DRNNCell(unit_a * 2, unit_b * 2),
        Minimal2DRNNCell(unit_a * 4, unit_b * 4)
    ]
    layer = keras.layers.RNN(cells)
    y = layer(x)
    model = keras.models.Model(x, y)
    model.compile(
        optimizer='rmsprop',
        loss='mse',
        run_eagerly=testing_utils.should_run_eagerly())
    model.train_on_batch(
        np.zeros((batch, time_step, input_a, input_b)),
        np.zeros((batch, unit_a * 4, unit_b * 4)))
    self.assertEqual(model.output_shape, (None, unit_a * 4, unit_b * 4))

  def test_high_dimension_RNN_with_init_state(self):
    unit_a = 10
    unit_b = 20
    input_a = 5
    input_b = 10
    batch = 32
    time_step = 4

    # Basic test case.
    cell = Minimal2DRNNCell(unit_a, unit_b)
    x = keras.Input((None, input_a, input_b))
    s = keras.Input((unit_a, unit_b))
    layer = keras.layers.RNN(cell)
    y = layer(x, initial_state=s)

    model = keras.models.Model([x, s], y)
    model.compile(
        optimizer='rmsprop',
        loss='mse',
        run_eagerly=testing_utils.should_run_eagerly())
    model.train_on_batch([
        np.zeros((batch, time_step, input_a, input_b)),
        np.zeros((batch, unit_a, unit_b))
    ], np.zeros((batch, unit_a, unit_b)))
    self.assertEqual(model.output_shape, (None, unit_a, unit_b))

    # Bad init state shape.
    bad_shape_a = unit_a * 2
    bad_shape_b = unit_b * 2
    cell = Minimal2DRNNCell(unit_a, unit_b)
    x = keras.Input((None, input_a, input_b))
    s = keras.Input((bad_shape_a, bad_shape_b))
    layer = keras.layers.RNN(cell)
    with self.assertRaisesWithPredicateMatch(ValueError,
                                             'however `cell.state_size` is'):
      layer(x, initial_state=s)

  def test_inconsistent_output_state_size(self):
    batch = 32
    time_step = 4
    state_size = 5
    input_size = 6
    cell = PlusOneRNNCell(state_size)
    x = keras.Input((None, input_size))
    layer = keras.layers.RNN(cell)
    y = layer(x)

    self.assertEqual(cell.state_size, state_size)
    if not context.executing_eagerly():
      init_state = layer.get_initial_state(x)
      self.assertEqual(len(init_state), 1)
      self.assertEqual(init_state[0].get_shape().as_list(),
                       [None, state_size])

    model = keras.models.Model(x, y)
    model.compile(
        optimizer='rmsprop',
        loss='mse',
        run_eagerly=testing_utils.should_run_eagerly())
    model.train_on_batch(
        np.zeros((batch, time_step, input_size)),
        np.zeros((batch, input_size)))
    self.assertEqual(model.output_shape, (None, input_size))

  def test_get_initial_state(self):
    cell = keras.layers.SimpleRNNCell(5)
    with self.assertRaisesRegexp(ValueError,
                                 'batch_size and dtype cannot be None'):
      cell.get_initial_state(None, None, None)

    if not context.executing_eagerly():
      inputs = keras.Input((None, 10))
      initial_state = cell.get_initial_state(inputs, None, None)
      self.assertEqual(initial_state.shape.as_list(), [None, 5])
      self.assertEqual(initial_state.dtype, inputs.dtype)

      batch = array_ops.shape(inputs)[0]
      dtype = inputs.dtype
      initial_state = cell.get_initial_state(None, batch, dtype)
      self.assertEqual(initial_state.shape.as_list(), [None, 5])
      self.assertEqual(initial_state.dtype, inputs.dtype)
    else:
      batch = 8
      inputs = np.random.random((batch, 10))
      initial_state = cell.get_initial_state(inputs, None, None)
      self.assertEqual(initial_state.shape.as_list(), [8, 5])
      self.assertEqual(initial_state.dtype, inputs.dtype)

      dtype = inputs.dtype
      initial_state = cell.get_initial_state(None, batch, dtype)
      self.assertEqual(initial_state.shape.as_list(), [batch, 5])
      self.assertEqual(initial_state.dtype, inputs.dtype)

  def test_nested_input_output(self):
    batch = 10
    t = 5
    i1, i2, i3 = 3, 4, 5
    o1, o2, o3 = 2, 3, 4

    cell = NestedCell(o1, o2, o3)
    rnn = keras.layers.RNN(cell)

    input_1 = keras.Input((t, i1))
    input_2 = keras.Input((t, i2, i3))

    outputs = rnn((input_1, input_2))

    self.assertEqual(len(outputs), 2)
    self.assertEqual(outputs[0].shape.as_list(), [None, o1])
    self.assertEqual(outputs[1].shape.as_list(), [None, o2, o3])

    model = keras.models.Model((input_1, input_2), outputs)
    model.compile(
        optimizer='rmsprop',
        loss='mse',
        run_eagerly=testing_utils.should_run_eagerly())
    model.train_on_batch(
        [np.zeros((batch, t, i1)), np.zeros((batch, t, i2, i3))],
        [np.zeros((batch, o1)), np.zeros((batch, o2, o3))])
    self.assertEqual(model.output_shape, [(None, o1), (None, o2, o3)])

    cell = NestedCell(o1, o2, o3, use_tuple=True)

    rnn = keras.layers.RNN(cell)

    input_1 = keras.Input((t, i1))
    input_2 = keras.Input((t, i2, i3))

    outputs = rnn(NestedInput(t1=input_1, t2=input_2))

    self.assertEqual(len(outputs), 2)
    self.assertEqual(outputs[0].shape.as_list(), [None, o1])
    self.assertEqual(outputs[1].shape.as_list(), [None, o2, o3])

    model = keras.models.Model([input_1, input_2], outputs)
    model.compile(
        optimizer='rmsprop',
        loss='mse',
        run_eagerly=testing_utils.should_run_eagerly())
    model.train_on_batch(
        [np.zeros((batch, t, i1)),
         np.zeros((batch, t, i2, i3))],
        [np.zeros((batch, o1)), np.zeros((batch, o2, o3))])
    self.assertEqual(model.output_shape, [(None, o1), (None, o2, o3)])

  def test_nested_input_output_with_state(self):
    batch = 10
    t = 5
    i1, i2, i3 = 3, 4, 5
    o1, o2, o3 = 2, 3, 4

    cell = NestedCell(o1, o2, o3)
    rnn = keras.layers.RNN(cell, return_sequences=True, return_state=True)

    input_1 = keras.Input((t, i1))
    input_2 = keras.Input((t, i2, i3))

    output1, output2, s1, s2 = rnn((input_1, input_2))

    self.assertEqual(output1.shape.as_list(), [None, t, o1])
    self.assertEqual(output2.shape.as_list(), [None, t, o2, o3])
    self.assertEqual(s1.shape.as_list(), [None, o1])
    self.assertEqual(s2.shape.as_list(), [None, o2, o3])

    model = keras.models.Model([input_1, input_2], [output1, output2])
    model.compile(
        optimizer='rmsprop',
        loss='mse',
        run_eagerly=testing_utils.should_run_eagerly())
    model.train_on_batch(
        [np.zeros((batch, t, i1)),
         np.zeros((batch, t, i2, i3))],
        [np.zeros((batch, t, o1)),
         np.zeros((batch, t, o2, o3))])
    self.assertEqual(model.output_shape, [(None, t, o1), (None, t, o2, o3)])

    cell = NestedCell(o1, o2, o3, use_tuple=True)

    rnn = keras.layers.RNN(cell, return_sequences=True, return_state=True)

    input_1 = keras.Input((t, i1))
    input_2 = keras.Input((t, i2, i3))

    output1, output2, s1, s2 = rnn(NestedInput(t1=input_1, t2=input_2))

    self.assertEqual(output1.shape.as_list(), [None, t, o1])
    self.assertEqual(output2.shape.as_list(), [None, t, o2, o3])
    self.assertEqual(s1.shape.as_list(), [None, o1])
    self.assertEqual(s2.shape.as_list(), [None, o2, o3])

    model = keras.models.Model([input_1, input_2], [output1, output2])
    model.compile(
        optimizer='rmsprop',
        loss='mse',
        run_eagerly=testing_utils.should_run_eagerly())
    model.train_on_batch(
        [np.zeros((batch, t, i1)),
         np.zeros((batch, t, i2, i3))],
        [np.zeros((batch, t, o1)),
         np.zeros((batch, t, o2, o3))])
    self.assertEqual(model.output_shape, [(None, t, o1), (None, t, o2, o3)])

  def test_nest_input_output_with_init_state(self):
    batch = 10
    t = 5
    i1, i2, i3 = 3, 4, 5
    o1, o2, o3 = 2, 3, 4

    cell = NestedCell(o1, o2, o3)
    rnn = keras.layers.RNN(cell, return_sequences=True, return_state=True)

    input_1 = keras.Input((t, i1))
    input_2 = keras.Input((t, i2, i3))
    init_s1 = keras.Input((o1,))
    init_s2 = keras.Input((o2, o3))

    output1, output2, s1, s2 = rnn((input_1, input_2),
                                   initial_state=(init_s1, init_s2))

    self.assertEqual(output1.shape.as_list(), [None, t, o1])
    self.assertEqual(output2.shape.as_list(), [None, t, o2, o3])
    self.assertEqual(s1.shape.as_list(), [None, o1])
    self.assertEqual(s2.shape.as_list(), [None, o2, o3])

    model = keras.models.Model([input_1, input_2, init_s1, init_s2],
                               [output1, output2])
    model.compile(
        optimizer='rmsprop',
        loss='mse',
        run_eagerly=testing_utils.should_run_eagerly())
    model.train_on_batch(
        [np.zeros((batch, t, i1)),
         np.zeros((batch, t, i2, i3)),
         np.zeros((batch, o1)),
         np.zeros((batch, o2, o3))],
        [np.zeros((batch, t, o1)),
         np.zeros((batch, t, o2, o3))])
    self.assertEqual(model.output_shape, [(None, t, o1), (None, t, o2, o3)])

    cell = NestedCell(o1, o2, o3, use_tuple=True)

    rnn = keras.layers.RNN(cell, return_sequences=True, return_state=True)

    input_1 = keras.Input((t, i1))
    input_2 = keras.Input((t, i2, i3))
    init_s1 = keras.Input((o1,))
    init_s2 = keras.Input((o2, o3))
    init_state = NestedState(s1=init_s1, s2=init_s2)

    output1, output2, s1, s2 = rnn(NestedInput(t1=input_1, t2=input_2),
                                   initial_state=init_state)

    self.assertEqual(output1.shape.as_list(), [None, t, o1])
    self.assertEqual(output2.shape.as_list(), [None, t, o2, o3])
    self.assertEqual(s1.shape.as_list(), [None, o1])
    self.assertEqual(s2.shape.as_list(), [None, o2, o3])

    model = keras.models.Model([input_1, input_2, init_s1, init_s2],
                               [output1, output2])
    model.compile(
        optimizer='rmsprop',
        loss='mse',
        run_eagerly=testing_utils.should_run_eagerly())
    model.train_on_batch(
        [np.zeros((batch, t, i1)),
         np.zeros((batch, t, i2, i3)),
         np.zeros((batch, o1)),
         np.zeros((batch, o2, o3))],
        [np.zeros((batch, t, o1)),
         np.zeros((batch, t, o2, o3))])
    self.assertEqual(model.output_shape, [(None, t, o1), (None, t, o2, o3)])

  def test_peephole_lstm_cell(self):

    def _run_cell(cell_fn, **kwargs):
      inputs = array_ops.one_hot([1, 2, 3, 4], 4)
      cell = cell_fn(5, **kwargs)
      cell.build(inputs.shape)
      initial_state = cell.get_initial_state(
          inputs=inputs, batch_size=4, dtype=dtypes.float32)
      inputs, _ = cell(inputs, initial_state)
      output = inputs
      if not context.executing_eagerly():
        self.evaluate(variables_lib.global_variables_initializer())
        output = self.evaluate(output)
      return output

    random_seed.set_random_seed(12345)
    # `recurrent_activation` kwarg is set to sigmoid as that is hardcoded into
    # rnn_cell.LSTMCell.
    no_peephole_output = _run_cell(
        keras.layers.LSTMCell,
        kernel_initializer='ones',
        recurrent_activation='sigmoid',
        implementation=1)
    first_implementation_output = _run_cell(
        keras.layers.PeepholeLSTMCell,
        kernel_initializer='ones',
        recurrent_activation='sigmoid',
        implementation=1)
    second_implementation_output = _run_cell(
        keras.layers.PeepholeLSTMCell,
        kernel_initializer='ones',
        recurrent_activation='sigmoid',
        implementation=2)
    tf_lstm_cell_output = _run_cell(
        rnn_cell.LSTMCell,
        use_peepholes=True,
        initializer=init_ops.ones_initializer)
    self.assertNotAllClose(first_implementation_output, no_peephole_output)
    self.assertAllClose(first_implementation_output,
                        second_implementation_output)
    self.assertAllClose(first_implementation_output, tf_lstm_cell_output)

  def test_masking_rnn_with_output_and_states(self):

    class Cell(keras.layers.Layer):

      def __init__(self):
        self.state_size = None
        self.output_size = None
        super(Cell, self).__init__()

      def build(self, input_shape):
        self.state_size = input_shape[-1]
        self.output_size = input_shape[-1]

      def call(self, inputs, states):
        return inputs, [s + 1 for s in states]

    x = keras.Input((3, 1), name='x')
    x_masked = keras.layers.Masking()(x)
    s_0 = keras.Input((1,), name='s_0')
    y, s = keras.layers.RNN(
        Cell(), return_state=True)(x_masked, initial_state=s_0)
    model = keras.models.Model([x, s_0], [y, s])
    model.compile(
        optimizer='rmsprop',
        loss='mse',
        run_eagerly=testing_utils.should_run_eagerly())

    # last time step masked
    x_np = np.array([[[1.], [2.], [0.]]])
    s_0_np = np.array([[10.]])
    y_np, s_np = model.predict([x_np, s_0_np])

    # 1 is added to initial state two times
    self.assertAllClose(s_np, s_0_np + 2)
    # Expect last output to be the same as last output before masking
    self.assertAllClose(y_np, x_np[:, 1, :])

  def test_zero_output_for_masking(self):

    for unroll in [True, False]:
      cell = keras.layers.SimpleRNNCell(5)
      x = keras.Input((5, 5))
      mask = keras.layers.Masking()
      layer = keras.layers.RNN(
          cell, return_sequences=True, zero_output_for_mask=True, unroll=unroll)
      masked_input = mask(x)
      y = layer(masked_input)
      model = keras.models.Model(x, y)
      model.compile(
          optimizer='rmsprop',
          loss='mse',
          run_eagerly=testing_utils.should_run_eagerly())

      np_x = np.ones((6, 5, 5))
      result_1 = model.predict(np_x)

      # set the time 4 and 5 for last record to be zero (masked).
      np_x[5, 3:] = 0
      result_2 = model.predict(np_x)

      # expect the result_2 has same output, except the time 4,5 for last
      # record.
      result_1[5, 3:] = 0
      self.assertAllClose(result_1, result_2)

  def test_unroll_single_step(self):
    """Even if the time dimension is only one, we should be able to unroll."""
    cell = keras.layers.SimpleRNNCell(5)
    x = keras.Input((1, 5))
    layer = keras.layers.RNN(cell, return_sequences=True, unroll=True)
    y = layer(x)
    model = keras.models.Model(x, y)
    model.compile(
        optimizer='rmsprop',
        loss='mse',
        run_eagerly=testing_utils.should_run_eagerly())

    np_x = np.ones((6, 1, 5))
    result = model.predict(np_x)
    self.assertEqual((6, 1, 5), result.shape)

  def test_unroll_zero_step(self):
    """If the time dimension is None, we should fail to unroll."""
    cell = keras.layers.SimpleRNNCell(5)
    x = keras.Input((None, 5))
    layer = keras.layers.RNN(cell, return_sequences=True, unroll=True)
    with self.assertRaisesRegexp(ValueError, 'Cannot unroll a RNN.*'):
      layer(x)

  def test_full_input_spec(self):
<<<<<<< HEAD
    """Should use full input spec. See: #25985 """
=======
    # See https://github.com/tensorflow/tensorflow/issues/25985
>>>>>>> a7564401
    inputs = keras.layers.Input(batch_shape=(1, 1, 1))
    state_h = keras.layers.Input(batch_shape=(1, 1))
    state_c = keras.layers.Input(batch_shape=(1, 1))
    states = [state_h, state_c]
    decoder_out = keras.layers.LSTM(1, stateful=True)(
        inputs,
        initial_state=states
    )
    model = keras.Model([inputs, state_h, state_c], decoder_out)
    model.reset_states()

<<<<<<< HEAD
=======
  def test_reset_states(self):
    # See https://github.com/tensorflow/tensorflow/issues/25852
    with self.assertRaisesRegexp(ValueError, 'it needs to know its batch size'):
      simple_rnn = keras.layers.SimpleRNN(1, stateful=True)
      simple_rnn.reset_states()

    with self.assertRaisesRegexp(ValueError, 'it needs to know its batch size'):
      cell = Minimal2DRNNCell(1, 2)
      custom_rnn = keras.layers.RNN(cell, stateful=True)
      custom_rnn.reset_states()

  def test_input_dim_length(self):
    simple_rnn = keras.layers.SimpleRNN(5, input_length=10, input_dim=8)
    self.assertEqual(simple_rnn._batch_input_shape, (None, 10, 8))

    simple_rnn = keras.layers.SimpleRNN(5, input_dim=8)
    self.assertEqual(simple_rnn._batch_input_shape, (None, None, 8))

    simple_rnn = keras.layers.SimpleRNN(5, input_length=10)
    self.assertEqual(simple_rnn._batch_input_shape, (None, 10, None))

>>>>>>> a7564401

class Minimal2DRNNCell(keras.layers.Layer):
  """The minimal 2D RNN cell is a simple combination of 2 1-D RNN cell.

  Both internal state and output have 2 dimensions and are orthogonal
  between each other.
  """

  def __init__(self, unit_a, unit_b, **kwargs):
    self.unit_a = unit_a
    self.unit_b = unit_b
    self.state_size = tensor_shape.as_shape([unit_a, unit_b])
    self.output_size = tensor_shape.as_shape([unit_a, unit_b])
    super(Minimal2DRNNCell, self).__init__(**kwargs)

  def build(self, input_shape):
    input_a = input_shape[-2]
    input_b = input_shape[-1]
    self.kernel = self.add_weight(
        shape=(input_a, input_b, self.unit_a, self.unit_b),
        initializer='uniform',
        name='kernel')
    self.recurring_kernel = self.add_weight(
        shape=(self.unit_a, self.unit_b, self.unit_a, self.unit_b),
        initializer='uniform',
        name='recurring_kernel')
    self.bias = self.add_weight(
        shape=(self.unit_a, self.unit_b), initializer='uniform', name='bias')
    self.built = True

  def call(self, inputs, states):
    prev_output = states[0]
    h = special_math_ops.einsum('bij,ijkl->bkl', inputs, self.kernel)
    h += array_ops.expand_dims(self.bias, axis=0)
    output = h + special_math_ops.einsum('bij,ijkl->bkl', prev_output,
                                         self.recurring_kernel)
    return output, [output]


class PlusOneRNNCell(keras.layers.Layer):
  """Add one to the input and state.

  This cell is used for testing state_size and output_size."""

  def __init__(self, num_unit, **kwargs):
    self.state_size = num_unit
    super(PlusOneRNNCell, self).__init__(**kwargs)

  def build(self, input_shape):
    self.output_size = input_shape[-1]

  def call(self, inputs, states):
    return inputs + 1, [states[0] + 1]


class NestedCell(keras.layers.Layer):

  def __init__(self, unit_1, unit_2, unit_3, use_tuple=False, **kwargs):
    self.unit_1 = unit_1
    self.unit_2 = unit_2
    self.unit_3 = unit_3
    self.use_tuple = use_tuple
    super(NestedCell, self).__init__(**kwargs)
    # A nested state.
    if use_tuple:
      self.state_size = NestedState(
          s1=unit_1, s2=tensor_shape.TensorShape([unit_2, unit_3]))
    else:
      self.state_size = (unit_1, tensor_shape.TensorShape([unit_2, unit_3]))
    self.output_size = (unit_1, tensor_shape.TensorShape([unit_2, unit_3]))

  def build(self, inputs_shape):
    # expect input_shape to contain 2 items, [(batch, i1), (batch, i2, i3)]
    if self.use_tuple:
      input_1 = inputs_shape.t1[1]
      input_2, input_3 = inputs_shape.t2[1:]
    else:
      input_1 = inputs_shape[0][1]
      input_2, input_3 = inputs_shape[1][1:]

    self.kernel_1 = self.add_weight(
        shape=(input_1, self.unit_1), initializer='uniform', name='kernel_1')
    self.kernel_2_3 = self.add_weight(
        shape=(input_2, input_3, self.unit_2, self.unit_3),
        initializer='uniform',
        name='kernel_2_3')

  def call(self, inputs, states):
    # inputs should be in [(batch, input_1), (batch, input_2, input_3)]
    # state should be in shape [(batch, unit_1), (batch, unit_2, unit_3)]
    flatten_inputs = nest.flatten(inputs)
    s1, s2 = states

    output_1 = math_ops.matmul(flatten_inputs[0], self.kernel_1)
    output_2_3 = special_math_ops.einsum('bij,ijkl->bkl', flatten_inputs[1],
                                         self.kernel_2_3)
    state_1 = s1 + output_1
    state_2_3 = s2 + output_2_3

    output = [output_1, output_2_3]
    new_states = NestedState(s1=state_1, s2=state_2_3)

    return output, new_states


if __name__ == '__main__':
  test.main()
<|MERGE_RESOLUTION|>--- conflicted
+++ resolved
@@ -1305,11 +1305,7 @@
       layer(x)
 
   def test_full_input_spec(self):
-<<<<<<< HEAD
     """Should use full input spec. See: #25985 """
-=======
-    # See https://github.com/tensorflow/tensorflow/issues/25985
->>>>>>> a7564401
     inputs = keras.layers.Input(batch_shape=(1, 1, 1))
     state_h = keras.layers.Input(batch_shape=(1, 1))
     state_c = keras.layers.Input(batch_shape=(1, 1))
@@ -1321,8 +1317,6 @@
     model = keras.Model([inputs, state_h, state_c], decoder_out)
     model.reset_states()
 
-<<<<<<< HEAD
-=======
   def test_reset_states(self):
     # See https://github.com/tensorflow/tensorflow/issues/25852
     with self.assertRaisesRegexp(ValueError, 'it needs to know its batch size'):
@@ -1344,7 +1338,6 @@
     simple_rnn = keras.layers.SimpleRNN(5, input_length=10)
     self.assertEqual(simple_rnn._batch_input_shape, (None, 10, None))
 
->>>>>>> a7564401
 
 class Minimal2DRNNCell(keras.layers.Layer):
   """The minimal 2D RNN cell is a simple combination of 2 1-D RNN cell.
