--- conflicted
+++ resolved
@@ -29,21 +29,8 @@
     def f(x):
       return x + 1
 
-<<<<<<< HEAD
-    node, _, _ = parser.parse_entity(f)
-    self.assertEqual('f', node.name)
-
-  def test_parse_str(self):
-    mod = parser.parse_str(
-        textwrap.dedent("""
-            def f(x):
-              return x + 1
-    """))
-    self.assertEqual('f', mod.body[0].name)
-=======
     node, _, _ = parser.parse_entity(f, future_imports=())
     self.assertEqual('f', node.name)
->>>>>>> 51acb2b2
 
   def test_parse_entity_print_function(self):
     def f(x):
