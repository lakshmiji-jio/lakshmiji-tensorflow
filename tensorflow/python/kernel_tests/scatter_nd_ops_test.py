# Copyright 2017 The TensorFlow Authors. All Rights Reserved.
#
# Licensed under the Apache License, Version 2.0 (the "License");
# you may not use this file except in compliance with the License.
# You may obtain a copy of the License at
#
#     http://www.apache.org/licenses/LICENSE-2.0
#
# Unless required by applicable law or agreed to in writing, software
# distributed under the License is distributed on an "AS IS" BASIS,
# WITHOUT WARRANTIES OR CONDITIONS OF ANY KIND, either express or implied.
# See the License for the specific language governing permissions and
# limitations under the License.
# ==============================================================================
"""Tests for tensorflow.ops.tf.scatter_nd."""

from __future__ import absolute_import
from __future__ import division
from __future__ import print_function

import functools

import numpy as np

from tensorflow.python.client import session
from tensorflow.python.framework import constant_op
from tensorflow.python.framework import dtypes
from tensorflow.python.ops import array_ops
from tensorflow.python.ops import gradients_impl
from tensorflow.python.ops import state_ops
from tensorflow.python.ops import variables
from tensorflow.python.platform import test


def _AsType(v, vtype):
  return v.astype(vtype) if isinstance(v, np.ndarray) else vtype(v)


def _FlatInnerDims(tensor, ndims=2):
  shape = list(tensor.shape)
  return tensor.reshape([
      functools.reduce(lambda x, y: x * y, shape[:-ndims + 1], 1)
  ] + shape[-ndims + 1:])


def _FlatOuterDims(tensor, ndims=2):
  shape = list(tensor.shape)
  return tensor.reshape(shape[:ndims - 1] + [
      functools.reduce(lambda x, y: x * y, shape[ndims - 1:], 1)
  ])


def _NumpyScatterNd(ref, indices, updates, op):
  ixdim = indices.shape[-1]
  num_updates = indices.size // ixdim
  total_nd = len(ref.shape)
  slice_size = 1
  for i in range(ixdim, total_nd):
    slice_size *= ref.shape[i]
  flat_indices = _FlatInnerDims(indices)
  flat_updates = updates.reshape((num_updates, slice_size))
  output_flat = _FlatOuterDims(ref, ixdim + 1)
  for ix_updates, ix_output in enumerate(flat_indices):
    ix_output = tuple(ix_output)
    output_flat[ix_output] = op(output_flat[ix_output],
                                flat_updates[ix_updates])
  return output_flat.reshape(ref.shape)


def _NumpyUpdate(ref, indices, updates):
  return _NumpyScatterNd(ref, indices, updates, lambda p, u: u)


def _NumpyAdd(ref, indices, updates):
  return _NumpyScatterNd(ref, indices, updates, lambda p, u: p + u)


def _NumpySub(ref, indices, updates):
  return _NumpyScatterNd(ref, indices, updates, lambda p, u: p - u)


def _NumpyMul(ref, indices, updates):
  return _NumpyScatterNd(ref, indices, updates, lambda p, u: p * u)


def _NumpyDiv(ref, indices, updates):
  return _NumpyScatterNd(ref, indices, updates, lambda p, u: p / u)


class StatefulScatterNdTest(test.TestCase):

  def _VariableRankTest(self,
                        np_scatter,
                        tf_scatter,
                        vtype,
                        itype,
                        repeat_indices=False):
    np.random.seed(8)
    ref_shapes = [(3, 6), (3, 6), (3, 6, 9), (3, 6, 9), (3, 6, 9), (3, 6, 9)]
    indices_shapes = [(2,), (2, 2), (2,), (2, 2), (2, 3), (2, 3, 3)]
    with self.test_session(use_gpu=True):
      for ref_shape, indices_shape in zip(ref_shapes, indices_shapes):
        num_updates = indices_shape[0]
        ixdim = indices_shape[-1]

        indexable_area_shape = ()
        for i in range(ixdim):
          indexable_area_shape += (ref_shape[i],)
        all_indices = [
            list(coord)
            for coord, _ in np.ndenumerate(
                np.empty(indexable_area_shape, vtype))
        ]
        np.random.shuffle(all_indices)
        indices = np.array(all_indices[:num_updates])

        if num_updates > 1 and repeat_indices:
          indices = indices[:num_updates // 2]
          for _ in range(num_updates - num_updates // 2):
            indices = np.append(
                indices, [indices[np.random.randint(num_updates // 2)]], axis=0)
          np.random.shuffle(indices)
        indices = _AsType(indices[:num_updates], itype)

        updates_shape = (num_updates,)
        for i in range(ixdim, len(ref_shape)):
          updates_shape += (ref_shape[i],)
        updates = _AsType(np.random.randn(*(updates_shape)), vtype)
        ref = _AsType(np.random.randn(*(ref_shape)), vtype)

        # Scatter via numpy
        new = ref.copy()
        np_scatter(new, indices, updates)
        # Scatter via tensorflow
        ref_var = variables.Variable(ref)
        ref_var.initializer.run()
        tf_scatter(ref_var, indices, updates).eval()

        # Compare
        self.assertAllClose(new, ref_var.eval())

  def _VariableRankTests(self, np_scatter, tf_scatter):
<<<<<<< HEAD
    for vtype in (np.int32,
                  np.float16, np.float32, np.float64,
                  np.complex64, np.complex128):
=======
    for vtype in (np.float32, np.float64, np.complex64, np.complex128):
>>>>>>> 64f0ebd3
      for itype in (np.int32, np.int64):
        self._VariableRankTest(np_scatter, tf_scatter, vtype, itype)

  def testSimple(self):
    indices = constant_op.constant([[4], [3], [1], [7]], dtype=dtypes.int32)
    updates = constant_op.constant([9, 10, 11, 12], dtype=dtypes.float32)
    ref = variables.Variable([0, 0, 0, 0, 0, 0, 0, 0], dtype=dtypes.float32)
    expected = np.array([0, 11, 0, 10, 9, 0, 0, 12])
    scatter = state_ops.scatter_nd_update(ref, indices, updates)
    init = variables.global_variables_initializer()

    with self.test_session(use_gpu=True) as sess:
      sess.run(init)
      result = sess.run(scatter)
      self.assertAllClose(result, expected)

  def testSimple2(self):
    indices = constant_op.constant([[1, 0], [1, 1]], dtype=dtypes.int32)
    updates = constant_op.constant([11., 12.], dtype=dtypes.float32)
    ref = variables.Variable(
        [[0., 0.], [0., 0.], [0., 0.]], dtype=dtypes.float32)
    expected = np.array([[0., 0.], [11., 12.], [0., 0.]])
    scatter = state_ops.scatter_nd_update(ref, indices, updates)
    init = variables.global_variables_initializer()

    with self.test_session(use_gpu=True) as sess:
      sess.run(init)
      result = sess.run(scatter)
      self.assertAllClose(result, expected)

  def testSimple3(self):
    indices = constant_op.constant([[1]], dtype=dtypes.int32)
    updates = constant_op.constant([[11., 12.]], dtype=dtypes.float32)
    ref = variables.Variable(
        [[0., 0.], [0., 0.], [0., 0.]], dtype=dtypes.float32)
    expected = np.array([[0., 0.], [11., 12.], [0., 0.]])
    scatter = state_ops.scatter_nd_update(ref, indices, updates)
    init = variables.global_variables_initializer()

    with self.test_session(use_gpu=True) as sess:
      sess.run(init)
      result = sess.run(scatter)
      self.assertAllClose(result, expected)

  def testVariableRankUpdate(self):
    self._VariableRankTests(_NumpyUpdate, state_ops.scatter_nd_update)

  def testVariableRankAdd(self):
    self._VariableRankTests(_NumpyAdd, state_ops.scatter_nd_add)

  def testVariableRankSub(self):
    self._VariableRankTests(_NumpySub, state_ops.scatter_nd_sub)

  # TODO(ebrevdo): Re-enable when we need ScatterNdMul.
  # def testVariableRankMul(self):
  #   self._VariableRankTests(_NumpyMul, state_ops.scatter_nd_mul)

  # TODO(ebrevdo): Re-enable when we need ScatterNdDiv.
  # def testVariableRankDiv(self):
  #   self._VariableRankTests(_NumpyDiv, state_ops.scatter_nd_div)

  def _ScatterRepeatIndicesTest(self, np_scatter, tf_scatter):
    for vtype in (np.int32, np.float32, np.float64):
      for itype in (np.int32, np.int64):
        self._VariableRankTest(
            np_scatter, tf_scatter, vtype, itype, repeat_indices=True)

  def testScatterRepeatIndices(self):
    """This tests scatter_add using indices that repeat."""
    self._ScatterRepeatIndicesTest(_NumpyAdd, state_ops.scatter_nd_add)
    self._ScatterRepeatIndicesTest(_NumpySub, state_ops.scatter_nd_sub)
    # TODO(ebrevdo): Re-enable when we need ScatterNdMul and ScatterNdDiv.
    # self._ScatterRepeatIndicesTest(_NumpyMul, state_ops.scatter_nd_mul)
    # self._ScatterRepeatIndicesTest(_NumpyDiv, state_ops.scatter_nd_div)

  # TODO(simister): Re-enable once binary size increase due to
  # extra templating is back under control and this op is re-enabled
  # def testBooleanScatterUpdate(self):
  #   with self.test_session(use_gpu=False) as session:
  #     var = tf.Variable([True, False])
  #     update0 = tf.scatter_nd_update(var, [[1]], [True])
  #     update1 = tf.scatter_nd_update(
  #         var, tf.constant(
  #             [[0]], dtype=tf.int64), [False])
  #     var.initializer.run()
  #     session.run([update0, update1])
  #     self.assertAllEqual([False, True], var.eval())

  def testScatterOutOfRangeCpu(self):
    # TODO(simister): Re-enable once binary size increase due to
    # scatter_nd ops is under control.
    #  tf.scatter_nd_mul, tf.scatter_nd_div,
    for op in (state_ops.scatter_nd_add, state_ops.scatter_nd_sub,
               state_ops.scatter_nd_update):
      params = np.array([1, 2, 3, 4, 5, 6]).astype(np.float32)
      updates = np.array([-3, -4, -5]).astype(np.float32)
      with self.test_session(use_gpu=False):
        ref = variables.Variable(params)
        ref.initializer.run()

        # Indices all in range, no problem.
        indices = np.array([[2], [0], [5]])
        op(ref, indices, updates).eval()

        # Test some out of range errors.
        indices = np.array([[-1], [0], [5]])
        with self.assertRaisesOpError(
            r"Invalid indices: \[0,0\] = \[-1\] does not index into \[6\]"):
          op(ref, indices, updates).eval()

        indices = np.array([[2], [0], [6]])
        with self.assertRaisesOpError(
            r"Invalid indices: \[2,0\] = \[6\] does not index into \[6\]"):
          op(ref, indices, updates).eval()

  def testRank3ValidShape(self):
    indices = array_ops.zeros([2, 2, 2], dtypes.int32)
    updates = array_ops.zeros([2, 2, 2], dtypes.int32)
    shape = np.array([2, 2, 2])
    ref = variables.Variable(array_ops.zeros(shape, dtypes.int32))
    self.assertAllEqual(
        state_ops.scatter_nd_update(ref, indices,
                                    updates).get_shape().as_list(), shape)

  def testExtraIndicesDimensions(self):
    indices = array_ops.zeros([1, 1, 2], dtypes.int32)
    updates = array_ops.zeros([1, 1], dtypes.int32)
    shape = np.array([2, 2])
    ref = variables.Variable(array_ops.zeros(shape, dtypes.int32))
    scatter_update = state_ops.scatter_nd_update(ref, indices, updates)
    self.assertAllEqual(scatter_update.get_shape().as_list(), shape)

    expected_result = np.zeros([2, 2], dtype=np.int32)
    with self.test_session():
      ref.initializer.run()
      self.assertAllEqual(expected_result, scatter_update.eval())

  def testRank3InvalidShape1(self):
    indices = array_ops.zeros([3, 2, 2], dtypes.int32)
    updates = array_ops.zeros([2, 2, 2], dtypes.int32)
    shape = np.array([2, 2, 2])
    ref = variables.Variable(array_ops.zeros(shape, dtypes.int32))
    with self.assertRaisesWithPredicateMatch(
        ValueError, "The outer \\d+ dimensions of indices\\.shape="):
      state_ops.scatter_nd_update(ref, indices, updates)

  def testRank3InvalidShape2(self):
    indices = array_ops.zeros([2, 2, 1], dtypes.int32)
    updates = array_ops.zeros([2, 2], dtypes.int32)
    shape = np.array([2, 2, 2])
    ref = variables.Variable(array_ops.zeros(shape, dtypes.int32))
    with self.assertRaisesWithPredicateMatch(
        ValueError, "The inner \\d+ dimensions of input\\.shape="):
      state_ops.scatter_nd_update(ref, indices, updates)

  def testConcurrentUpdates(self):
    num_updates = 10000
    update_values = np.random.rand(num_updates)
    ref = variables.Variable(np.zeros([2, 2]), dtype=dtypes.float64)
    indices = constant_op.constant([[0, 1]] * num_updates, dtype=dtypes.int32)
    updates = constant_op.constant(update_values, dtype=dtypes.float64)

    expected_result = np.zeros([2, 2], dtype=np.float64)
    expected_result[0, 1] = np.sum(update_values)

    scatter = state_ops.scatter_nd_add(ref, indices, updates)
    init = variables.global_variables_initializer()

    with session.Session() as sess:
      sess.run(init)
      result = sess.run(scatter)
      assert np.allclose(result, expected_result)

  # TODO(fpmc): Re-enable this test when gpu_pip test actually runs on a GPU.
  def _disabledTestScatterOutOfRangeGpu(self):
    if not test.IsBuiltWithCuda():
      return
    # TODO(simister): Re-enable once binary size increase due to
    # scatter_nd ops is under control.
    # tf.scatter_nd_mul, tf.scatter_nd_div,
    for op in (state_ops.scatter_nd_add, state_ops.scatter_nd_sub,
               state_ops.scatter_nd_update):
      params = np.array([1, 2, 3, 4, 5, 6]).astype(np.float32)
      updates = np.array([-3, -4, -5]).astype(np.float32)
      # With GPU, the code ignores indices that are out of range.
      # We don't test the implementation; just test there's no failures.
      with self.test_session(force_gpu=True):
        ref = variables.Variable(params)
        ref.initializer.run()

        # Indices all in range, no problem.
        indices = np.array([2, 0, 5])
        op(ref, indices, updates).eval()

        # Indicies out of range should not fail.
        indices = np.array([-1, 0, 5])
        op(ref, indices, updates).eval()
        indices = np.array([2, 0, 6])
        op(ref, indices, updates).eval()


class ScatterNdTest(test.TestCase):
  non_aliasing_add_test = False

  def scatter_nd(self, indices, updates, shape, input_=None):
    del input_  # input_ is not used in scatter_nd
    return array_ops.scatter_nd(indices, updates, shape)

  def testRank3ValidShape(self):
    indices = array_ops.zeros([2, 2, 2], dtypes.int32)
    updates = array_ops.zeros([2, 2, 2], dtypes.int32)
    shape = np.array([2, 2, 2])
    self.assertAllEqual(
        self.scatter_nd(indices, updates, shape).get_shape().as_list(), shape)

  def testExtraIndicesDimensions(self):
    indices = array_ops.zeros([1, 1, 2], dtypes.int32)
    updates = array_ops.zeros([1, 1], dtypes.int32)
    shape = np.array([2, 2])
    scatter = self.scatter_nd(indices, updates, shape)
    self.assertAllEqual(scatter.get_shape().as_list(), shape)
    expected_result = np.zeros([2, 2], dtype=np.int32)
    with self.test_session():
      self.assertAllEqual(expected_result, scatter.eval())

  def testUndefinedIndicesShape(self):
    indices = array_ops.placeholder(dtypes.int32, shape=None)
    updates = array_ops.placeholder(dtypes.int32, shape=[2, 2, 2])
    shape = constant_op.constant([2, 2, 2], dtypes.int32)
    self.scatter_nd(indices, updates, shape)

  def testUndefinedUpdatesShape(self):
    indices = array_ops.placeholder(dtypes.int32, shape=[2, 2, 2])
    updates = array_ops.placeholder(dtypes.int32, shape=None)
    shape = constant_op.constant([2, 2, 2], dtypes.int32)
    self.scatter_nd(indices, updates, shape)

  def testUndefinedOutputShape(self):
    indices = array_ops.placeholder(dtypes.int32, shape=[2, 2, 2])
    updates = array_ops.placeholder(dtypes.int32, shape=[2, 2, 2])
    shape = array_ops.placeholder(dtypes.int32, shape=[None])
    self.scatter_nd(indices, updates, shape)

  def testEmptyOutputShape1(self):
    indices = array_ops.zeros([2, 2, 2], dtypes.int32)
    updates = array_ops.zeros([2, 2, 2], dtypes.int32)
    shape = constant_op.constant([0, 3, 2], dtypes.int32)

    with self.assertRaisesWithPredicateMatch(
        ValueError, "Indices and updates specified for empty output shape"):
      self.scatter_nd(indices, updates, shape)

  def testEmptyOutputShape2(self):
    indices = array_ops.placeholder(dtypes.int32, shape=None)
    updates = array_ops.placeholder(dtypes.int32, shape=None)
    shape = constant_op.constant([0, 3, 2], dtypes.int32)

    with self.test_session():
      with self.assertRaisesOpError(
          "Indices and updates specified for empty output"):
        self.scatter_nd(indices, updates, shape).eval(feed_dict={
            indices: np.zeros([2, 2, 2], dtype=np.int32),
            updates: np.zeros([2, 2, 2], dtype=np.int32)
        })

  def testEmptyOutputShape3(self):
    indices = array_ops.zeros([0], dtypes.int32)
    updates = array_ops.zeros([0], dtypes.int32)
    shape = constant_op.constant([0], dtypes.int32)
    scatter = self.scatter_nd(indices, updates, shape)

    with self.test_session():
      self.assertEqual(scatter.eval().size, 0)

  def testRank3InvalidShape1(self):
    indices = array_ops.zeros([3, 2, 2], dtypes.int32)
    updates = array_ops.zeros([2, 2, 2], dtypes.int32)
    shape = np.array([2, 2, 2])
    with self.assertRaisesWithPredicateMatch(
        ValueError, "The outer \\d+ dimensions of indices\\.shape="):
      self.scatter_nd(indices, updates, shape)

  def testRank3InvalidShape2(self):
    indices = array_ops.zeros([2, 2, 1], dtypes.int32)
    updates = array_ops.zeros([2, 2], dtypes.int32)
    shape = np.array([2, 2, 2])
    with self.assertRaisesWithPredicateMatch(
        ValueError, "The inner \\d+ dimensions of (input|output)\\.shape="):
      self.scatter_nd(indices, updates, shape)

  def testGradientsRank2ElementUpdate(self):
    indices = constant_op.constant([[0, 0], [1, 1]], dtype=dtypes.int32)
    updates = constant_op.constant([1, 4], dtype=dtypes.float64)
    shape = constant_op.constant([2, 2], dtype=dtypes.int32)
    input_ = array_ops.zeros(shape, dtype=dtypes.float64)
    outputs = self.scatter_nd(indices, updates, shape, input_)

    grad_vals = constant_op.constant([[1, 2], [3, 4]], dtype=dtypes.float64)
    updates_grad, input_grad = gradients_impl.gradients(
        [outputs], [updates, input_], [grad_vals])
    expected_updates_grad = np.array([1, 4], dtype=np.float64)
    expected_input_grad = np.array([[1, 2], [3, 4]], dtype=np.float64)
    with self.test_session():
      self.assertAllEqual(expected_updates_grad, updates_grad.eval())
      if self.non_aliasing_add_test:
        self.assertAllEqual(expected_input_grad, input_grad.eval())

  def testGradientsRank2SliceUpdate(self):
    indices = constant_op.constant([[1], [0]], dtype=dtypes.int32)
    updates = constant_op.constant([[3, 4], [1, 2]], dtype=dtypes.float64)
    shape = constant_op.constant([2, 2], dtype=dtypes.int32)
    input_ = array_ops.zeros(shape, dtype=dtypes.float64)
    outputs = self.scatter_nd(indices, updates, shape, input_)

    grad_vals = constant_op.constant([[3, 4], [1, 2]], dtype=dtypes.float64)
    updates_grad, input_grad = gradients_impl.gradients(
        [outputs], [updates, input_], [grad_vals])
    expected_updates_grad = np.array([[1, 2], [3, 4]], dtype=np.float64)
    expected_input_grad = np.array([[3, 4], [1, 2]], dtype=np.float64)
    with self.test_session():
      self.assertAllEqual(expected_updates_grad, updates_grad.eval())
      if self.non_aliasing_add_test:
        self.assertAllEqual(expected_input_grad, input_grad.eval())

  def testGradientsRank3SliceUpdate(self):
    indices = constant_op.constant(
        [[[0, 1], [1, 0]], [[0, 0], [1, 1]]], dtype=dtypes.int32)
    updates = constant_op.constant(
        [[[5, 7], [2, 4]], [[1, 3], [6, 8]]], dtype=dtypes.float64)
    shape = constant_op.constant([2, 2, 2], dtype=dtypes.int32)
    input_ = array_ops.zeros(shape, dtype=dtypes.float64)
    outputs = self.scatter_nd(indices, updates, shape, input_)

    grad_vals = constant_op.constant(
        [[[1, 2], [3, 4]], [[5, 6], [7, 8]]], dtype=dtypes.float64)
    updates_grad, input_grad = gradients_impl.gradients(
        [outputs], [updates, input_], [grad_vals])
    expected_updates_grad = np.array(
        [[[3, 4], [5, 6]], [[1, 2], [7, 8]]], dtype=np.float64)
    expected_input_grad = np.array(
        [[[1, 2], [3, 4]], [[5, 6], [7, 8]]], dtype=np.float64)
    with self.test_session():
      self.assertAllEqual(expected_updates_grad, updates_grad.eval())
      if self.non_aliasing_add_test:
        self.assertAllEqual(expected_input_grad, input_grad.eval())

  def testScatterNdRepatedIndicesAdd(self):
    indices = array_ops.zeros([100000, 1], dtypes.int32)
    values = np.random.randn(100000)
    shape = [1]
    with self.test_session():
      val = self.scatter_nd(indices, values, shape).eval()
    self.assertAllClose([np.sum(values)], val)

  def testSmokeScatterNdBatch2DSliceDim2(self):
    with self.test_session():
      indices = array_ops.zeros([3, 5, 2], dtype=dtypes.int32)
      values = array_ops.zeros([3, 5, 7])
      shape = [4, 6, 7]
      self.scatter_nd(indices, values, shape).eval()

  def testSmokeScatterNdBatch1DSliceDim2(self):
    with self.test_session():
      indices = array_ops.zeros([0, 2], dtype=dtypes.int32)
      values = array_ops.zeros([0, 7])
      shape = [4, 6, 7]
      self.scatter_nd(indices, values, shape).eval()

  def testSmokeScatterNdBatch1DSliceDim3ShapeRank7(self):
    with self.test_session():
      indices = array_ops.zeros([1, 3], dtype=dtypes.int32)
      values = array_ops.zeros([1, 6, 7, 8, 9])
      shape = [3, 4, 5, 6, 7, 8, 9]
      self.scatter_nd(indices, values, shape).eval()

  def testSmokeScatterNdBatch2DSliceDim3ShapeRank7(self):
    with self.test_session():
      indices = array_ops.zeros([1, 2, 3], dtype=dtypes.int32)
      values = array_ops.zeros([1, 2, 6, 7, 8, 9])
      shape = [3, 4, 5, 6, 7, 8, 9]
      self.scatter_nd(indices, values, shape).eval()


class ScatterNdNonAliasingAddTest(ScatterNdTest):
  non_aliasing_add_test = True

  def scatter_nd(self, indices, updates, shape, input_=None):
    input_ = (input_ if input_ is not None else array_ops.zeros(
        shape, dtype=updates.dtype))
    return array_ops.scatter_nd_non_aliasing_add(input_, indices, updates)


if __name__ == "__main__":
  test.main()<|MERGE_RESOLUTION|>--- conflicted
+++ resolved
@@ -140,13 +140,9 @@
         self.assertAllClose(new, ref_var.eval())
 
   def _VariableRankTests(self, np_scatter, tf_scatter):
-<<<<<<< HEAD
     for vtype in (np.int32,
-                  np.float16, np.float32, np.float64,
+                  np.float32, np.float64,
                   np.complex64, np.complex128):
-=======
-    for vtype in (np.float32, np.float64, np.complex64, np.complex128):
->>>>>>> 64f0ebd3
       for itype in (np.int32, np.int64):
         self._VariableRankTest(np_scatter, tf_scatter, vtype, itype)
 
