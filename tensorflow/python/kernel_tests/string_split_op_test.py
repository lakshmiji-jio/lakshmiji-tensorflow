# Copyright 2016 The TensorFlow Authors. All Rights Reserved.
#
# Licensed under the Apache License, Version 2.0 (the "License");
# you may not use this file except in compliance with the License.
# You may obtain a copy of the License at
#
#     http://www.apache.org/licenses/LICENSE-2.0
#
# Unless required by applicable law or agreed to in writing, software
# distributed under the License is distributed on an "AS IS" BASIS,
# WITHOUT WARRANTIES OR CONDITIONS OF ANY KIND, either express or implied.
# See the License for the specific language governing permissions and
# limitations under the License.
# ==============================================================================
"""Tests for string_split_op."""

from __future__ import absolute_import
from __future__ import division
from __future__ import print_function

import numpy as np

from tensorflow.python.framework import dtypes
from tensorflow.python.framework import errors_impl
from tensorflow.python.ops import array_ops
from tensorflow.python.ops import string_ops
from tensorflow.python.platform import test


class StringSplitOpTest(test.TestCase):

  def testStringSplit(self):
    strings = ["pigs on the wing", "animals"]

    with self.test_session() as sess:
      tokens = string_ops.string_split(strings)
      indices, values, shape = sess.run(tokens)
      self.assertAllEqual(indices, [[0, 0], [0, 1], [0, 2], [0, 3], [1, 0]])
      self.assertAllEqual(values, [b"pigs", b"on", b"the", b"wing", b"animals"])
      self.assertAllEqual(shape, [2, 4])

  def testStringSplitEmptyDelimiter(self):
    strings = ["hello", "hola", b"\xF0\x9F\x98\x8E"]  # Last string is U+1F60E

    with self.test_session() as sess:
      tokens = string_ops.string_split(strings, delimiter="")
      indices, values, shape = sess.run(tokens)
      self.assertAllEqual(indices, [[0, 0], [0, 1], [0, 2], [0, 3], [0, 4],
                                    [1, 0], [1, 1], [1, 2], [1, 3], [2, 0],
                                    [2, 1], [2, 2], [2, 3]])
      expected = np.array(
          [
              "h", "e", "l", "l", "o", "h", "o", "l", "a", b"\xf0", b"\x9f",
              b"\x98", b"\x8e"
          ],
          dtype="|S1")
      self.assertAllEqual(values.tolist(), expected)
      self.assertAllEqual(shape, [3, 5])

  def testStringSplitEmptyToken(self):
    strings = [" hello ", "", "world "]

    with self.test_session() as sess:
      tokens = string_ops.string_split(strings)
      indices, values, shape = sess.run(tokens)
      self.assertAllEqual(indices, [[0, 0], [2, 0]])
      self.assertAllEqual(values, [b"hello", b"world"])
      self.assertAllEqual(shape, [3, 1])

  def testStringSplitWithDelimiter(self):
    strings = ["hello|world", "hello world"]

    with self.test_session() as sess:
      self.assertRaises(
          ValueError, string_ops.string_split, strings, delimiter=["|", ""])

      self.assertRaises(
          ValueError, string_ops.string_split, strings, delimiter=["a"])

      tokens = string_ops.string_split(strings, delimiter="|")
      indices, values, shape = sess.run(tokens)
      self.assertAllEqual(indices, [[0, 0], [0, 1], [1, 0]])
      self.assertAllEqual(values, [b"hello", b"world", b"hello world"])
      self.assertAllEqual(shape, [2, 2])

      tokens = string_ops.string_split(strings, delimiter="| ")
      indices, values, shape = sess.run(tokens)
      self.assertAllEqual(indices, [[0, 0], [0, 1], [1, 0], [1, 1]])
      self.assertAllEqual(values, [b"hello", b"world", b"hello", b"world"])
      self.assertAllEqual(shape, [2, 2])

  def testStringSplitWithDelimiterTensor(self):
    strings = ["hello|world", "hello world"]

    with self.test_session() as sess:
      delimiter = array_ops.placeholder(dtypes.string)

      tokens = string_ops.string_split(strings, delimiter=delimiter)

      with self.assertRaises(errors_impl.InvalidArgumentError):
        sess.run(tokens, feed_dict={delimiter: ["a", "b"]})
      with self.assertRaises(errors_impl.InvalidArgumentError):
        sess.run(tokens, feed_dict={delimiter: ["a"]})
      indices, values, shape = sess.run(tokens, feed_dict={delimiter: "|"})

      self.assertAllEqual(indices, [[0, 0], [0, 1], [1, 0]])
      self.assertAllEqual(values, [b"hello", b"world", b"hello world"])
      self.assertAllEqual(shape, [2, 2])

  def testStringSplitWithDelimitersTensor(self):
    strings = ["hello.cruel,world", "hello cruel world"]

    with self.test_session() as sess:
      delimiter = array_ops.placeholder(dtypes.string)

      tokens = string_ops.string_split(strings, delimiter=delimiter)

      with self.assertRaises(errors_impl.InvalidArgumentError):
        sess.run(tokens, feed_dict={delimiter: ["a", "b"]})
      with self.assertRaises(errors_impl.InvalidArgumentError):
        sess.run(tokens, feed_dict={delimiter: ["a"]})
      indices, values, shape = sess.run(tokens, feed_dict={delimiter: ".,"})

      self.assertAllEqual(indices, [[0, 0], [0, 1], [0, 2], [1, 0]])
      self.assertAllEqual(values,
                          [b"hello", b"cruel", b"world", b"hello cruel world"])
      self.assertAllEqual(shape, [2, 3])

  def testStringSplitWithNoSkipEmpty(self):
    strings = ["#a", "b#", "#c#"]

    with self.test_session() as sess:
      tokens = string_ops.string_split(strings, "#", skip_empty=False)
      indices, values, shape = sess.run(tokens)
<<<<<<< HEAD
      self.assertAllEqual(indices, [[0, 0], [0, 1],
                                    [1, 0], [1, 1],
                                    [2, 0], [2, 1], [2, 2]])
=======
      self.assertAllEqual(indices, [[0, 0], [0, 1], [1, 0], [1, 1], [2, 0],
                                    [2, 1], [2, 2]])
>>>>>>> 0bfcea4b
      self.assertAllEqual(values, [b"", b"a", b"b", b"", b"", b"c", b""])
      self.assertAllEqual(shape, [3, 3])

    with self.test_session() as sess:
      tokens = string_ops.string_split(strings, "#")
      indices, values, shape = sess.run(tokens)
      self.assertAllEqual(values, [b"a", b"b", b"c"])
      self.assertAllEqual(indices, [[0, 0], [1, 0], [2, 0]])
      self.assertAllEqual(shape, [3, 1])
<<<<<<< HEAD
=======

>>>>>>> 0bfcea4b

if __name__ == "__main__":
  test.main()<|MERGE_RESOLUTION|>--- conflicted
+++ resolved
@@ -132,14 +132,9 @@
     with self.test_session() as sess:
       tokens = string_ops.string_split(strings, "#", skip_empty=False)
       indices, values, shape = sess.run(tokens)
-<<<<<<< HEAD
       self.assertAllEqual(indices, [[0, 0], [0, 1],
                                     [1, 0], [1, 1],
                                     [2, 0], [2, 1], [2, 2]])
-=======
-      self.assertAllEqual(indices, [[0, 0], [0, 1], [1, 0], [1, 1], [2, 0],
-                                    [2, 1], [2, 2]])
->>>>>>> 0bfcea4b
       self.assertAllEqual(values, [b"", b"a", b"b", b"", b"", b"c", b""])
       self.assertAllEqual(shape, [3, 3])
 
@@ -149,10 +144,7 @@
       self.assertAllEqual(values, [b"a", b"b", b"c"])
       self.assertAllEqual(indices, [[0, 0], [1, 0], [2, 0]])
       self.assertAllEqual(shape, [3, 1])
-<<<<<<< HEAD
-=======
 
->>>>>>> 0bfcea4b
 
 if __name__ == "__main__":
   test.main()