# Copyright 2015 The TensorFlow Authors. All Rights Reserved.
#
# Licensed under the Apache License, Version 2.0 (the "License");
# you may not use this file except in compliance with the License.
# You may obtain a copy of the License at
#
#     http://www.apache.org/licenses/LICENSE-2.0
#
# Unless required by applicable law or agreed to in writing, software
# distributed under the License is distributed on an "AS IS" BASIS,
# WITHOUT WARRANTIES OR CONDITIONS OF ANY KIND, either express or implied.
# See the License for the specific language governing permissions and
# limitations under the License.
# =============================================================================

# pylint: disable=unused-import,g-bad-import-order
"""Contains the core layers: Dense, Dropout.

Also contains their functional aliases.
"""
from __future__ import absolute_import
from __future__ import division
from __future__ import print_function


import six
from six.moves import xrange  # pylint: disable=redefined-builtin
import numpy as np

from tensorflow.python.eager import context
from tensorflow.python.framework import ops
from tensorflow.python.framework import tensor_shape
from tensorflow.python.layers import base
from tensorflow.python.layers import utils
from tensorflow.python.ops import array_ops
from tensorflow.python.ops import init_ops
from tensorflow.python.ops import math_ops
from tensorflow.python.ops import gen_math_ops
from tensorflow.python.ops import nn
from tensorflow.python.ops import nn_ops
from tensorflow.python.ops import standard_ops
from tensorflow.python.util.tf_export import tf_export


@tf_export('layers.Dense')
class Dense(base.Layer):
  """Densely-connected layer class.

  This layer implements the operation:
  `outputs = activation(inputs * kernel + bias)`
  Where `activation` is the activation function passed as the `activation`
  argument (if not `None`), `kernel` is a weights matrix created by the layer,
  and `bias` is a bias vector created by the layer
  (only if `use_bias` is `True`).

  Arguments:
    units: Integer or Long, dimensionality of the output space.
    activation: Activation function (callable). Set it to None to maintain a
      linear activation.
    use_bias: Boolean, whether the layer uses a bias.
    kernel_initializer: Initializer function for the weight matrix.
      If `None` (default), weights are initialized using the default
      initializer used by `tf.get_variable`.
    bias_initializer: Initializer function for the bias.
    kernel_regularizer: Regularizer function for the weight matrix.
    bias_regularizer: Regularizer function for the bias.
    activity_regularizer: Regularizer function for the output.
    kernel_constraint: An optional projection function to be applied to the
        kernel after being updated by an `Optimizer` (e.g. used to implement
        norm constraints or value constraints for layer weights). The function
        must take as input the unprojected variable and must return the
        projected variable (which must have the same shape). Constraints are
        not safe to use when doing asynchronous distributed training.
    bias_constraint: An optional projection function to be applied to the
        bias after being updated by an `Optimizer`.
    trainable: Boolean, if `True` also add variables to the graph collection
      `GraphKeys.TRAINABLE_VARIABLES` (see `tf.Variable`).
    name: String, the name of the layer. Layers with the same name will
      share weights, but to avoid mistakes we require reuse=True in such cases.
    reuse: Boolean, whether to reuse the weights of a previous layer
      by the same name.

  Properties:
    units: Python integer, dimensionality of the output space.
    activation: Activation function (callable).
    use_bias: Boolean, whether the layer uses a bias.
    kernel_initializer: Initializer instance (or name) for the kernel matrix.
    bias_initializer: Initializer instance (or name) for the bias.
    kernel_regularizer: Regularizer instance for the kernel matrix (callable)
    bias_regularizer: Regularizer instance for the bias (callable).
    activity_regularizer: Regularizer instance for the output (callable)
    kernel_constraint: Constraint function for the kernel matrix.
    bias_constraint: Constraint function for the bias.
    kernel: Weight matrix (TensorFlow variable or tensor).
    bias: Bias vector, if applicable (TensorFlow variable or tensor).
  """

  def __init__(self, units,
               activation=None,
               use_bias=True,
               kernel_initializer=None,
               bias_initializer=init_ops.zeros_initializer(),
               kernel_regularizer=None,
               bias_regularizer=None,
               activity_regularizer=None,
               kernel_constraint=None,
               bias_constraint=None,
               trainable=True,
               name=None,
               **kwargs):
    super(Dense, self).__init__(trainable=trainable, name=name,
                                activity_regularizer=activity_regularizer,
                                **kwargs)
    self.units = units
    self.activation = activation
    self.use_bias = use_bias
    self.kernel_initializer = kernel_initializer
    self.bias_initializer = bias_initializer
    self.kernel_regularizer = kernel_regularizer
    self.bias_regularizer = bias_regularizer
    self.kernel_constraint = kernel_constraint
    self.bias_constraint = bias_constraint
    self.input_spec = base.InputSpec(min_ndim=2)

  def build(self, input_shape):
    input_shape = tensor_shape.TensorShape(input_shape)
    if input_shape[-1].value is None:
      raise ValueError('The last dimension of the inputs to `Dense` '
                       'should be defined. Found `None`.')
    self.input_spec = base.InputSpec(min_ndim=2,
                                     axes={-1: input_shape[-1].value})
    self.kernel = self.add_variable('kernel',
                                    shape=[input_shape[-1].value, self.units],
                                    initializer=self.kernel_initializer,
                                    regularizer=self.kernel_regularizer,
                                    constraint=self.kernel_constraint,
                                    dtype=self.dtype,
                                    trainable=True)
    if self.use_bias:
      self.bias = self.add_variable('bias',
                                    shape=[self.units,],
                                    initializer=self.bias_initializer,
                                    regularizer=self.bias_regularizer,
                                    constraint=self.bias_constraint,
                                    dtype=self.dtype,
                                    trainable=True)
    else:
      self.bias = None
    self.built = True

  def call(self, inputs):
    inputs = ops.convert_to_tensor(inputs, dtype=self.dtype)
    shape = inputs.get_shape().as_list()
    if len(shape) > 2:
      # Broadcasting is required for the inputs.
      outputs = standard_ops.tensordot(inputs, self.kernel, [[len(shape) - 1],
                                                             [0]])
      # Reshape the output back to the original ndim of the input.
      if not context.executing_eagerly():
        output_shape = shape[:-1] + [self.units]
        outputs.set_shape(output_shape)
    else:
      outputs = gen_math_ops.mat_mul(inputs, self.kernel)
    if self.use_bias:
      outputs = nn.bias_add(outputs, self.bias)
    if self.activation is not None:
      return self.activation(outputs)  # pylint: disable=not-callable
    return outputs

  def compute_output_shape(self, input_shape):
    input_shape = tensor_shape.TensorShape(input_shape)
    input_shape = input_shape.with_rank_at_least(2)
    if input_shape[-1].value is None:
      raise ValueError(
          'The innermost dimension of input_shape must be defined, but saw: %s'
          % input_shape)
    return input_shape[:-1].concatenate(self.units)


@tf_export('layers.dense')
def dense(
    inputs, units,
    activation=None,
    use_bias=True,
    kernel_initializer=None,
    bias_initializer=init_ops.zeros_initializer(),
    kernel_regularizer=None,
    bias_regularizer=None,
    activity_regularizer=None,
    kernel_constraint=None,
    bias_constraint=None,
    trainable=True,
    name=None,
    reuse=None):
  """Functional interface for the densely-connected layer.

  This layer implements the operation:
  `outputs = activation(inputs.kernel + bias)`
  Where `activation` is the activation function passed as the `activation`
  argument (if not `None`), `kernel` is a weights matrix created by the layer,
  and `bias` is a bias vector created by the layer
  (only if `use_bias` is `True`).

  Arguments:
    inputs: Tensor input.
    units: Integer or Long, dimensionality of the output space.
    activation: Activation function (callable). Set it to None to maintain a
      linear activation.
    use_bias: Boolean, whether the layer uses a bias.
    kernel_initializer: Initializer function for the weight matrix.
      If `None` (default), weights are initialized using the default
      initializer used by `tf.get_variable`.
    bias_initializer: Initializer function for the bias.
    kernel_regularizer: Regularizer function for the weight matrix.
    bias_regularizer: Regularizer function for the bias.
    activity_regularizer: Regularizer function for the output.
    kernel_constraint: An optional projection function to be applied to the
        kernel after being updated by an `Optimizer` (e.g. used to implement
        norm constraints or value constraints for layer weights). The function
        must take as input the unprojected variable and must return the
        projected variable (which must have the same shape). Constraints are
        not safe to use when doing asynchronous distributed training.
    bias_constraint: An optional projection function to be applied to the
        bias after being updated by an `Optimizer`.
    trainable: Boolean, if `True` also add variables to the graph collection
      `GraphKeys.TRAINABLE_VARIABLES` (see `tf.Variable`).
    name: String, the name of the layer.
    reuse: Boolean, whether to reuse the weights of a previous layer
      by the same name.

  Returns:
    Output tensor the same shape as `inputs` except the last dimension is of
    size `units`.

  Raises:
    ValueError: if eager execution is enabled.
  """
  layer = Dense(units,
                activation=activation,
                use_bias=use_bias,
                kernel_initializer=kernel_initializer,
                bias_initializer=bias_initializer,
                kernel_regularizer=kernel_regularizer,
                bias_regularizer=bias_regularizer,
                activity_regularizer=activity_regularizer,
                kernel_constraint=kernel_constraint,
                bias_constraint=bias_constraint,
                trainable=trainable,
                name=name,
                dtype=inputs.dtype.base_dtype,
                _scope=name,
                _reuse=reuse)
  return layer.apply(inputs)


@tf_export('layers.Dropout')
class Dropout(base.Layer):
  """Applies Dropout to the input.

  Dropout consists in randomly setting a fraction `rate` of input units to 0
  at each update during training time, which helps prevent overfitting.
  The units that are kept are scaled by `1 / (1 - rate)`, so that their
  sum is unchanged at training time and inference time.

  Arguments:
    rate: The dropout rate, between 0 and 1. E.g. `rate=0.1` would drop out
      10% of input units.
    noise_shape: 1D tensor of type `int32` representing the shape of the
      binary dropout mask that will be multiplied with the input.
      For instance, if your inputs have shape
      `(batch_size, timesteps, features)`, and you want the dropout mask
      to be the same for all timesteps, you can use
      `noise_shape=[batch_size, 1, features]`.
    seed: A Python integer. Used to create random seeds. See
      @{tf.set_random_seed}.
      for behavior.
    name: The name of the layer (string).
  """

  def __init__(self, rate=0.5,
               noise_shape=None,
               seed=None,
               name=None,
               **kwargs):
    super(Dropout, self).__init__(name=name, **kwargs)
    self.rate = rate
    self.noise_shape = noise_shape
    self.seed = seed

  def _get_noise_shape(self, inputs):
    # Subclasses of `Dropout` may implement `_get_noise_shape(self, inputs)`,
    # which will override `self.noise_shape`, and allows for custom noise
    # shapes with dynamically sized inputs.
    if self.noise_shape is None:
      return self.noise_shape
    return nn_ops._get_noise_shape(inputs, self.noise_shape)

  def call(self, inputs, training=False):

    def dropped_inputs():
      return nn.dropout(inputs, 1  - self.rate,
                        noise_shape=self._get_noise_shape(inputs),
                        seed=self.seed)
    return utils.smart_cond(training,
                            dropped_inputs,
                            lambda: array_ops.identity(inputs))

  def compute_output_shape(self, input_shape):
    return input_shape


@tf_export('layers.dropout')
def dropout(inputs,
            rate=0.5,
            noise_shape=None,
            seed=None,
            training=False,
            name=None):
  """Applies Dropout to the input.

  Dropout consists in randomly setting a fraction `rate` of input units to 0
  at each update during training time, which helps prevent overfitting.
  The units that are kept are scaled by `1 / (1 - rate)`, so that their
  sum is unchanged at training time and inference time.

  Arguments:
    inputs: Tensor input.
    rate: The dropout rate, between 0 and 1. E.g. "rate=0.1" would drop out
      10% of input units.
    noise_shape: 1D tensor of type `int32` representing the shape of the
      binary dropout mask that will be multiplied with the input.
      For instance, if your inputs have shape
      `(batch_size, timesteps, features)`, and you want the dropout mask
      to be the same for all timesteps, you can use
      `noise_shape=[batch_size, 1, features]`.
    seed: A Python integer. Used to create random seeds. See
      @{tf.set_random_seed}
      for behavior.
    training: Either a Python boolean, or a TensorFlow boolean scalar tensor
      (e.g. a placeholder). Whether to return the output in training mode
      (apply dropout) or in inference mode (return the input untouched).
    name: The name of the layer (string).

  Returns:
    Output tensor.

  Raises:
    ValueError: if eager execution is enabled.
  """
  layer = Dropout(rate, noise_shape=noise_shape, seed=seed, name=name)
  return layer.apply(inputs, training=training)


@tf_export('layers.Flatten')
class Flatten(base.Layer):
  """Flattens an input tensor while preserving the batch axis (axis 0).
  
  Arguments:
    data_format: A string, one of `channels_last` (default) or `channels_first`.
      The ordering of the dimensions in the inputs.
      `channels_last` corresponds to inputs with shape
      `(batch, ..., channels)` while `channels_first` corresponds to
      inputs with shape `(batch, channels, ...)`.
  
  Examples:

  ```
    x = tf.placeholder(shape=(None, 4, 4), dtype='float32')
    y = Flatten()(x)
    # now `y` has shape `(None, 16)`

    x = tf.placeholder(shape=(None, 3, None), dtype='float32')
    y = Flatten()(x)
    # now `y` has shape `(None, None)`
  ```
  """

  def __init__(self, data_format='channels_last', **kwargs):
    super(Flatten, self).__init__(**kwargs)
    self.input_spec = base.InputSpec(min_ndim=2)
    self.data_format = utils.normalize_data_format(data_format)

  def call(self, inputs):
    if self.data_format == 'channels_first':
      inputs = array_ops.transpose(inputs, (0, 2, 3, 1))
    outputs = array_ops.reshape(inputs, (array_ops.shape(inputs)[0], -1))
    if not context.executing_eagerly():
      outputs.set_shape(self.compute_output_shape(inputs.get_shape()))
    return outputs

  def compute_output_shape(self, input_shape):
    input_shape = tensor_shape.TensorShape(input_shape).as_list()
    output_shape = [input_shape[0]]
    if all(input_shape[1:]):
      output_shape += [np.prod(input_shape[1:])]
    else:
      output_shape += [None]
    return tensor_shape.TensorShape(output_shape)


<<<<<<< HEAD
def flatten(inputs, data_format='channels_last', name=None):
=======
@tf_export('layers.flatten')
def flatten(inputs, name=None):
>>>>>>> 1d76d3e7
  """Flattens an input tensor while preserving the batch axis (axis 0).

  Arguments:
    inputs: Tensor input.
    data_format: A string, one of `channels_last` (default) or `channels_first`.
      The ordering of the dimensions in the inputs.
      `channels_last` corresponds to inputs with shape
      `(batch, height, width, channels)` while `channels_first` corresponds to
      inputs with shape `(batch, channels, height, width)`.
    name: The name of the layer (string).
    
  Returns:
    Reshaped tensor.

  Examples:

  ```
    x = tf.placeholder(shape=(None, 4, 4), dtype='float32')
    y = flatten(x)
    # now `y` has shape `(None, 16)`

    x = tf.placeholder(shape=(None, 3, None), dtype='float32')
    y = flatten(x)
    # now `y` has shape `(None, None)`
  ```
  """
  layer = Flatten(data_format=data_format, name=name)
  return layer.apply(inputs)


# Aliases

FullyConnected = Dense
fully_connected = dense<|MERGE_RESOLUTION|>--- conflicted
+++ resolved
@@ -398,12 +398,8 @@
     return tensor_shape.TensorShape(output_shape)
 
 
-<<<<<<< HEAD
+@tf_export('layers.flatten')
 def flatten(inputs, data_format='channels_last', name=None):
-=======
-@tf_export('layers.flatten')
-def flatten(inputs, name=None):
->>>>>>> 1d76d3e7
   """Flattens an input tensor while preserving the batch axis (axis 0).
 
   Arguments:
