# Copyright 2017 The TensorFlow Authors. All Rights Reserved.
#
# Licensed under the Apache License, Version 2.0 (the "License");
# you may not use this file except in compliance with the License.
# You may obtain a copy of the License at
#
#     http://www.apache.org/licenses/LICENSE-2.0
#
# Unless required by applicable law or agreed to in writing, software
# distributed under the License is distributed on an "AS IS" BASIS,
# WITHOUT WARRANTIES OR CONDITIONS OF ANY KIND, either express or implied.
# See the License for the specific language governing permissions and
# limitations under the License.
# ==============================================================================
"""This API defines FeatureColumn abstraction.

FeatureColumns provide a high level abstraction for ingesting and representing
features. FeatureColumns are also the primary way of encoding features for
canned `tf.estimator.Estimator`s.

When using FeatureColumns with `Estimators`, the type of feature column you
should choose depends on (1) the feature type and (2) the model type.

1. Feature type:

  * Continuous features can be represented by `numeric_column`.
  * Categorical features can be represented by any `categorical_column_with_*`
  column:
    - `categorical_column_with_vocabulary_list`
    - `categorical_column_with_vocabulary_file`
    - `categorical_column_with_hash_bucket`
    - `categorical_column_with_identity`
    - `weighted_categorical_column`

2. Model type:

  * Deep neural network models (`DNNClassifier`, `DNNRegressor`).

    Continuous features can be directly fed into deep neural network models.

      age_column = numeric_column("age")

    To feed sparse features into DNN models, wrap the column with
    `embedding_column` or `indicator_column`. `indicator_column` is recommended
    for features with only a few possible values. For features with many
    possible values, to reduce the size of your model, `embedding_column` is
    recommended.

      embedded_dept_column = embedding_column(
          categorical_column_with_vocabulary_list(
              "department", ["math", "philosophy", ...]), dimension=10)

  * Wide (aka linear) models (`LinearClassifier`, `LinearRegressor`).

    Sparse features can be fed directly into linear models. They behave like an
    indicator column but with an efficient implementation.

      dept_column = categorical_column_with_vocabulary_list("department",
          ["math", "philosophy", "english"])

    It is recommended that continuous features be bucketized before being
    fed into linear models.

      bucketized_age_column = bucketized_column(
          source_column=age_column,
          boundaries=[18, 25, 30, 35, 40, 45, 50, 55, 60, 65])

    Sparse features can be crossed (also known as conjuncted or combined) in
    order to form non-linearities, and then fed into linear models.

      cross_dept_age_column = crossed_column(
          columns=["department", bucketized_age_column],
          hash_bucket_size=1000)

Example of building canned `Estimator`s using FeatureColumns:

  ```python
  # Define features and transformations
  deep_feature_columns = [age_column, embedded_dept_column]
  wide_feature_columns = [dept_column, bucketized_age_column,
      cross_dept_age_column]

  # Build deep model
  estimator = DNNClassifier(
      feature_columns=deep_feature_columns,
      hidden_units=[500, 250, 50])
  estimator.train(...)

  # Or build a wide model
  estimator = LinearClassifier(
      feature_columns=wide_feature_columns)
  estimator.train(...)

  # Or build a wide and deep model!
  estimator = DNNLinearCombinedClassifier(
      linear_feature_columns=wide_feature_columns,
      dnn_feature_columns=deep_feature_columns,
      dnn_hidden_units=[500, 250, 50])
  estimator.train(...)
  ```


FeatureColumns can also be transformed into a generic input layer for
custom models using `input_layer`.

Example of building model using FeatureColumns, this can be used in a
`model_fn` which is given to the {tf.estimator.Estimator}:

  ```python
  # Building model via layers

  deep_feature_columns = [age_column, embedded_dept_column]
  columns_to_tensor = parse_feature_columns_from_examples(
      serialized=my_data,
      feature_columns=deep_feature_columns)
  first_layer = input_layer(
      features=columns_to_tensor,
      feature_columns=deep_feature_columns)
  second_layer = fully_connected(first_layer, ...)
  ```

NOTE: Functions prefixed with "_" indicate experimental or private parts of
the API subject to change, and should not be relied upon!
"""

import abc
import collections
import math
import re

import numpy as np
import six

from tensorflow.python.data.experimental.ops import lookup_ops as data_lookup_ops
from tensorflow.python.data.ops import readers
from tensorflow.python.eager import context
from tensorflow.python.feature_column import feature_column as fc_old
from tensorflow.python.feature_column import utils as fc_utils
from tensorflow.python.framework import dtypes
from tensorflow.python.framework import ops
from tensorflow.python.framework import sparse_tensor as sparse_tensor_lib
from tensorflow.python.framework import tensor_shape
from tensorflow.python.ops import array_ops
from tensorflow.python.ops import check_ops
from tensorflow.python.ops import control_flow_ops
from tensorflow.python.ops import embedding_ops
from tensorflow.python.ops import init_ops
from tensorflow.python.ops import lookup_ops
from tensorflow.python.ops import math_ops
from tensorflow.python.ops import parsing_ops
from tensorflow.python.ops import sparse_ops
from tensorflow.python.ops import string_ops
from tensorflow.python.ops import variable_scope
from tensorflow.python.ops import variables
from tensorflow.python.platform import gfile
from tensorflow.python.platform import tf_logging as logging
from tensorflow.python.trackable import autotrackable
from tensorflow.python.trackable import base as trackable
from tensorflow.python.trackable import data_structures
from tensorflow.python.training import checkpoint_utils
from tensorflow.python.util import deprecation
from tensorflow.python.util import nest
from tensorflow.python.util import tf_inspect
from tensorflow.python.util.compat import collections_abc
from tensorflow.python.util.tf_export import tf_export
from tensorflow.tools.docs import doc_controls

_FEATURE_COLUMN_DEPRECATION_DATE = None
_FEATURE_COLUMN_DEPRECATION = ('The old _FeatureColumn APIs are being '
                               'deprecated. Please use the new FeatureColumn '
                               'APIs instead.')
_FEATURE_COLUMN_DEPRECATION_WARNING = """\
    Warning: tf.feature_column is not recommended for new code. Instead,
    feature preprocessing can be done directly using either [Keras preprocessing
    layers](https://www.tensorflow.org/guide/migrate/migrating_feature_columns)
    or through the one-stop utility [`tf.keras.utils.FeatureSpace`](https://www.tensorflow.org/api_docs/python/tf/keras/utils/FeatureSpace)
    built on top of them. See the [migration guide](https://tensorflow.org/guide/migrate)
    for details.
    """
_FEATURE_COLUMN_DEPRECATION_RUNTIME_WARNING = (
    'Use Keras preprocessing layers instead, either directly or via the '
    '`tf.keras.utils.FeatureSpace` utility. Each of `tf.feature_column.*` has '
    'a functional equivalent in `tf.keras.layers` for feature preprocessing '
    'when training a Keras model.')


class StateManager(object):
  """Manages the state associated with FeatureColumns.

  Some `FeatureColumn`s create variables or resources to assist their
  computation. The `StateManager` is responsible for creating and storing these
  objects since `FeatureColumn`s are supposed to be stateless configuration
  only.
  """

  def create_variable(self,
                      feature_column,
                      name,
                      shape,
                      dtype=None,
                      trainable=True,
                      use_resource=True,
                      initializer=None):
    """Creates a new variable.

    Args:
      feature_column: A `FeatureColumn` object this variable corresponds to.
      name: variable name.
      shape: variable shape.
      dtype: The type of the variable. Defaults to `self.dtype` or `float32`.
      trainable: Whether this variable is trainable or not.
      use_resource: If true, we use resource variables. Otherwise we use
        RefVariable.
      initializer: initializer instance (callable).

    Returns:
      The created variable.
    """
    del feature_column, name, shape, dtype, trainable, use_resource, initializer
    raise NotImplementedError('StateManager.create_variable')

  def add_variable(self, feature_column, var):
    """Adds an existing variable to the state.

    Args:
      feature_column: A `FeatureColumn` object to associate this variable with.
      var: The variable.
    """
    del feature_column, var
    raise NotImplementedError('StateManager.add_variable')

  def get_variable(self, feature_column, name):
    """Returns an existing variable.

    Args:
      feature_column: A `FeatureColumn` object this variable corresponds to.
      name: variable name.
    """
    del feature_column, name
    raise NotImplementedError('StateManager.get_var')

  def add_resource(self, feature_column, name, resource):
    """Creates a new resource.

    Resources can be things such as tables, variables, trackables, etc.

    Args:
      feature_column: A `FeatureColumn` object this resource corresponds to.
      name: Name of the resource.
      resource: The resource.

    Returns:
      The created resource.
    """
    del feature_column, name, resource
    raise NotImplementedError('StateManager.add_resource')

  def has_resource(self, feature_column, name):
    """Returns true iff a resource with same name exists.

    Resources can be things such as tables, variables, trackables, etc.

    Args:
      feature_column: A `FeatureColumn` object this variable corresponds to.
      name: Name of the resource.
    """
    del feature_column, name
    raise NotImplementedError('StateManager.has_resource')

  def get_resource(self, feature_column, name):
    """Returns an already created resource.

    Resources can be things such as tables, variables, trackables, etc.

    Args:
      feature_column: A `FeatureColumn` object this variable corresponds to.
      name: Name of the resource.
    """
    del feature_column, name
    raise NotImplementedError('StateManager.get_resource')


@tf_export('__internal__.feature_column.StateManager', v1=[])
class _StateManagerImpl(StateManager):
  """Manages the state of DenseFeatures and LinearLayer.

  Some `FeatureColumn`s create variables or resources to assist their
  computation. The `StateManager` is responsible for creating and storing these
  objects since `FeatureColumn`s are supposed to be stateless configuration
  only.
  """

  def __init__(self, layer, trainable):
    """Creates an _StateManagerImpl object.

    Args:
      layer: The input layer this state manager is associated with.
      trainable: Whether by default, variables created are trainable or not.
    """
    self._trainable = trainable
    self._layer = layer
    if self._layer is not None and not hasattr(self._layer, '_resources'):
      self._layer._resources = data_structures.Mapping()  # pylint: disable=protected-access
    self._cols_to_vars_map = collections.defaultdict(lambda: {})
    self._cols_to_resources_map = collections.defaultdict(lambda: {})

  def create_variable(self,
                      feature_column,
                      name,
                      shape,
                      dtype=None,
                      trainable=True,
                      use_resource=True,
                      initializer=None):
    """Creates a new variable.

    Args:
      feature_column: A `FeatureColumn` object this variable corresponds to.
      name: variable name.
      shape: variable shape.
      dtype: The type of the variable. Defaults to `self.dtype` or `float32`.
      trainable: Whether this variable is trainable or not.
      use_resource: If true, we use resource variables. Otherwise we use
        RefVariable.
      initializer: initializer instance (callable).

    Returns:
      The created variable.
    """
    if name in self._cols_to_vars_map[feature_column]:
      raise ValueError('Variable already exists.')

    # We explicitly track these variables since `name` is not guaranteed to be
    # unique and disable manual tracking that the add_weight call does.
    with trackable.no_manual_dependency_tracking_scope(self._layer):
      var = self._layer.add_weight(
          name=name,
          shape=shape,
          dtype=dtype,
          initializer=initializer,
          trainable=self._trainable and trainable,
          use_resource=use_resource,
          # TODO(rohanj): Get rid of this hack once we have a mechanism for
          # specifying a default partitioner for an entire layer. In that case,
          # the default getter for Layers should work.
          getter=variable_scope.get_variable)
    if isinstance(var, variables.PartitionedVariable):
      for v in var:
        part_name = name + '/' + str(v._get_save_slice_info().var_offset[0])  # pylint: disable=protected-access
        self._layer._track_trackable(v, feature_column.name + '/' + part_name)  # pylint: disable=protected-access
    else:
      if isinstance(var, trackable.Trackable):
        self._layer._track_trackable(var, feature_column.name + '/' + name)  # pylint: disable=protected-access

    self._cols_to_vars_map[feature_column][name] = var
    return var

  def get_variable(self, feature_column, name):
    """Returns an existing variable.

    Args:
      feature_column: A `FeatureColumn` object this variable corresponds to.
      name: variable name.
    """
    if name in self._cols_to_vars_map[feature_column]:
      return self._cols_to_vars_map[feature_column][name]
    raise ValueError('Variable does not exist.')

  def add_resource(self, feature_column, resource_name, resource):
    """Creates a new resource.

    Resources can be things such as tables, variables, trackables, etc.

    Args:
      feature_column: A `FeatureColumn` object this resource corresponds to.
      resource_name: Name of the resource.
      resource: The resource.

    Returns:
      The created resource.
    """
    self._cols_to_resources_map[feature_column][resource_name] = resource
    # pylint: disable=protected-access
    if self._layer is not None and isinstance(resource, trackable.Trackable):
      # Add trackable resources to the layer for serialization.
      if feature_column.name not in self._layer._resources:
        self._layer._resources[feature_column.name] = data_structures.Mapping()
      if resource_name not in self._layer._resources[feature_column.name]:
        self._layer._resources[feature_column.name][resource_name] = resource
    # pylint: enable=protected-access

  def has_resource(self, feature_column, resource_name):
    """Returns true iff a resource with same name exists.

    Resources can be things such as tables, variables, trackables, etc.

    Args:
      feature_column: A `FeatureColumn` object this variable corresponds to.
      resource_name: Name of the resource.
    """
    return resource_name in self._cols_to_resources_map[feature_column]

  def get_resource(self, feature_column, resource_name):
    """Returns an already created resource.

    Resources can be things such as tables, variables, trackables, etc.

    Args:
      feature_column: A `FeatureColumn` object this variable corresponds to.
      resource_name: Name of the resource.
    """
    if (feature_column not in self._cols_to_resources_map or
        resource_name not in self._cols_to_resources_map[feature_column]):
      raise ValueError('Resource does not exist.')
    return self._cols_to_resources_map[feature_column][resource_name]


def _transform_features_v2(features, feature_columns, state_manager):
  """Returns transformed features based on features columns passed in.

  Please note that most probably you would not need to use this function. Please
  check `input_layer` and `linear_model` to see whether they will
  satisfy your use case or not.

  Example:

  ```python
  # Define features and transformations
  crosses_a_x_b = crossed_column(
      columns=["sparse_feature_a", "sparse_feature_b"], hash_bucket_size=10000)
  price_buckets = bucketized_column(
      source_column=numeric_column("price"), boundaries=[...])

  columns = [crosses_a_x_b, price_buckets]
  features = tf.io.parse_example(..., features=make_parse_example_spec(columns))
  transformed = transform_features(features=features, feature_columns=columns)

  assertCountEqual(columns, transformed.keys())
  ```

  Args:
    features: A mapping from key to tensors. `FeatureColumn`s look up via these
      keys. For example `numeric_column('price')` will look at 'price' key in
      this dict. Values can be a `SparseTensor` or a `Tensor` depends on
      corresponding `FeatureColumn`.
    feature_columns: An iterable containing all the `FeatureColumn`s.
    state_manager: A StateManager object that holds the FeatureColumn state.

  Returns:
    A `dict` mapping `FeatureColumn` to `Tensor` and `SparseTensor` values.
  """
  feature_columns = _normalize_feature_columns(feature_columns)
  outputs = {}
  with ops.name_scope(
      None, default_name='transform_features', values=features.values()):
    transformation_cache = FeatureTransformationCache(features)
    for column in feature_columns:
      with ops.name_scope(
          None,
          default_name=_sanitize_column_name_for_variable_scope(column.name)):
        outputs[column] = transformation_cache.get(column, state_manager)
  return outputs


@doc_controls.header(_FEATURE_COLUMN_DEPRECATION_WARNING)
@tf_export(
    'feature_column.make_parse_example_spec',
    v1=[])
@deprecation.deprecated(None, _FEATURE_COLUMN_DEPRECATION_RUNTIME_WARNING)
def make_parse_example_spec_v2(feature_columns):
  """Creates parsing spec dictionary from input feature_columns.

  The returned dictionary can be used as arg 'features' in
  `tf.io.parse_example`.

  Typical usage example:

  ```python
  # Define features and transformations
  feature_a = tf.feature_column.categorical_column_with_vocabulary_file(...)
  feature_b = tf.feature_column.numeric_column(...)
  feature_c_bucketized = tf.feature_column.bucketized_column(
      tf.feature_column.numeric_column("feature_c"), ...)
  feature_a_x_feature_c = tf.feature_column.crossed_column(
      columns=["feature_a", feature_c_bucketized], ...)

  feature_columns = set(
      [feature_b, feature_c_bucketized, feature_a_x_feature_c])
  features = tf.io.parse_example(
      serialized=serialized_examples,
      features=tf.feature_column.make_parse_example_spec(feature_columns))
  ```

  For the above example, make_parse_example_spec would return the dict:

  ```python
  {
      "feature_a": parsing_ops.VarLenFeature(tf.string),
      "feature_b": parsing_ops.FixedLenFeature([1], dtype=tf.float32),
      "feature_c": parsing_ops.FixedLenFeature([1], dtype=tf.float32)
  }
  ```

  Args:
    feature_columns: An iterable containing all feature columns. All items
      should be instances of classes derived from `FeatureColumn`.

  Returns:
    A dict mapping each feature key to a `FixedLenFeature` or `VarLenFeature`
    value.

  Raises:
    ValueError: If any of the given `feature_columns` is not a `FeatureColumn`
      instance.
  """
  result = {}
  for column in feature_columns:
    if not isinstance(column, FeatureColumn):
      raise ValueError('All feature_columns must be FeatureColumn instances. '
                       'Given: {}'.format(column))
    config = column.parse_example_spec
    for key, value in six.iteritems(config):
      if key in result and value != result[key]:
        raise ValueError('feature_columns contain different parse_spec for key '
                         '{}. Given {} and {}'.format(key, value, result[key]))
    result.update(config)
  return result


@doc_controls.header(_FEATURE_COLUMN_DEPRECATION_WARNING)
@tf_export('feature_column.embedding_column')
@deprecation.deprecated(None, _FEATURE_COLUMN_DEPRECATION_RUNTIME_WARNING)
def embedding_column(categorical_column,
                     dimension,
                     combiner='mean',
                     initializer=None,
                     ckpt_to_load_from=None,
                     tensor_name_in_ckpt=None,
                     max_norm=None,
                     trainable=True,
                     use_safe_embedding_lookup=True):
  """`DenseColumn` that converts from sparse, categorical input.

  Use this when your inputs are sparse, but you want to convert them to a dense
  representation (e.g., to feed to a DNN).

  Inputs must be a `CategoricalColumn` created by any of the
  `categorical_column_*` function. Here is an example of using
  `embedding_column` with `DNNClassifier`:

  ```python
  video_id = categorical_column_with_identity(
      key='video_id', num_buckets=1000000, default_value=0)
  columns = [embedding_column(video_id, 9),...]

  estimator = tf.estimator.DNNClassifier(feature_columns=columns, ...)

  label_column = ...
  def input_fn():
    features = tf.io.parse_example(
        ..., features=make_parse_example_spec(columns + [label_column]))
    labels = features.pop(label_column.name)
    return features, labels

  estimator.train(input_fn=input_fn, steps=100)
  ```

  Here is an example using `embedding_column` with model_fn:

  ```python
  def model_fn(features, ...):
    video_id = categorical_column_with_identity(
        key='video_id', num_buckets=1000000, default_value=0)
    columns = [embedding_column(video_id, 9),...]
    dense_tensor = input_layer(features, columns)
    # Form DNN layers, calculate loss, and return EstimatorSpec.
    ...
  ```

  Args:
    categorical_column: A `CategoricalColumn` created by a
      `categorical_column_with_*` function. This column produces the sparse IDs
      that are inputs to the embedding lookup.
    dimension: An integer specifying dimension of the embedding, must be > 0.
    combiner: A string specifying how to reduce if there are multiple entries in
      a single row. Currently 'mean', 'sqrtn' and 'sum' are supported, with
      'mean' the default. 'sqrtn' often achieves good accuracy, in particular
      with bag-of-words columns. Each of this can be thought as example level
      normalizations on the column. For more information, see
      `tf.embedding_lookup_sparse`.
    initializer: A variable initializer function to be used in embedding
      variable initialization. If not specified, defaults to
      `truncated_normal_initializer` with mean `0.0` and standard deviation
      `1/sqrt(dimension)`.
    ckpt_to_load_from: String representing checkpoint name/pattern from which to
      restore column weights. Required if `tensor_name_in_ckpt` is not `None`.
    tensor_name_in_ckpt: Name of the `Tensor` in `ckpt_to_load_from` from which
      to restore the column weights. Required if `ckpt_to_load_from` is not
      `None`.
    max_norm: If not `None`, embedding values are l2-normalized to this value.
    trainable: Whether or not the embedding is trainable. Default is True.
    use_safe_embedding_lookup: If true, uses safe_embedding_lookup_sparse
      instead of embedding_lookup_sparse. safe_embedding_lookup_sparse ensures
      there are no empty rows and all weights and ids are positive at the
      expense of extra compute cost. This only applies to rank 2 (NxM) shaped
      input tensors. Defaults to true, consider turning off if the above checks
      are not needed. Note that having empty rows will not trigger any error
      though the output result might be 0 or omitted.

  Returns:
    `DenseColumn` that converts from sparse input.

  Raises:
    ValueError: if `dimension` not > 0.
    ValueError: if exactly one of `ckpt_to_load_from` and `tensor_name_in_ckpt`
      is specified.
    ValueError: if `initializer` is specified and is not callable.
    RuntimeError: If eager execution is enabled.
  """
  if (dimension is None) or (dimension < 1):
    raise ValueError('Invalid dimension {}.'.format(dimension))
  if (ckpt_to_load_from is None) != (tensor_name_in_ckpt is None):
    raise ValueError('Must specify both `ckpt_to_load_from` and '
                     '`tensor_name_in_ckpt` or none of them.')

  if (initializer is not None) and (not callable(initializer)):
    raise ValueError('initializer must be callable if specified. '
                     'Embedding of column_name: {}'.format(
                         categorical_column.name))
  if initializer is None:
    initializer = init_ops.truncated_normal_initializer(
        mean=0.0, stddev=1 / math.sqrt(dimension))

  return EmbeddingColumn(
      categorical_column=categorical_column,
      dimension=dimension,
      combiner=combiner,
      initializer=initializer,
      ckpt_to_load_from=ckpt_to_load_from,
      tensor_name_in_ckpt=tensor_name_in_ckpt,
      max_norm=max_norm,
      trainable=trainable,
      use_safe_embedding_lookup=use_safe_embedding_lookup)


@doc_controls.header(_FEATURE_COLUMN_DEPRECATION_WARNING)
@tf_export(v1=['feature_column.shared_embedding_columns'])
@deprecation.deprecated(None, _FEATURE_COLUMN_DEPRECATION_RUNTIME_WARNING)
def shared_embedding_columns(categorical_columns,
                             dimension,
                             combiner='mean',
                             initializer=None,
                             shared_embedding_collection_name=None,
                             ckpt_to_load_from=None,
                             tensor_name_in_ckpt=None,
                             max_norm=None,
                             trainable=True,
                             use_safe_embedding_lookup=True):
  """List of dense columns that convert from sparse, categorical input.

  This is similar to `embedding_column`, except that it produces a list of
  embedding columns that share the same embedding weights.

  Use this when your inputs are sparse and of the same type (e.g. watched and
  impression video IDs that share the same vocabulary), and you want to convert
  them to a dense representation (e.g., to feed to a DNN).

  Inputs must be a list of categorical columns created by any of the
  `categorical_column_*` function. They must all be of the same type and have
  the same arguments except `key`. E.g. they can be
  categorical_column_with_vocabulary_file with the same vocabulary_file. Some or
  all columns could also be weighted_categorical_column.

  Here is an example embedding of two features for a DNNClassifier model:

  ```python
  watched_video_id = categorical_column_with_vocabulary_file(
      'watched_video_id', video_vocabulary_file, video_vocabulary_size)
  impression_video_id = categorical_column_with_vocabulary_file(
      'impression_video_id', video_vocabulary_file, video_vocabulary_size)
  columns = shared_embedding_columns(
      [watched_video_id, impression_video_id], dimension=10)

  estimator = tf.estimator.DNNClassifier(feature_columns=columns, ...)

  label_column = ...
  def input_fn():
    features = tf.io.parse_example(
        ..., features=make_parse_example_spec(columns + [label_column]))
    labels = features.pop(label_column.name)
    return features, labels

  estimator.train(input_fn=input_fn, steps=100)
  ```

  Here is an example using `shared_embedding_columns` with model_fn:

  ```python
  def model_fn(features, ...):
    watched_video_id = categorical_column_with_vocabulary_file(
        'watched_video_id', video_vocabulary_file, video_vocabulary_size)
    impression_video_id = categorical_column_with_vocabulary_file(
        'impression_video_id', video_vocabulary_file, video_vocabulary_size)
    columns = shared_embedding_columns(
        [watched_video_id, impression_video_id], dimension=10)
    dense_tensor = input_layer(features, columns)
    # Form DNN layers, calculate loss, and return EstimatorSpec.
    ...
  ```

  Args:
    categorical_columns: List of categorical columns created by a
      `categorical_column_with_*` function. These columns produce the sparse IDs
      that are inputs to the embedding lookup. All columns must be of the same
      type and have the same arguments except `key`. E.g. they can be
      categorical_column_with_vocabulary_file with the same vocabulary_file.
      Some or all columns could also be weighted_categorical_column.
    dimension: An integer specifying dimension of the embedding, must be > 0.
    combiner: A string specifying how to reduce if there are multiple entries in
      a single row. Currently 'mean', 'sqrtn' and 'sum' are supported, with
      'mean' the default. 'sqrtn' often achieves good accuracy, in particular
      with bag-of-words columns. Each of this can be thought as example level
      normalizations on the column. For more information, see
      `tf.embedding_lookup_sparse`.
    initializer: A variable initializer function to be used in embedding
      variable initialization. If not specified, defaults to
      `truncated_normal_initializer` with mean `0.0` and standard deviation
      `1/sqrt(dimension)`.
    shared_embedding_collection_name: Optional name of the collection where
      shared embedding weights are added. If not given, a reasonable name will
      be chosen based on the names of `categorical_columns`. This is also used
      in `variable_scope` when creating shared embedding weights.
    ckpt_to_load_from: String representing checkpoint name/pattern from which to
      restore column weights. Required if `tensor_name_in_ckpt` is not `None`.
    tensor_name_in_ckpt: Name of the `Tensor` in `ckpt_to_load_from` from which
      to restore the column weights. Required if `ckpt_to_load_from` is not
      `None`.
    max_norm: If not `None`, each embedding is clipped if its l2-norm is larger
      than this value, before combining.
    trainable: Whether or not the embedding is trainable. Default is True.
    use_safe_embedding_lookup: If true, uses safe_embedding_lookup_sparse
      instead of embedding_lookup_sparse. safe_embedding_lookup_sparse ensures
      there are no empty rows and all weights and ids are positive at the
      expense of extra compute cost. This only applies to rank 2 (NxM) shaped
      input tensors. Defaults to true, consider turning off if the above checks
      are not needed. Note that having empty rows will not trigger any error
      though the output result might be 0 or omitted.

  Returns:
    A list of dense columns that converts from sparse input. The order of
    results follows the ordering of `categorical_columns`.

  Raises:
    ValueError: if `dimension` not > 0.
    ValueError: if any of the given `categorical_columns` is of different type
      or has different arguments than the others.
    ValueError: if exactly one of `ckpt_to_load_from` and `tensor_name_in_ckpt`
      is specified.
    ValueError: if `initializer` is specified and is not callable.
    RuntimeError: if eager execution is enabled.
  """
  if context.executing_eagerly():
    raise RuntimeError('shared_embedding_columns are not supported when eager '
                       'execution is enabled.')

  if (dimension is None) or (dimension < 1):
    raise ValueError('Invalid dimension {}.'.format(dimension))
  if (ckpt_to_load_from is None) != (tensor_name_in_ckpt is None):
    raise ValueError('Must specify both `ckpt_to_load_from` and '
                     '`tensor_name_in_ckpt` or none of them.')

  if (initializer is not None) and (not callable(initializer)):
    raise ValueError('initializer must be callable if specified.')
  if initializer is None:
    initializer = init_ops.truncated_normal_initializer(
        mean=0.0, stddev=1. / math.sqrt(dimension))

  # Sort the columns so the default collection name is deterministic even if the
  # user passes columns from an unsorted collection, such as dict.values().
  sorted_columns = sorted(categorical_columns, key=lambda x: x.name)

  c0 = sorted_columns[0]
  num_buckets = c0._num_buckets  # pylint: disable=protected-access
  if not isinstance(c0, fc_old._CategoricalColumn):  # pylint: disable=protected-access
    raise ValueError(
        'All categorical_columns must be subclasses of _CategoricalColumn. '
        'Given: {}, of type: {}'.format(c0, type(c0)))
  while isinstance(
      c0,
      (
          fc_old._WeightedCategoricalColumn,  # pylint: disable=protected-access
          WeightedCategoricalColumn,
          fc_old._SequenceCategoricalColumn,  # pylint: disable=protected-access
          SequenceCategoricalColumn)):
    c0 = c0.categorical_column
  for c in sorted_columns[1:]:
    while isinstance(
        c,
        (
            fc_old._WeightedCategoricalColumn,  # pylint: disable=protected-access
            WeightedCategoricalColumn,
            fc_old._SequenceCategoricalColumn,  # pylint: disable=protected-access
            SequenceCategoricalColumn)):
      c = c.categorical_column
    if not isinstance(c, type(c0)):
      raise ValueError(
          'To use shared_embedding_column, all categorical_columns must have '
          'the same type, or be weighted_categorical_column or sequence column '
          'of the same type. Given column: {} of type: {} does not match given '
          'column: {} of type: {}'.format(c0, type(c0), c, type(c)))
    if num_buckets != c._num_buckets:  # pylint: disable=protected-access
      raise ValueError(
          'To use shared_embedding_column, all categorical_columns must have '
          'the same number of buckets. ven column: {} with buckets: {} does  '
          'not match column: {} with buckets: {}'.format(
              c0, num_buckets, c, c._num_buckets))  # pylint: disable=protected-access

  if not shared_embedding_collection_name:
    shared_embedding_collection_name = '_'.join(c.name for c in sorted_columns)
    shared_embedding_collection_name += '_shared_embedding'

  result = []
  for column in categorical_columns:
    result.append(
        fc_old._SharedEmbeddingColumn(  # pylint: disable=protected-access
            categorical_column=column,
            initializer=initializer,
            dimension=dimension,
            combiner=combiner,
            shared_embedding_collection_name=shared_embedding_collection_name,
            ckpt_to_load_from=ckpt_to_load_from,
            tensor_name_in_ckpt=tensor_name_in_ckpt,
            max_norm=max_norm,
            trainable=trainable,
            use_safe_embedding_lookup=use_safe_embedding_lookup))

  return result


@doc_controls.header(_FEATURE_COLUMN_DEPRECATION_WARNING)
@tf_export(
    'feature_column.shared_embeddings',
    v1=[])
@deprecation.deprecated(None, _FEATURE_COLUMN_DEPRECATION_RUNTIME_WARNING)
def shared_embedding_columns_v2(categorical_columns,
                                dimension,
                                combiner='mean',
                                initializer=None,
                                shared_embedding_collection_name=None,
                                ckpt_to_load_from=None,
                                tensor_name_in_ckpt=None,
                                max_norm=None,
                                trainable=True,
                                use_safe_embedding_lookup=True):
  """List of dense columns that convert from sparse, categorical input.

  This is similar to `embedding_column`, except that it produces a list of
  embedding columns that share the same embedding weights.

  Use this when your inputs are sparse and of the same type (e.g. watched and
  impression video IDs that share the same vocabulary), and you want to convert
  them to a dense representation (e.g., to feed to a DNN).

  Inputs must be a list of categorical columns created by any of the
  `categorical_column_*` function. They must all be of the same type and have
  the same arguments except `key`. E.g. they can be
  categorical_column_with_vocabulary_file with the same vocabulary_file. Some or
  all columns could also be weighted_categorical_column.

  Here is an example embedding of two features for a DNNClassifier model:

  ```python
  watched_video_id = categorical_column_with_vocabulary_file(
      'watched_video_id', video_vocabulary_file, video_vocabulary_size)
  impression_video_id = categorical_column_with_vocabulary_file(
      'impression_video_id', video_vocabulary_file, video_vocabulary_size)
  columns = shared_embedding_columns(
      [watched_video_id, impression_video_id], dimension=10)

  estimator = tf.estimator.DNNClassifier(feature_columns=columns, ...)

  label_column = ...
  def input_fn():
    features = tf.io.parse_example(
        ..., features=make_parse_example_spec(columns + [label_column]))
    labels = features.pop(label_column.name)
    return features, labels

  estimator.train(input_fn=input_fn, steps=100)
  ```

  Here is an example using `shared_embedding_columns` with model_fn:

  ```python
  def model_fn(features, ...):
    watched_video_id = categorical_column_with_vocabulary_file(
        'watched_video_id', video_vocabulary_file, video_vocabulary_size)
    impression_video_id = categorical_column_with_vocabulary_file(
        'impression_video_id', video_vocabulary_file, video_vocabulary_size)
    columns = shared_embedding_columns(
        [watched_video_id, impression_video_id], dimension=10)
    dense_tensor = input_layer(features, columns)
    # Form DNN layers, calculate loss, and return EstimatorSpec.
    ...
  ```

  Args:
    categorical_columns: List of categorical columns created by a
      `categorical_column_with_*` function. These columns produce the sparse IDs
      that are inputs to the embedding lookup. All columns must be of the same
      type and have the same arguments except `key`. E.g. they can be
      categorical_column_with_vocabulary_file with the same vocabulary_file.
      Some or all columns could also be weighted_categorical_column.
    dimension: An integer specifying dimension of the embedding, must be > 0.
    combiner: A string specifying how to reduce if there are multiple entries in
      a single row. Currently 'mean', 'sqrtn' and 'sum' are supported, with
      'mean' the default. 'sqrtn' often achieves good accuracy, in particular
      with bag-of-words columns. Each of this can be thought as example level
      normalizations on the column. For more information, see
      `tf.embedding_lookup_sparse`.
    initializer: A variable initializer function to be used in embedding
      variable initialization. If not specified, defaults to
      `truncated_normal_initializer` with mean `0.0` and standard deviation
      `1/sqrt(dimension)`.
    shared_embedding_collection_name: Optional collective name of these columns.
      If not given, a reasonable name will be chosen based on the names of
      `categorical_columns`.
    ckpt_to_load_from: String representing checkpoint name/pattern from which to
      restore column weights. Required if `tensor_name_in_ckpt` is not `None`.
    tensor_name_in_ckpt: Name of the `Tensor` in `ckpt_to_load_from` from which
      to restore the column weights. Required if `ckpt_to_load_from` is not
      `None`.
    max_norm: If not `None`, each embedding is clipped if its l2-norm is larger
      than this value, before combining.
    trainable: Whether or not the embedding is trainable. Default is True.
    use_safe_embedding_lookup: If true, uses safe_embedding_lookup_sparse
      instead of embedding_lookup_sparse. safe_embedding_lookup_sparse ensures
      there are no empty rows and all weights and ids are positive at the
      expense of extra compute cost. This only applies to rank 2 (NxM) shaped
      input tensors. Defaults to true, consider turning off if the above checks
      are not needed. Note that having empty rows will not trigger any error
      though the output result might be 0 or omitted.

  Returns:
    A list of dense columns that converts from sparse input. The order of
    results follows the ordering of `categorical_columns`.

  Raises:
    ValueError: if `dimension` not > 0.
    ValueError: if any of the given `categorical_columns` is of different type
      or has different arguments than the others.
    ValueError: if exactly one of `ckpt_to_load_from` and `tensor_name_in_ckpt`
      is specified.
    ValueError: if `initializer` is specified and is not callable.
    RuntimeError: if eager execution is enabled.
  """
  if context.executing_eagerly():
    raise RuntimeError('shared_embedding_columns are not supported when eager '
                       'execution is enabled.')

  if (dimension is None) or (dimension < 1):
    raise ValueError('Invalid dimension {}.'.format(dimension))
  if (ckpt_to_load_from is None) != (tensor_name_in_ckpt is None):
    raise ValueError('Must specify both `ckpt_to_load_from` and '
                     '`tensor_name_in_ckpt` or none of them.')

  if (initializer is not None) and (not callable(initializer)):
    raise ValueError('initializer must be callable if specified.')
  if initializer is None:
    initializer = init_ops.truncated_normal_initializer(
        mean=0.0, stddev=1. / math.sqrt(dimension))

  # Sort the columns so the default collection name is deterministic even if the
  # user passes columns from an unsorted collection, such as dict.values().
  sorted_columns = sorted(categorical_columns, key=lambda x: x.name)

  c0 = sorted_columns[0]
  num_buckets = c0.num_buckets
  if not isinstance(c0, CategoricalColumn):
    raise ValueError(
        'All categorical_columns must be subclasses of CategoricalColumn. '
        'Given: {}, of type: {}'.format(c0, type(c0)))
  while isinstance(c0, (WeightedCategoricalColumn, SequenceCategoricalColumn)):
    c0 = c0.categorical_column
  for c in sorted_columns[1:]:
    while isinstance(c, (WeightedCategoricalColumn, SequenceCategoricalColumn)):
      c = c.categorical_column
    if not isinstance(c, type(c0)):
      raise ValueError(
          'To use shared_embedding_column, all categorical_columns must have '
          'the same type, or be weighted_categorical_column or sequence column '
          'of the same type. Given column: {} of type: {} does not match given '
          'column: {} of type: {}'.format(c0, type(c0), c, type(c)))
    if num_buckets != c.num_buckets:
      raise ValueError(
          'To use shared_embedding_column, all categorical_columns must have '
          'the same number of buckets. Given column: {} with buckets: {} does  '
          'not match column: {} with buckets: {}'.format(
              c0, num_buckets, c, c.num_buckets))

  if not shared_embedding_collection_name:
    shared_embedding_collection_name = '_'.join(c.name for c in sorted_columns)
    shared_embedding_collection_name += '_shared_embedding'

  column_creator = SharedEmbeddingColumnCreator(
      dimension, initializer, ckpt_to_load_from, tensor_name_in_ckpt,
      num_buckets, trainable, shared_embedding_collection_name,
      use_safe_embedding_lookup)

  result = []
  for column in categorical_columns:
    result.append(
        column_creator(
            categorical_column=column, combiner=combiner, max_norm=max_norm))

  return result


@doc_controls.header(_FEATURE_COLUMN_DEPRECATION_WARNING)
@tf_export('feature_column.numeric_column')
@deprecation.deprecated(None, _FEATURE_COLUMN_DEPRECATION_RUNTIME_WARNING)
def numeric_column(key,
                   shape=(1,),
                   default_value=None,
                   dtype=dtypes.float32,
                   normalizer_fn=None):
  """Represents real valued or numerical features.

  Example:

  Assume we have data with two features `a` and `b`.

  >>> data = {'a': [15, 9, 17, 19, 21, 18, 25, 30],
  ...    'b': [5.0, 6.4, 10.5, 13.6, 15.7, 19.9, 20.3 , 0.0]}

  Let us represent the features `a` and `b` as numerical features.

  >>> a = tf.feature_column.numeric_column('a')
  >>> b = tf.feature_column.numeric_column('b')

  Feature column describe a set of transformations to the inputs.

  For example, to "bucketize" feature `a`, wrap the `a` column in a
  `feature_column.bucketized_column`.
  Providing `5` bucket boundaries, the bucketized_column api
  will bucket this feature in total of `6` buckets.

  >>> a_buckets = tf.feature_column.bucketized_column(a,
  ...    boundaries=[10, 15, 20, 25, 30])

  Create a `DenseFeatures` layer which will apply the transformations
  described by the set of `tf.feature_column` objects:

  >>> feature_layer = tf.keras.layers.DenseFeatures([a_buckets, b])
  >>> print(feature_layer(data))
  tf.Tensor(
  [[ 0.   0.   1.   0.   0.   0.   5. ]
   [ 1.   0.   0.   0.   0.   0.   6.4]
   [ 0.   0.   1.   0.   0.   0.  10.5]
   [ 0.   0.   1.   0.   0.   0.  13.6]
   [ 0.   0.   0.   1.   0.   0.  15.7]
   [ 0.   0.   1.   0.   0.   0.  19.9]
   [ 0.   0.   0.   0.   1.   0.  20.3]
   [ 0.   0.   0.   0.   0.   1.   0. ]], shape=(8, 7), dtype=float32)

  Args:
    key: A unique string identifying the input feature. It is used as the column
      name and the dictionary key for feature parsing configs, feature `Tensor`
      objects, and feature columns.
    shape: An iterable of integers specifies the shape of the `Tensor`. An
      integer can be given which means a single dimension `Tensor` with given
      width. The `Tensor` representing the column will have the shape of
      [batch_size] + `shape`.
    default_value: A single value compatible with `dtype` or an iterable of
      values compatible with `dtype` which the column takes on during
      `tf.Example` parsing if data is missing. A default value of `None` will
      cause `tf.io.parse_example` to fail if an example does not contain this
      column. If a single value is provided, the same value will be applied as
      the default value for every item. If an iterable of values is provided,
      the shape of the `default_value` should be equal to the given `shape`.
    dtype: defines the type of values. Default value is `tf.float32`. Must be a
      non-quantized, real integer or floating point type.
    normalizer_fn: If not `None`, a function that can be used to normalize the
      value of the tensor after `default_value` is applied for parsing.
      Normalizer function takes the input `Tensor` as its argument, and returns
      the output `Tensor`. (e.g. lambda x: (x - 3.0) / 4.2). Please note that
      even though the most common use case of this function is normalization, it
      can be used for any kind of Tensorflow transformations.

  Returns:
    A `NumericColumn`.

  Raises:
    TypeError: if any dimension in shape is not an int
    ValueError: if any dimension in shape is not a positive integer
    TypeError: if `default_value` is an iterable but not compatible with `shape`
    TypeError: if `default_value` is not compatible with `dtype`.
    ValueError: if `dtype` is not convertible to `tf.float32`.
  """
  shape = _check_shape(shape, key)
  if not (dtype.is_integer or dtype.is_floating):
    raise ValueError('dtype must be convertible to float. '
                     'dtype: {}, key: {}'.format(dtype, key))
  default_value = fc_utils.check_default_value(shape, default_value, dtype, key)

  if normalizer_fn is not None and not callable(normalizer_fn):
    raise TypeError(
        'normalizer_fn must be a callable. Given: {}'.format(normalizer_fn))

  fc_utils.assert_key_is_string(key)
  return NumericColumn(
      key,
      shape=shape,
      default_value=default_value,
      dtype=dtype,
      normalizer_fn=normalizer_fn)


@doc_controls.header(_FEATURE_COLUMN_DEPRECATION_WARNING)
@tf_export('feature_column.bucketized_column')
@deprecation.deprecated(None, _FEATURE_COLUMN_DEPRECATION_RUNTIME_WARNING)
def bucketized_column(source_column, boundaries):
  """Represents discretized dense input bucketed by `boundaries`.

  Buckets include the left boundary, and exclude the right boundary. Namely,
  `boundaries=[0., 1., 2.]` generates buckets `(-inf, 0.)`, `[0., 1.)`,
  `[1., 2.)`, and `[2., +inf)`.

  For example, if the inputs are

  ```python
  boundaries = [0, 10, 100]
  input tensor = [[-5, 10000]
                  [150,   10]
                  [5,    100]]
  ```

  then the output will be

  ```python
  output = [[0, 3]
            [3, 2]
            [1, 3]]
  ```

  Example:

  ```python
  price = tf.feature_column.numeric_column('price')
  bucketized_price = tf.feature_column.bucketized_column(
      price, boundaries=[...])
  columns = [bucketized_price, ...]
  features = tf.io.parse_example(
      ..., features=tf.feature_column.make_parse_example_spec(columns))
  dense_tensor = tf.keras.layers.DenseFeatures(columns)(features)
  ```

  A `bucketized_column` can also be crossed with another categorical column
  using `crossed_column`:

  ```python
  price = tf.feature_column.numeric_column('price')
  # bucketized_column converts numerical feature to a categorical one.
  bucketized_price = tf.feature_column.bucketized_column(
      price, boundaries=[...])
  # 'keywords' is a string feature.
  price_x_keywords = tf.feature_column.crossed_column(
      [bucketized_price, 'keywords'], 50K)
  columns = [price_x_keywords, ...]
  features = tf.io.parse_example(
      ..., features=tf.feature_column.make_parse_example_spec(columns))
  dense_tensor = tf.keras.layers.DenseFeatures(columns)(features)
  linear_model = tf.keras.experimental.LinearModel(units=...)(dense_tensor)
  ```

  Args:
    source_column: A one-dimensional dense column which is generated with
      `numeric_column`.
    boundaries: A sorted list or tuple of floats specifying the boundaries.

  Returns:
    A `BucketizedColumn`.

  Raises:
    ValueError: If `source_column` is not a numeric column, or if it is not
      one-dimensional.
    ValueError: If `boundaries` is not a sorted list or tuple.
  """
  if not isinstance(source_column, (NumericColumn, fc_old._NumericColumn)):  # pylint: disable=protected-access
    raise ValueError(
        'source_column must be a column generated with numeric_column(). '
        'Given: {}'.format(source_column))
  if len(source_column.shape) > 1:
    raise ValueError('source_column must be one-dimensional column. '
                     'Given: {}'.format(source_column))
  if not boundaries:
    raise ValueError('boundaries must not be empty.')
  if not (isinstance(boundaries, list) or isinstance(boundaries, tuple)):
    raise ValueError('boundaries must be a sorted list.')
  for i in range(len(boundaries) - 1):
    if boundaries[i] >= boundaries[i + 1]:
      raise ValueError('boundaries must be a sorted list.')
  return BucketizedColumn(source_column, tuple(boundaries))


@doc_controls.header(_FEATURE_COLUMN_DEPRECATION_WARNING)
@tf_export('feature_column.categorical_column_with_hash_bucket')
@deprecation.deprecated(None, _FEATURE_COLUMN_DEPRECATION_RUNTIME_WARNING)
def categorical_column_with_hash_bucket(key,
                                        hash_bucket_size,
                                        dtype=dtypes.string):
  """Represents sparse feature where ids are set by hashing.

  Use this when your sparse features are in string or integer format, and you
  want to distribute your inputs into a finite number of buckets by hashing.
  output_id = Hash(input_feature_string) % bucket_size for string type input.
  For int type input, the value is converted to its string representation first
  and then hashed by the same formula.

  For input dictionary `features`, `features[key]` is either `Tensor` or
  `SparseTensor`. If `Tensor`, missing values can be represented by `-1` for int
  and `''` for string, which will be dropped by this feature column.

  Example:

  ```python
  import tensorflow as tf
  keywords = tf.feature_column.categorical_column_with_hash_bucket("keywords",
  10000)
  columns = [keywords]
  features = {'keywords': tf.constant([['Tensorflow', 'Keras', 'RNN', 'LSTM',
  'CNN'], ['LSTM', 'CNN', 'Tensorflow', 'Keras', 'RNN'], ['CNN', 'Tensorflow',
  'LSTM', 'Keras', 'RNN']])}
  linear_prediction, _, _ = tf.compat.v1.feature_column.linear_model(features,
  columns)

  # or
  import tensorflow as tf
  keywords = tf.feature_column.categorical_column_with_hash_bucket("keywords",
  10000)
  keywords_embedded = tf.feature_column.embedding_column(keywords, 16)
  columns = [keywords_embedded]
  features = {'keywords': tf.constant([['Tensorflow', 'Keras', 'RNN', 'LSTM',
  'CNN'], ['LSTM', 'CNN', 'Tensorflow', 'Keras', 'RNN'], ['CNN', 'Tensorflow',
  'LSTM', 'Keras', 'RNN']])}
  input_layer = tf.keras.layers.DenseFeatures(columns)
  dense_tensor = input_layer(features)
  ```

  Args:
    key: A unique string identifying the input feature. It is used as the column
      name and the dictionary key for feature parsing configs, feature `Tensor`
      objects, and feature columns.
    hash_bucket_size: An int > 1. The number of buckets.
    dtype: The type of features. Only string and integer types are supported.

  Returns:
    A `HashedCategoricalColumn`.

  Raises:
    ValueError: `hash_bucket_size` is not greater than 1.
    ValueError: `dtype` is neither string nor integer.
  """
  if hash_bucket_size is None:
    raise ValueError('hash_bucket_size must be set. ' 'key: {}'.format(key))

  if hash_bucket_size < 1:
    raise ValueError('hash_bucket_size must be at least 1. '
                     'hash_bucket_size: {}, key: {}'.format(
                         hash_bucket_size, key))

  fc_utils.assert_key_is_string(key)
  fc_utils.assert_string_or_int(dtype, prefix='column_name: {}'.format(key))

  return HashedCategoricalColumn(key, hash_bucket_size, dtype)


@doc_controls.header(_FEATURE_COLUMN_DEPRECATION_WARNING)
@tf_export(v1=['feature_column.categorical_column_with_vocabulary_file'])
@deprecation.deprecated(None, _FEATURE_COLUMN_DEPRECATION_RUNTIME_WARNING)
def categorical_column_with_vocabulary_file(key,
                                            vocabulary_file,
                                            vocabulary_size=None,
                                            num_oov_buckets=0,
                                            default_value=None,
                                            dtype=dtypes.string):
  """A `CategoricalColumn` with a vocabulary file.

  Use this when your inputs are in string or integer format, and you have a
  vocabulary file that maps each value to an integer ID. By default,
  out-of-vocabulary values are ignored. Use either (but not both) of
  `num_oov_buckets` and `default_value` to specify how to include
  out-of-vocabulary values.

  For input dictionary `features`, `features[key]` is either `Tensor` or
  `SparseTensor`. If `Tensor`, missing values can be represented by `-1` for int
  and `''` for string, which will be dropped by this feature column.

  Example with `num_oov_buckets`:
  File '/us/states.txt' contains 50 lines, each with a 2-character U.S. state
  abbreviation. All inputs with values in that file are assigned an ID 0-49,
  corresponding to its line number. All other values are hashed and assigned an
  ID 50-54.

  ```python
  import tensorflow as tf
  states = tf.feature_column.categorical_column_with_vocabulary_file(
    key='states', vocabulary_file='states.txt', vocabulary_size=5,
    num_oov_buckets=1)
  columns = [states]
  features = {'states':tf.constant([['california', 'georgia', 'michigan',
  'texas', 'new york'], ['new york', 'georgia', 'california', 'michigan',
  'texas']])}
  linear_prediction = tf.compat.v1.feature_column.linear_model(features,
  columns)
  ```

  Example with `default_value`:
  File '/us/states.txt' contains 51 lines - the first line is 'XX', and the
  other 50 each have a 2-character U.S. state abbreviation. Both a literal 'XX'
  in input, and other values missing from the file, will be assigned ID 0. All
  others are assigned the corresponding line number 1-50.

  ```python
  import tensorflow as tf
  states = tf.feature_column.categorical_column_with_vocabulary_file(
    key='states', vocabulary_file='states.txt', vocabulary_size=6,
    default_value=0)
  columns = [states]
  features = {'states':tf.constant([['california', 'georgia', 'michigan',
  'texas', 'new york'], ['new york', 'georgia', 'california', 'michigan',
  'texas']])}
  linear_prediction = tf.compat.v1.feature_column.linear_model(features,
  columns)
  ```

  And to make an embedding with either:

  ```python
  import tensorflow as tf
  states = tf.feature_column.categorical_column_with_vocabulary_file(
    key='states', vocabulary_file='states.txt', vocabulary_size=5,
    num_oov_buckets=1)
  columns = [tf.feature_column.embedding_column(states, 3)]
  features = {'states':tf.constant([['california', 'georgia', 'michigan',
  'texas', 'new york'], ['new york', 'georgia', 'california', 'michigan',
  'texas']])}
  input_layer = tf.keras.layers.DenseFeatures(columns)
  dense_tensor = input_layer(features)
  ```

  Args:
    key: A unique string identifying the input feature. It is used as the column
      name and the dictionary key for feature parsing configs, feature `Tensor`
      objects, and feature columns.
    vocabulary_file: The vocabulary file name.
    vocabulary_size: Number of the elements in the vocabulary. This must be no
      greater than length of `vocabulary_file`, if less than length, later
      values are ignored. If None, it is set to the length of `vocabulary_file`.
    num_oov_buckets: Non-negative integer, the number of out-of-vocabulary
      buckets. All out-of-vocabulary inputs will be assigned IDs in the range
      `[vocabulary_size, vocabulary_size+num_oov_buckets)` based on a hash of
      the input value. A positive `num_oov_buckets` can not be specified with
      `default_value`.
    default_value: The integer ID value to return for out-of-vocabulary feature
      values, defaults to `-1`. This can not be specified with a positive
      `num_oov_buckets`.
    dtype: The type of features. Only string and integer types are supported.

  Returns:
    A `CategoricalColumn` with a vocabulary file.

  Raises:
    ValueError: `vocabulary_file` is missing or cannot be opened.
    ValueError: `vocabulary_size` is missing or < 1.
    ValueError: `num_oov_buckets` is a negative integer.
    ValueError: `num_oov_buckets` and `default_value` are both specified.
    ValueError: `dtype` is neither string nor integer.
  """
  return categorical_column_with_vocabulary_file_v2(key, vocabulary_file,
                                                    vocabulary_size, dtype,
                                                    default_value,
                                                    num_oov_buckets)


@doc_controls.header(_FEATURE_COLUMN_DEPRECATION_WARNING)
@tf_export(
    'feature_column.categorical_column_with_vocabulary_file',
    v1=[])
@deprecation.deprecated(None, _FEATURE_COLUMN_DEPRECATION_RUNTIME_WARNING)
def categorical_column_with_vocabulary_file_v2(key,
                                               vocabulary_file,
                                               vocabulary_size=None,
                                               dtype=dtypes.string,
                                               default_value=None,
                                               num_oov_buckets=0,
                                               file_format=None):
  """A `CategoricalColumn` with a vocabulary file.

  Use this when your inputs are in string or integer format, and you have a
  vocabulary file that maps each value to an integer ID. By default,
  out-of-vocabulary values are ignored. Use either (but not both) of
  `num_oov_buckets` and `default_value` to specify how to include
  out-of-vocabulary values.

  For input dictionary `features`, `features[key]` is either `Tensor` or
  `SparseTensor`. If `Tensor`, missing values can be represented by `-1` for int
  and `''` for string, which will be dropped by this feature column.

  Example with `num_oov_buckets`:
  File `'/us/states.txt'` contains 50 lines, each with a 2-character U.S. state
  abbreviation. All inputs with values in that file are assigned an ID 0-49,
  corresponding to its line number. All other values are hashed and assigned an
  ID 50-54.

  ```python
  states = categorical_column_with_vocabulary_file(
      key='states', vocabulary_file='/us/states.txt', vocabulary_size=50,
      num_oov_buckets=5)
  columns = [states, ...]
  features = tf.io.parse_example(..., features=make_parse_example_spec(columns))
  linear_prediction = linear_model(features, columns)
  ```

  Example with `default_value`:
  File `'/us/states.txt'` contains 51 lines - the first line is `'XX'`, and the
  other 50 each have a 2-character U.S. state abbreviation. Both a literal
  `'XX'` in input, and other values missing from the file, will be assigned
  ID 0. All others are assigned the corresponding line number 1-50.

  ```python
  states = categorical_column_with_vocabulary_file(
      key='states', vocabulary_file='/us/states.txt', vocabulary_size=51,
      default_value=0)
  columns = [states, ...]
  features = tf.io.parse_example(..., features=make_parse_example_spec(columns))
  linear_prediction, _, _ = linear_model(features, columns)
  ```

  And to make an embedding with either:

  ```python
  columns = [embedding_column(states, 3),...]
  features = tf.io.parse_example(..., features=make_parse_example_spec(columns))
  dense_tensor = input_layer(features, columns)
  ```

  Args:
    key: A unique string identifying the input feature. It is used as the column
      name and the dictionary key for feature parsing configs, feature `Tensor`
      objects, and feature columns.
    vocabulary_file: The vocabulary file name.
    vocabulary_size: Number of the elements in the vocabulary. This must be no
      greater than length of `vocabulary_file`, if less than length, later
      values are ignored. If None, it is set to the length of `vocabulary_file`.
    dtype: The type of features. Only string and integer types are supported.
    default_value: The integer ID value to return for out-of-vocabulary feature
      values, defaults to `-1`. This can not be specified with a positive
      `num_oov_buckets`.
    num_oov_buckets: Non-negative integer, the number of out-of-vocabulary
      buckets. All out-of-vocabulary inputs will be assigned IDs in the range
      `[vocabulary_size, vocabulary_size+num_oov_buckets)` based on a hash of
      the input value. A positive `num_oov_buckets` can not be specified with
      `default_value`.
    file_format: The format of the vocabulary file. The format is 'text' by
      default unless `vocabulary_file` is a string which ends in 'tfrecord.gz'.
      Accepted alternative value for `file_format` is 'tfrecord_gzip'.

  Returns:
    A `CategoricalColumn` with a vocabulary file.

  Raises:
    ValueError: `vocabulary_file` is missing or cannot be opened.
    ValueError: `vocabulary_size` is missing or < 1.
    ValueError: `num_oov_buckets` is a negative integer.
    ValueError: `num_oov_buckets` and `default_value` are both specified.
    ValueError: `dtype` is neither string nor integer.
  """
  if not vocabulary_file:
    raise ValueError('Missing vocabulary_file in {}.'.format(key))

  if file_format is None and vocabulary_file.endswith('tfrecord.gz'):
    file_format = 'tfrecord_gzip'

  if vocabulary_size is None:
    if not gfile.Exists(vocabulary_file):
      raise ValueError('vocabulary_file in {} does not exist.'.format(key))

    if file_format == 'tfrecord_gzip':
      ds = readers.TFRecordDataset(vocabulary_file, 'GZIP')
      vocabulary_size = ds.reduce(0, lambda x, _: x + 1)
      if context.executing_eagerly():
        vocabulary_size = vocabulary_size.numpy()
    else:
      with gfile.GFile(vocabulary_file, mode='rb') as f:
        vocabulary_size = sum(1 for _ in f)
    logging.info(
        'vocabulary_size = %d in %s is inferred from the number of elements '
        'in the vocabulary_file %s.', vocabulary_size, key, vocabulary_file)

  # `vocabulary_size` isn't required for lookup, but it is for `_num_buckets`.
  if not isinstance(vocabulary_size, ops.Tensor) and vocabulary_size < 1:
    raise ValueError('Invalid vocabulary_size in {}.'.format(key))
  if num_oov_buckets:
    if default_value is not None:
      raise ValueError(
          'Can\'t specify both num_oov_buckets and default_value in {}.'.format(
              key))
    if num_oov_buckets < 0:
      raise ValueError('Invalid num_oov_buckets {} in {}.'.format(
          num_oov_buckets, key))
  fc_utils.assert_string_or_int(dtype, prefix='column_name: {}'.format(key))
  fc_utils.assert_key_is_string(key)
  return VocabularyFileCategoricalColumn(
      key=key,
      vocabulary_file=vocabulary_file,
      vocabulary_size=vocabulary_size,
      num_oov_buckets=0 if num_oov_buckets is None else num_oov_buckets,
      default_value=-1 if default_value is None else default_value,
      dtype=dtype,
      file_format=file_format)


@doc_controls.header(_FEATURE_COLUMN_DEPRECATION_WARNING)
@tf_export('feature_column.categorical_column_with_vocabulary_list')
@deprecation.deprecated(None, _FEATURE_COLUMN_DEPRECATION_RUNTIME_WARNING)
def categorical_column_with_vocabulary_list(key,
                                            vocabulary_list,
                                            dtype=None,
                                            default_value=-1,
                                            num_oov_buckets=0):
  """A `CategoricalColumn` with in-memory vocabulary.

  Use this when your inputs are in string or integer format, and you have an
  in-memory vocabulary mapping each value to an integer ID. By default,
  out-of-vocabulary values are ignored. Use either (but not both) of
  `num_oov_buckets` and `default_value` to specify how to include
  out-of-vocabulary values.

  For input dictionary `features`, `features[key]` is either `Tensor` or
  `SparseTensor`. If `Tensor`, missing values can be represented by `-1` for int
  and `''` for string, which will be dropped by this feature column.

  Example with `num_oov_buckets`:
  In the following example, each input in `vocabulary_list` is assigned an ID
  0-3 corresponding to its index (e.g., input 'B' produces output 2). All other
  inputs are hashed and assigned an ID 4-5.

  ```python
  colors = categorical_column_with_vocabulary_list(
      key='colors', vocabulary_list=('R', 'G', 'B', 'Y'),
      num_oov_buckets=2)
  columns = [colors, ...]
  features = tf.io.parse_example(..., features=make_parse_example_spec(columns))
  linear_prediction, _, _ = linear_model(features, columns)
  ```

  Example with `default_value`:
  In the following example, each input in `vocabulary_list` is assigned an ID
  0-4 corresponding to its index (e.g., input 'B' produces output 3). All other
  inputs are assigned `default_value` 0.


  ```python
  colors = categorical_column_with_vocabulary_list(
      key='colors', vocabulary_list=('X', 'R', 'G', 'B', 'Y'), default_value=0)
  columns = [colors, ...]
  features = tf.io.parse_example(..., features=make_parse_example_spec(columns))
  linear_prediction, _, _ = linear_model(features, columns)
  ```

  And to make an embedding with either:

  ```python
  columns = [embedding_column(colors, 3),...]
  features = tf.io.parse_example(..., features=make_parse_example_spec(columns))
  dense_tensor = input_layer(features, columns)
  ```

  Args:
    key: A unique string identifying the input feature. It is used as the column
      name and the dictionary key for feature parsing configs, feature `Tensor`
      objects, and feature columns.
    vocabulary_list: An ordered iterable defining the vocabulary. Each feature
      is mapped to the index of its value (if present) in `vocabulary_list`.
      Must be castable to `dtype`.
    dtype: The type of features. Only string and integer types are supported. If
      `None`, it will be inferred from `vocabulary_list`.
    default_value: The integer ID value to return for out-of-vocabulary feature
      values, defaults to `-1`. This can not be specified with a positive
      `num_oov_buckets`.
    num_oov_buckets: Non-negative integer, the number of out-of-vocabulary
      buckets. All out-of-vocabulary inputs will be assigned IDs in the range
      `[len(vocabulary_list), len(vocabulary_list)+num_oov_buckets)` based on a
      hash of the input value. A positive `num_oov_buckets` can not be specified
      with `default_value`.

  Returns:
    A `CategoricalColumn` with in-memory vocabulary.

  Raises:
    ValueError: if `vocabulary_list` is empty, or contains duplicate keys.
    ValueError: `num_oov_buckets` is a negative integer.
    ValueError: `num_oov_buckets` and `default_value` are both specified.
    ValueError: if `dtype` is not integer or string.
  """
  if (vocabulary_list is None) or (len(vocabulary_list) < 1):
    raise ValueError(
        'vocabulary_list {} must be non-empty, column_name: {}'.format(
            vocabulary_list, key))
  if len(set(vocabulary_list)) != len(vocabulary_list):
    raise ValueError(
        'Duplicate keys in vocabulary_list {}, column_name: {}'.format(
            vocabulary_list, key))
  vocabulary_dtype = dtypes.as_dtype(np.array(vocabulary_list).dtype)
  if num_oov_buckets:
    if default_value != -1:
      raise ValueError(
          'Can\'t specify both num_oov_buckets and default_value in {}.'.format(
              key))
    if num_oov_buckets < 0:
      raise ValueError('Invalid num_oov_buckets {} in {}.'.format(
          num_oov_buckets, key))
  fc_utils.assert_string_or_int(
      vocabulary_dtype, prefix='column_name: {} vocabulary'.format(key))
  if dtype is None:
    dtype = vocabulary_dtype
  elif dtype.is_integer != vocabulary_dtype.is_integer:
    raise ValueError(
        'dtype {} and vocabulary dtype {} do not match, column_name: {}'.format(
            dtype, vocabulary_dtype, key))
  fc_utils.assert_string_or_int(dtype, prefix='column_name: {}'.format(key))
  fc_utils.assert_key_is_string(key)

  return VocabularyListCategoricalColumn(
      key=key,
      vocabulary_list=tuple(vocabulary_list),
      dtype=dtype,
      default_value=default_value,
      num_oov_buckets=num_oov_buckets)


@doc_controls.header(_FEATURE_COLUMN_DEPRECATION_WARNING)
@tf_export('feature_column.categorical_column_with_identity')
@deprecation.deprecated(None, _FEATURE_COLUMN_DEPRECATION_RUNTIME_WARNING)
def categorical_column_with_identity(key, num_buckets, default_value=None):
  """A `CategoricalColumn` that returns identity values.

  Use this when your inputs are integers in the range `[0, num_buckets)`, and
  you want to use the input value itself as the categorical ID. Values outside
  this range will result in `default_value` if specified, otherwise it will
  fail.

  Typically, this is used for contiguous ranges of integer indexes, but
  it doesn't have to be. This might be inefficient, however, if many of IDs
  are unused. Consider `categorical_column_with_hash_bucket` in that case.

  For input dictionary `features`, `features[key]` is either `Tensor` or
  `SparseTensor`. If `Tensor`, missing values can be represented by `-1` for int
  and `''` for string, which will be dropped by this feature column.

  In the following examples, each input in the range `[0, 1000000)` is assigned
  the same value. All other inputs are assigned `default_value` 0. Note that a
  literal 0 in inputs will result in the same default ID.

  Linear model:

  ```python
  import tensorflow as tf
  video_id = tf.feature_column.categorical_column_with_identity(
      key='video_id', num_buckets=1000000, default_value=0)
  columns = [video_id]
  features = {'video_id': tf.sparse.from_dense([[2, 85, 0, 0, 0],
  [33,78, 2, 73, 1]])}
  linear_prediction = tf.compat.v1.feature_column.linear_model(features,
  columns)
  ```

  Embedding for a DNN model:

  ```python
  import tensorflow as tf
  video_id = tf.feature_column.categorical_column_with_identity(
      key='video_id', num_buckets=1000000, default_value=0)
  columns = [tf.feature_column.embedding_column(video_id, 9)]
  features = {'video_id': tf.sparse.from_dense([[2, 85, 0, 0, 0],
  [33,78, 2, 73, 1]])}
  input_layer = tf.keras.layers.DenseFeatures(columns)
  dense_tensor = input_layer(features)
  ```

  Args:
    key: A unique string identifying the input feature. It is used as the column
      name and the dictionary key for feature parsing configs, feature `Tensor`
      objects, and feature columns.
    num_buckets: Range of inputs and outputs is `[0, num_buckets)`.
    default_value: If set, values outside of range `[0, num_buckets)` will be
      replaced with this value. If not set, values >= num_buckets will cause a
      failure while values < 0 will be dropped.

  Returns:
    A `CategoricalColumn` that returns identity values.

  Raises:
    ValueError: if `num_buckets` is less than one.
    ValueError: if `default_value` is not in range `[0, num_buckets)`.
  """
  if num_buckets < 1:
    raise ValueError('num_buckets {} < 1, column_name {}'.format(
        num_buckets, key))
  if (default_value is not None) and ((default_value < 0) or
                                      (default_value >= num_buckets)):
    raise ValueError(
        'default_value {} not in range [0, {}), column_name {}'.format(
            default_value, num_buckets, key))
  fc_utils.assert_key_is_string(key)
  return IdentityCategoricalColumn(
      key=key, number_buckets=num_buckets, default_value=default_value)


@doc_controls.header(_FEATURE_COLUMN_DEPRECATION_WARNING)
@tf_export('feature_column.indicator_column')
@deprecation.deprecated(None, _FEATURE_COLUMN_DEPRECATION_RUNTIME_WARNING)
def indicator_column(categorical_column):
  """Represents multi-hot representation of given categorical column.

  - For DNN model, `indicator_column` can be used to wrap any
    `categorical_column_*` (e.g., to feed to DNN). Consider to Use
    `embedding_column` if the number of buckets/unique(values) are large.

  - For Wide (aka linear) model, `indicator_column` is the internal
    representation for categorical column when passing categorical column
    directly (as any element in feature_columns) to `linear_model`. See
    `linear_model` for details.

  ```python
  name = indicator_column(categorical_column_with_vocabulary_list(
      'name', ['bob', 'george', 'wanda']))
  columns = [name, ...]
  features = tf.io.parse_example(..., features=make_parse_example_spec(columns))
  dense_tensor = input_layer(features, columns)

  dense_tensor == [[1, 0, 0]]  # If "name" bytes_list is ["bob"]
  dense_tensor == [[1, 0, 1]]  # If "name" bytes_list is ["bob", "wanda"]
  dense_tensor == [[2, 0, 0]]  # If "name" bytes_list is ["bob", "bob"]
  ```

  Args:
    categorical_column: A `CategoricalColumn` which is created by
      `categorical_column_with_*` or `crossed_column` functions.

  Returns:
    An `IndicatorColumn`.

  Raises:
    ValueError: If `categorical_column` is not CategoricalColumn type.
  """
  if not isinstance(categorical_column,
                    (CategoricalColumn, fc_old._CategoricalColumn)):  # pylint: disable=protected-access
    raise ValueError(
        'Unsupported input type. Input must be a CategoricalColumn. '
        'Given: {}'.format(categorical_column))
  return IndicatorColumn(categorical_column)


@doc_controls.header(_FEATURE_COLUMN_DEPRECATION_WARNING)
@tf_export('feature_column.weighted_categorical_column')
@deprecation.deprecated(None, _FEATURE_COLUMN_DEPRECATION_RUNTIME_WARNING)
def weighted_categorical_column(categorical_column,
                                weight_feature_key,
                                dtype=dtypes.float32):
  """Applies weight values to a `CategoricalColumn`.

  Use this when each of your sparse inputs has both an ID and a value. For
  example, if you're representing text documents as a collection of word
  frequencies, you can provide 2 parallel sparse input features ('terms' and
  'frequencies' below).

  Example:

  Input `tf.Example` objects:

  ```proto
  [
    features {
      feature {
        key: "terms"
        value {bytes_list {value: "very" value: "model"}}
      }
      feature {
        key: "frequencies"
        value {float_list {value: 0.3 value: 0.1}}
      }
    },
    features {
      feature {
        key: "terms"
        value {bytes_list {value: "when" value: "course" value: "human"}}
      }
      feature {
        key: "frequencies"
        value {float_list {value: 0.4 value: 0.1 value: 0.2}}
      }
    }
  ]
  ```

  ```python
  categorical_column = categorical_column_with_hash_bucket(
      column_name='terms', hash_bucket_size=1000)
  weighted_column = weighted_categorical_column(
      categorical_column=categorical_column, weight_feature_key='frequencies')
  columns = [weighted_column, ...]
  features = tf.io.parse_example(..., features=make_parse_example_spec(columns))
  linear_prediction, _, _ = linear_model(features, columns)
  ```

  This assumes the input dictionary contains a `SparseTensor` for key
  'terms', and a `SparseTensor` for key 'frequencies'. These 2 tensors must have
  the same indices and dense shape.

  Args:
    categorical_column: A `CategoricalColumn` created by
      `categorical_column_with_*` functions.
    weight_feature_key: String key for weight values.
    dtype: Type of weights, such as `tf.float32`. Only float and integer weights
      are supported.

  Returns:
    A `CategoricalColumn` composed of two sparse features: one represents id,
    the other represents weight (value) of the id feature in that example.

  Raises:
    ValueError: if `dtype` is not convertible to float.
  """
  if (dtype is None) or not (dtype.is_integer or dtype.is_floating):
    raise TypeError('dtype {} is not convertible to float.'.format(dtype))
  return WeightedCategoricalColumn(
      categorical_column=categorical_column,
      weight_feature_key=weight_feature_key,
      dtype=dtype)


@doc_controls.header(_FEATURE_COLUMN_DEPRECATION_WARNING)
<<<<<<< HEAD
@tf_export(
    'feature_column.crossed_column',
    deprecation_inst='Use '\
      '`tf.keras.layers.experimental.preprocessing.HashedCrossing` '\
      'instead for feature crossing when preprocessing data to train a '\
      'Keras model.'
)
=======
@tf_export('feature_column.crossed_column')
@deprecation.deprecated(
    None,
    'Use `tf.keras.layers.experimental.preprocessing.HashedCrossing` '
    'instead for feature crossing when preprocessing data to train a '
    'Keras model.')
>>>>>>> e778fa19
def crossed_column(keys, hash_bucket_size, hash_key=None):
  """Returns a column for performing crosses of categorical features.

  Crossed features will be hashed according to `hash_bucket_size`. Conceptually,
  the transformation can be thought of as:
    Hash(cartesian product of features) % `hash_bucket_size`

  For example, if the input features are:

  * SparseTensor referred by first key:

    ```python
    shape = [2, 2]
    {
        [0, 0]: "a"
        [1, 0]: "b"
        [1, 1]: "c"
    }
    ```

  * SparseTensor referred by second key:

    ```python
    shape = [2, 1]
    {
        [0, 0]: "d"
        [1, 0]: "e"
    }
    ```

  then crossed feature will look like:

  ```python
   shape = [2, 2]
  {
      [0, 0]: Hash64("d", Hash64("a")) % hash_bucket_size
      [1, 0]: Hash64("e", Hash64("b")) % hash_bucket_size
      [1, 1]: Hash64("e", Hash64("c")) % hash_bucket_size
  }
  ```

  Here is an example to create a linear model with crosses of string features:

  ```python
  keywords_x_doc_terms = crossed_column(['keywords', 'doc_terms'], 50K)
  columns = [keywords_x_doc_terms, ...]
  features = tf.io.parse_example(..., features=make_parse_example_spec(columns))
  linear_prediction = linear_model(features, columns)
  ```

  You could also use vocabulary lookup before crossing:

  ```python
  keywords = categorical_column_with_vocabulary_file(
      'keywords', '/path/to/vocabulary/file', vocabulary_size=1K)
  keywords_x_doc_terms = crossed_column([keywords, 'doc_terms'], 50K)
  columns = [keywords_x_doc_terms, ...]
  features = tf.io.parse_example(..., features=make_parse_example_spec(columns))
  linear_prediction = linear_model(features, columns)
  ```

  If an input feature is of numeric type, you can use
  `categorical_column_with_identity`, or `bucketized_column`, as in the example:

  ```python
  # vertical_id is an integer categorical feature.
  vertical_id = categorical_column_with_identity('vertical_id', 10K)
  price = numeric_column('price')
  # bucketized_column converts numerical feature to a categorical one.
  bucketized_price = bucketized_column(price, boundaries=[...])
  vertical_id_x_price = crossed_column([vertical_id, bucketized_price], 50K)
  columns = [vertical_id_x_price, ...]
  features = tf.io.parse_example(..., features=make_parse_example_spec(columns))
  linear_prediction = linear_model(features, columns)
  ```

  To use crossed column in DNN model, you need to add it in an embedding column
  as in this example:

  ```python
  vertical_id_x_price = crossed_column([vertical_id, bucketized_price], 50K)
  vertical_id_x_price_embedded = embedding_column(vertical_id_x_price, 10)
  dense_tensor = input_layer(features, [vertical_id_x_price_embedded, ...])
  ```

  Args:
    keys: An iterable identifying the features to be crossed. Each element can
      be either:
      * string: Will use the corresponding feature which must be of string type.
      * `CategoricalColumn`: Will use the transformed tensor produced by this
        column. Does not support hashed categorical column.
    hash_bucket_size: An int > 1. The number of buckets.
    hash_key: Specify the hash_key that will be used by the `FingerprintCat64`
      function to combine the crosses fingerprints on SparseCrossOp (optional).

  Returns:
    A `CrossedColumn`.

  Raises:
    ValueError: If `len(keys) < 2`.
    ValueError: If any of the keys is neither a string nor `CategoricalColumn`.
    ValueError: If any of the keys is `HashedCategoricalColumn`.
    ValueError: If `hash_bucket_size < 1`.
  """
  if not hash_bucket_size or hash_bucket_size < 1:
    raise ValueError('hash_bucket_size must be > 1. '
                     'hash_bucket_size: {}'.format(hash_bucket_size))
  if not keys or len(keys) < 2:
    raise ValueError(
        'keys must be a list with length > 1. Given: {}'.format(keys))
  for key in keys:
    if (not isinstance(key, six.string_types) and
        not isinstance(key, (CategoricalColumn, fc_old._CategoricalColumn))):  # pylint: disable=protected-access
      raise ValueError(
          'Unsupported key type. All keys must be either string, or '
          'categorical column except HashedCategoricalColumn. '
          'Given: {}'.format(key))
    if isinstance(key,
                  (HashedCategoricalColumn, fc_old._HashedCategoricalColumn)):  # pylint: disable=protected-access
      raise ValueError(
          'categorical_column_with_hash_bucket is not supported for crossing. '
          'Hashing before crossing will increase probability of collision. '
          'Instead, use the feature name as a string. Given: {}'.format(key))
  return CrossedColumn(
      keys=tuple(keys), hash_bucket_size=hash_bucket_size, hash_key=hash_key)




# TODO(b/181853833): Add a tf.type for instance type checking.
@tf_export('__internal__.feature_column.FeatureColumn', v1=[])
@six.add_metaclass(abc.ABCMeta)
class FeatureColumn(object):
  """Represents a feature column abstraction.

  WARNING: Do not subclass this layer unless you know what you are doing:
  the API is subject to future changes.

  To distinguish between the concept of a feature family and a specific binary
  feature within a family, we refer to a feature family like "country" as a
  feature column. For example, we can have a feature in a `tf.Example` format:
    {key: "country",  value: [ "US" ]}
  In this example the value of feature is "US" and "country" refers to the
  column of the feature.

  This class is an abstract class. Users should not create instances of this.
  """

  @abc.abstractproperty
  def name(self):
    """Returns string. Used for naming."""
    pass

  def __lt__(self, other):
    """Allows feature columns to be sorted in Python 3 as they are in Python 2.

    Feature columns need to occasionally be sortable, for example when used as
    keys in a features dictionary passed to a layer.

    In CPython, `__lt__` must be defined for all objects in the
    sequence being sorted.

    If any objects in the sequence being sorted do not have an `__lt__` method
    compatible with feature column objects (such as strings), then CPython will
    fall back to using the `__gt__` method below.
    https://docs.python.org/3/library/stdtypes.html#list.sort

    Args:
      other: The other object to compare to.

    Returns:
      True if the string representation of this object is lexicographically less
      than the string representation of `other`. For FeatureColumn objects,
      this looks like "<__main__.FeatureColumn object at 0xa>".
    """
    return str(self) < str(other)

  def __gt__(self, other):
    """Allows feature columns to be sorted in Python 3 as they are in Python 2.

    Feature columns need to occasionally be sortable, for example when used as
    keys in a features dictionary passed to a layer.

    `__gt__` is called when the "other" object being compared during the sort
    does not have `__lt__` defined.
    Example:
    ```
    # __lt__ only class
    class A():
      def __lt__(self, other): return str(self) < str(other)

    a = A()
    a < "b" # True
    "0" < a # Error

    # __lt__ and __gt__ class
    class B():
      def __lt__(self, other): return str(self) < str(other)
      def __gt__(self, other): return str(self) > str(other)

    b = B()
    b < "c" # True
    "0" < b # True
    ```

    Args:
      other: The other object to compare to.

    Returns:
      True if the string representation of this object is lexicographically
      greater than the string representation of `other`. For FeatureColumn
      objects, this looks like "<__main__.FeatureColumn object at 0xa>".
    """
    return str(self) > str(other)

  @abc.abstractmethod
  def transform_feature(self, transformation_cache, state_manager):
    """Returns intermediate representation (usually a `Tensor`).

    Uses `transformation_cache` to create an intermediate representation
    (usually a `Tensor`) that other feature columns can use.

    Example usage of `transformation_cache`:
    Let's say a Feature column depends on raw feature ('raw') and another
    `FeatureColumn` (input_fc). To access corresponding `Tensor`s,
    transformation_cache will be used as follows:

    ```python
    raw_tensor = transformation_cache.get('raw', state_manager)
    fc_tensor = transformation_cache.get(input_fc, state_manager)
    ```

    Args:
      transformation_cache: A `FeatureTransformationCache` object to access
        features.
      state_manager: A `StateManager` to create / access resources such as
        lookup tables.

    Returns:
      Transformed feature `Tensor`.
    """
    pass

  @abc.abstractproperty
  def parse_example_spec(self):
    """Returns a `tf.Example` parsing spec as dict.

    It is used for get_parsing_spec for `tf.io.parse_example`. Returned spec is
    a dict from keys ('string') to `VarLenFeature`, `FixedLenFeature`, and other
    supported objects. Please check documentation of `tf.io.parse_example` for
    all supported spec objects.

    Let's say a Feature column depends on raw feature ('raw') and another
    `FeatureColumn` (input_fc). One possible implementation of
    parse_example_spec is as follows:

    ```python
    spec = {'raw': tf.io.FixedLenFeature(...)}
    spec.update(input_fc.parse_example_spec)
    return spec
    ```
    """
    pass

  def create_state(self, state_manager):
    """Uses the `state_manager` to create state for the FeatureColumn.

    Args:
      state_manager: A `StateManager` to create / access resources such as
        lookup tables and variables.
    """
    pass

  @abc.abstractproperty
  def _is_v2_column(self):
    """Returns whether this FeatureColumn is fully conformant to the new API.

    This is needed for composition type cases where an EmbeddingColumn etc.
    might take in old categorical columns as input and then we want to use the
    old API.
    """
    pass

  @abc.abstractproperty
  def parents(self):
    """Returns a list of immediate raw feature and FeatureColumn dependencies.

    For example:
    # For the following feature columns
    a = numeric_column('f1')
    c = crossed_column(a, 'f2')
    # The expected parents are:
    a.parents = ['f1']
    c.parents = [a, 'f2']
    """
    pass

  def get_config(self):
    """Returns the config of the feature column.

    A FeatureColumn config is a Python dictionary (serializable) containing the
    configuration of a FeatureColumn. The same FeatureColumn can be
    reinstantiated later from this configuration.

    The config of a feature column does not include information about feature
    columns depending on it nor the FeatureColumn class name.

    Example with (de)serialization practices followed in this file:
    ```python
    class SerializationExampleFeatureColumn(
        FeatureColumn, collections.namedtuple(
            'SerializationExampleFeatureColumn',
            ('dimension', 'parent', 'dtype', 'normalizer_fn'))):

      def get_config(self):
        # Create a dict from the namedtuple.
        # Python attribute literals can be directly copied from / to the config.
        # For example 'dimension', assuming it is an integer literal.
        config = dict(zip(self._fields, self))

        # (De)serialization of parent FeatureColumns should use the provided
        # (de)serialize_feature_column() methods that take care of de-duping.
        config['parent'] = serialize_feature_column(self.parent)

        # Many objects provide custom (de)serialization e.g: for tf.DType
        # tf.DType.name, tf.as_dtype() can be used.
        config['dtype'] = self.dtype.name

        # Non-trivial dependencies should be Keras-(de)serializable.
        config['normalizer_fn'] = generic_utils.serialize_keras_object(
            self.normalizer_fn)

        return config

      @classmethod
      def from_config(cls, config, custom_objects=None, columns_by_name=None):
        # This should do the inverse transform from `get_config` and construct
        # the namedtuple.
        kwargs = config.copy()
        kwargs['parent'] = deserialize_feature_column(
            config['parent'], custom_objects, columns_by_name)
        kwargs['dtype'] = dtypes.as_dtype(config['dtype'])
        kwargs['normalizer_fn'] = generic_utils.deserialize_keras_object(
          config['normalizer_fn'], custom_objects=custom_objects)
        return cls(**kwargs)

    ```
    Returns:
      A serializable Dict that can be used to deserialize the object with
      from_config.
    """
    return self._get_config()

  def _get_config(self):
    raise NotImplementedError('Must be implemented in subclasses.')

  @classmethod
  def from_config(cls, config, custom_objects=None, columns_by_name=None):
    """Creates a FeatureColumn from its config.

    This method should be the reverse of `get_config`, capable of instantiating
    the same FeatureColumn from the config dictionary. See `get_config` for an
    example of common (de)serialization practices followed in this file.

    TODO(b/118939620): This is a private method until consensus is reached on
    supporting object deserialization deduping within Keras.

    Args:
      config: A Dict config acquired with `get_config`.
      custom_objects: Optional dictionary mapping names (strings) to custom
        classes or functions to be considered during deserialization.
      columns_by_name: A Dict[String, FeatureColumn] of existing columns in
        order to avoid duplication. Should be passed to any calls to
        deserialize_feature_column().

    Returns:
      A FeatureColumn for the input config.
    """
    return cls._from_config(config, custom_objects, columns_by_name)

  @classmethod
  def _from_config(cls, config, custom_objects=None, columns_by_name=None):
    raise NotImplementedError('Must be implemented in subclasses.')


# TODO(b/181853833): Add a tf.type for instance type checking.
@tf_export('__internal__.feature_column.DenseColumn', v1=[])
class DenseColumn(FeatureColumn):
  """Represents a column which can be represented as `Tensor`.

  Some examples of this type are: numeric_column, embedding_column,
  indicator_column.
  """

  @abc.abstractproperty
  def variable_shape(self):
    """`TensorShape` of `get_dense_tensor`, without batch dimension."""
    pass

  @abc.abstractmethod
  def get_dense_tensor(self, transformation_cache, state_manager):
    """Returns a `Tensor`.

    The output of this function will be used by model-builder-functions. For
    example the pseudo code of `input_layer` will be like:

    ```python
    def input_layer(features, feature_columns, ...):
      outputs = [fc.get_dense_tensor(...) for fc in feature_columns]
      return tf.concat(outputs)
    ```

    Args:
      transformation_cache: A `FeatureTransformationCache` object to access
        features.
      state_manager: A `StateManager` to create / access resources such as
        lookup tables.

    Returns:
      `Tensor` of shape [batch_size] + `variable_shape`.
    """
    pass


def is_feature_column_v2(feature_columns):
  """Returns True if all feature columns are V2."""
  for feature_column in feature_columns:
    if not isinstance(feature_column, FeatureColumn):
      return False
    if not feature_column._is_v2_column:  # pylint: disable=protected-access
      return False
  return True


def _create_weighted_sum(column, transformation_cache, state_manager,
                         sparse_combiner, weight_var):
  """Creates a weighted sum for a dense/categorical column for linear_model."""
  if isinstance(column, CategoricalColumn):
    return _create_categorical_column_weighted_sum(
        column=column,
        transformation_cache=transformation_cache,
        state_manager=state_manager,
        sparse_combiner=sparse_combiner,
        weight_var=weight_var)
  else:
    return _create_dense_column_weighted_sum(
        column=column,
        transformation_cache=transformation_cache,
        state_manager=state_manager,
        weight_var=weight_var)


def _create_dense_column_weighted_sum(column, transformation_cache,
                                      state_manager, weight_var):
  """Create a weighted sum of a dense column for linear_model."""
  tensor = column.get_dense_tensor(transformation_cache, state_manager)
  num_elements = column.variable_shape.num_elements()
  batch_size = array_ops.shape(tensor)[0]
  tensor = array_ops.reshape(tensor, shape=(batch_size, num_elements))
  return math_ops.matmul(tensor, weight_var, name='weighted_sum')


class CategoricalColumn(FeatureColumn):
  """Represents a categorical feature.

  A categorical feature typically handled with a `tf.sparse.SparseTensor` of
  IDs.
  """

  IdWeightPair = collections.namedtuple(  # pylint: disable=invalid-name
      'IdWeightPair', ('id_tensor', 'weight_tensor'))

  @abc.abstractproperty
  def num_buckets(self):
    """Returns number of buckets in this sparse feature."""
    pass

  @abc.abstractmethod
  def get_sparse_tensors(self, transformation_cache, state_manager):
    """Returns an IdWeightPair.

    `IdWeightPair` is a pair of `SparseTensor`s which represents ids and
    weights.

    `IdWeightPair.id_tensor` is typically a `batch_size` x `num_buckets`
    `SparseTensor` of `int64`. `IdWeightPair.weight_tensor` is either a
    `SparseTensor` of `float` or `None` to indicate all weights should be
    taken to be 1. If specified, `weight_tensor` must have exactly the same
    shape and indices as `sp_ids`. Expected `SparseTensor` is same as parsing
    output of a `VarLenFeature` which is a ragged matrix.

    Args:
      transformation_cache: A `FeatureTransformationCache` object to access
        features.
      state_manager: A `StateManager` to create / access resources such as
        lookup tables.
    """
    pass


def _create_categorical_column_weighted_sum(column, transformation_cache,
                                            state_manager, sparse_combiner,
                                            weight_var):
  # pylint: disable=g-doc-return-or-yield,g-doc-args
  """Create a weighted sum of a categorical column for linear_model.

  Note to maintainer: As implementation details, the weighted sum is
  implemented via embedding_lookup_sparse toward efficiency. Mathematically,
  they are the same.

  To be specific, conceptually, categorical column can be treated as multi-hot
  vector. Say:

  ```python
    x = [0 0 1]  # categorical column input
    w = [a b c]  # weights
  ```
  The weighted sum is `c` in this case, which is same as `w[2]`.

  Another example is

  ```python
    x = [0 1 1]  # categorical column input
    w = [a b c]  # weights
  ```
  The weighted sum is `b + c` in this case, which is same as `w[2] + w[3]`.

  For both cases, we can implement weighted sum via embedding_lookup with
  sparse_combiner = "sum".
  """

  sparse_tensors = column.get_sparse_tensors(transformation_cache,
                                             state_manager)
  id_tensor = sparse_ops.sparse_reshape(
      sparse_tensors.id_tensor,
      [array_ops.shape(sparse_tensors.id_tensor)[0], -1])
  weight_tensor = sparse_tensors.weight_tensor
  if weight_tensor is not None:
    weight_tensor = sparse_ops.sparse_reshape(
        weight_tensor, [array_ops.shape(weight_tensor)[0], -1])

  return embedding_ops.safe_embedding_lookup_sparse(
      weight_var,
      id_tensor,
      sparse_weights=weight_tensor,
      combiner=sparse_combiner,
      name='weighted_sum')


# TODO(b/181853833): Add a tf.type for instance type checking.
@tf_export('__internal__.feature_column.SequenceDenseColumn', v1=[])
class SequenceDenseColumn(FeatureColumn):
  """Represents dense sequence data."""

  TensorSequenceLengthPair = collections.namedtuple(  # pylint: disable=invalid-name
      'TensorSequenceLengthPair', ('dense_tensor', 'sequence_length'))

  @abc.abstractmethod
  def get_sequence_dense_tensor(self, transformation_cache, state_manager):
    """Returns a `TensorSequenceLengthPair`.

    Args:
      transformation_cache: A `FeatureTransformationCache` object to access
        features.
      state_manager: A `StateManager` to create / access resources such as
        lookup tables.
    """
    pass


@tf_export('__internal__.feature_column.FeatureTransformationCache', v1=[])
class FeatureTransformationCache(object):
  """Handles caching of transformations while building the model.

  `FeatureColumn` specifies how to digest an input column to the network. Some
  feature columns require data transformations. This class caches those
  transformations.

  Some features may be used in more than one place. For example, one can use a
  bucketized feature by itself and a cross with it. In that case we
  should create only one bucketization op instead of creating ops for each
  feature column separately. To handle re-use of transformed columns,
  `FeatureTransformationCache` caches all previously transformed columns.

  Example:
  We're trying to use the following `FeatureColumn`s:

  ```python
  bucketized_age = fc.bucketized_column(fc.numeric_column("age"), ...)
  keywords = fc.categorical_column_with_hash_buckets("keywords", ...)
  age_X_keywords = fc.crossed_column([bucketized_age, "keywords"])
  ... = linear_model(features,
                          [bucketized_age, keywords, age_X_keywords]
  ```

  If we transform each column independently, then we'll get duplication of
  bucketization (one for cross, one for bucketization itself).
  The `FeatureTransformationCache` eliminates this duplication.
  """

  def __init__(self, features):
    """Creates a `FeatureTransformationCache`.

    Args:
      features: A mapping from feature column to objects that are `Tensor` or
        `SparseTensor`, or can be converted to same via
        `sparse_tensor.convert_to_tensor_or_sparse_tensor`. A `string` key
        signifies a base feature (not-transformed). A `FeatureColumn` key means
        that this `Tensor` is the output of an existing `FeatureColumn` which
        can be reused.
    """
    self._features = features.copy()
    self._feature_tensors = {}

  def get(self, key, state_manager, training=None):
    """Returns a `Tensor` for the given key.

    A `str` key is used to access a base feature (not-transformed). When a
    `FeatureColumn` is passed, the transformed feature is returned if it
    already exists, otherwise the given `FeatureColumn` is asked to provide its
    transformed output, which is then cached.

    Args:
      key: a `str` or a `FeatureColumn`.
      state_manager: A StateManager object that holds the FeatureColumn state.
      training: Boolean indicating whether to the column is being used in
        training mode. This argument is passed to the transform_feature method
        of any `FeatureColumn` that takes a `training` argument. For example, if
        a `FeatureColumn` performed dropout, it could expose a `training`
        argument to control whether the dropout should be applied.

    Returns:
      The transformed `Tensor` corresponding to the `key`.

    Raises:
      ValueError: if key is not found or a transformed `Tensor` cannot be
        computed.
    """
    if key in self._feature_tensors:
      # FeatureColumn is already transformed or converted.
      return self._feature_tensors[key]

    if key in self._features:
      feature_tensor = self._get_raw_feature_as_tensor(key)
      self._feature_tensors[key] = feature_tensor
      return feature_tensor

    if isinstance(key, six.string_types):
      raise ValueError('Feature {} is not in features dictionary.'.format(key))

    if not isinstance(key, FeatureColumn):
      raise ValueError('"key" must be either a "str" or "FeatureColumn". '
                      'Provided: {}'.format(key))

    column = key
    logging.debug('Transforming feature_column %s.', column)

    # Some columns may need information about whether the transformation is
    # happening in training or prediction mode, but not all columns expose this
    # argument.
    try:
      transformed = column.transform_feature(
          self, state_manager, training=training)
    except TypeError:
      transformed = column.transform_feature(self, state_manager)
    if transformed is None:
      raise ValueError('Column {} is not supported.'.format(column.name))
    self._feature_tensors[column] = transformed
    return transformed

  def _get_raw_feature_as_tensor(self, key):
    """Gets the raw_feature (keyed by `key`) as `tensor`.

    The raw feature is converted to (sparse) tensor and maybe expand dim.

    For both `Tensor` and `SparseTensor`, the rank will be expanded (to 2) if
    the rank is 1. This supports dynamic rank also. For rank 0 raw feature, will
    error out as it is not supported.

    Args:
      key: A `str` key to access the raw feature.

    Returns:
      A `Tensor` or `SparseTensor`.

    Raises:
      ValueError: if the raw feature has rank 0.
    """
    raw_feature = self._features[key]
    feature_tensor = sparse_tensor_lib.convert_to_tensor_or_sparse_tensor(
        raw_feature)

    def expand_dims(input_tensor):
      # Input_tensor must have rank 1.
      if isinstance(input_tensor, sparse_tensor_lib.SparseTensor):
        return sparse_ops.sparse_reshape(input_tensor,
                                         [array_ops.shape(input_tensor)[0], 1])
      else:
        return array_ops.expand_dims(input_tensor, -1)

    rank = feature_tensor.get_shape().ndims
    if rank is not None:
      if rank == 0:
        raise ValueError(
            'Feature (key: {}) cannot have rank 0. Given: {}'.format(
                key, feature_tensor))
      return feature_tensor if rank != 1 else expand_dims(feature_tensor)

    # Handle dynamic rank.
    with ops.control_dependencies([
        check_ops.assert_positive(
            array_ops.rank(feature_tensor),
            message='Feature (key: {}) cannot have rank 0. Given: {}'.format(
                key, feature_tensor))
    ]):
      return control_flow_ops.cond(
          math_ops.equal(1, array_ops.rank(feature_tensor)),
          lambda: expand_dims(feature_tensor), lambda: feature_tensor)


# TODO(ptucker): Move to third_party/tensorflow/python/ops/sparse_ops.py
def _to_sparse_input_and_drop_ignore_values(input_tensor, ignore_value=None):
  """Converts a `Tensor` to a `SparseTensor`, dropping ignore_value cells.

  If `input_tensor` is already a `SparseTensor`, just return it.

  Args:
    input_tensor: A string or integer `Tensor`.
    ignore_value: Entries in `dense_tensor` equal to this value will be absent
      from the resulting `SparseTensor`. If `None`, default value of
      `dense_tensor`'s dtype will be used ('' for `str`, -1 for `int`).

  Returns:
    A `SparseTensor` with the same shape as `input_tensor`.

  Raises:
    ValueError: when `input_tensor`'s rank is `None`.
  """
  input_tensor = sparse_tensor_lib.convert_to_tensor_or_sparse_tensor(
      input_tensor)
  if isinstance(input_tensor, sparse_tensor_lib.SparseTensor):
    return input_tensor
  with ops.name_scope(None, 'to_sparse_input', (
      input_tensor,
      ignore_value,
  )):
    if ignore_value is None:
      if input_tensor.dtype == dtypes.string:
        # Exception due to TF strings are converted to numpy objects by default.
        ignore_value = ''
      elif input_tensor.dtype.is_integer:
        ignore_value = -1  # -1 has a special meaning of missing feature
      else:
        # NOTE: `as_numpy_dtype` is a property, so with the parentheses this is
        # constructing a new numpy object of the given type, which yields the
        # default value for that type.
        ignore_value = input_tensor.dtype.as_numpy_dtype()
    ignore_value = math_ops.cast(
        ignore_value, input_tensor.dtype, name='ignore_value')
    indices = array_ops.where_v2(
        math_ops.not_equal(input_tensor, ignore_value), name='indices')
    return sparse_tensor_lib.SparseTensor(
        indices=indices,
        values=array_ops.gather_nd(input_tensor, indices, name='values'),
        dense_shape=array_ops.shape(
            input_tensor, out_type=dtypes.int64, name='dense_shape'))


def _normalize_feature_columns(feature_columns):
  """Normalizes the `feature_columns` input.

  This method converts the `feature_columns` to list type as best as it can. In
  addition, verifies the type and other parts of feature_columns, required by
  downstream library.

  Args:
    feature_columns: The raw feature columns, usually passed by users.

  Returns:
    The normalized feature column list.

  Raises:
    ValueError: for any invalid inputs, such as empty, duplicated names, etc.
  """
  if isinstance(feature_columns, FeatureColumn):
    feature_columns = [feature_columns]

  if isinstance(feature_columns, collections_abc.Iterator):
    feature_columns = list(feature_columns)

  if isinstance(feature_columns, dict):
    raise ValueError('Expected feature_columns to be iterable, found dict.')

  for column in feature_columns:
    if not isinstance(column, FeatureColumn):
      raise ValueError('Items of feature_columns must be a FeatureColumn. '
                       'Given (type {}): {}.'.format(type(column), column))
  if not feature_columns:
    raise ValueError('feature_columns must not be empty.')
  name_to_column = {}
  for column in feature_columns:
    if column.name in name_to_column:
      raise ValueError('Duplicate feature column name found for columns: {} '
                       'and {}. This usually means that these columns refer to '
                       'same base feature. Either one must be discarded or a '
                       'duplicated but renamed item must be inserted in '
                       'features dict.'.format(column,
                                               name_to_column[column.name]))
    name_to_column[column.name] = column

  return sorted(feature_columns, key=lambda x: x.name)


class NumericColumn(
    DenseColumn,
    fc_old._DenseColumn,  # pylint: disable=protected-access
    collections.namedtuple(
        'NumericColumn',
        ('key', 'shape', 'default_value', 'dtype', 'normalizer_fn'))):
  """see `numeric_column`."""

  @property
  def _is_v2_column(self):
    return True

  @property
  def name(self):
    """See `FeatureColumn` base class."""
    return self.key

  @property
  def parse_example_spec(self):
    """See `FeatureColumn` base class."""
    return {
        self.key:
            parsing_ops.FixedLenFeature(self.shape, self.dtype,
                                        self.default_value)
    }

  @property
  @deprecation.deprecated(_FEATURE_COLUMN_DEPRECATION_DATE,
                          _FEATURE_COLUMN_DEPRECATION)
  def _parse_example_spec(self):
    return self.parse_example_spec

  def _transform_input_tensor(self, input_tensor):
    if isinstance(input_tensor, sparse_tensor_lib.SparseTensor):
      raise TypeError(
          'The corresponding Tensor of numerical column must be a Tensor. '
          'SparseTensor is not supported. key: {}'.format(self.key))
    if self.normalizer_fn is not None:
      input_tensor = self.normalizer_fn(input_tensor)
    return math_ops.cast(input_tensor, dtypes.float32)

  @deprecation.deprecated(_FEATURE_COLUMN_DEPRECATION_DATE,
                          _FEATURE_COLUMN_DEPRECATION)
  def _transform_feature(self, inputs):
    input_tensor = inputs.get(self.key)
    return self._transform_input_tensor(input_tensor)

  def transform_feature(self, transformation_cache, state_manager):
    """See `FeatureColumn` base class.

    In this case, we apply the `normalizer_fn` to the input tensor.

    Args:
      transformation_cache: A `FeatureTransformationCache` object to access
        features.
      state_manager: A `StateManager` to create / access resources such as
        lookup tables.

    Returns:
      Normalized input tensor.
    Raises:
      ValueError: If a SparseTensor is passed in.
    """
    input_tensor = transformation_cache.get(self.key, state_manager)
    return self._transform_input_tensor(input_tensor)

  @property
  def variable_shape(self):
    """See `DenseColumn` base class."""
    return tensor_shape.TensorShape(self.shape)

  @property
  @deprecation.deprecated(_FEATURE_COLUMN_DEPRECATION_DATE,
                          _FEATURE_COLUMN_DEPRECATION)
  def _variable_shape(self):
    return self.variable_shape

  def get_dense_tensor(self, transformation_cache, state_manager):
    """Returns dense `Tensor` representing numeric feature.

    Args:
      transformation_cache: A `FeatureTransformationCache` object to access
        features.
      state_manager: A `StateManager` to create / access resources such as
        lookup tables.

    Returns:
      Dense `Tensor` created within `transform_feature`.
    """
    # Feature has been already transformed. Return the intermediate
    # representation created by _transform_feature.
    return transformation_cache.get(self, state_manager)

  @deprecation.deprecated(_FEATURE_COLUMN_DEPRECATION_DATE,
                          _FEATURE_COLUMN_DEPRECATION)
  def _get_dense_tensor(self, inputs, weight_collections=None, trainable=None):
    del weight_collections
    del trainable
    return inputs.get(self)

  @property
  def parents(self):
    """See 'FeatureColumn` base class."""
    return [self.key]

  def get_config(self):
    """See 'FeatureColumn` base class."""
    config = dict(zip(self._fields, self))
    from tensorflow.python.feature_column import serialization  # pylint: disable=g-import-not-at-top
    config['normalizer_fn'] = serialization._serialize_keras_object(  # pylint: disable=protected-access
        self.normalizer_fn)
    config['dtype'] = self.dtype.name
    return config

  @classmethod
  def from_config(cls, config, custom_objects=None, columns_by_name=None):
    """See 'FeatureColumn` base class."""
    _check_config_keys(config, cls._fields)
    from tensorflow.python.feature_column import serialization  # pylint: disable=g-import-not-at-top
    kwargs = _standardize_and_copy_config(config)
    kwargs['normalizer_fn'] = serialization._deserialize_keras_object(  # pylint: disable=protected-access
        config['normalizer_fn'],
        custom_objects=custom_objects)
    kwargs['dtype'] = dtypes.as_dtype(config['dtype'])

    return cls(**kwargs)


class BucketizedColumn(
    DenseColumn,
    CategoricalColumn,
    fc_old._DenseColumn,  # pylint: disable=protected-access
    fc_old._CategoricalColumn,  # pylint: disable=protected-access
    collections.namedtuple('BucketizedColumn',
                           ('source_column', 'boundaries'))):
  """See `bucketized_column`."""

  @property
  def _is_v2_column(self):
    return (isinstance(self.source_column, FeatureColumn) and
            self.source_column._is_v2_column)  # pylint: disable=protected-access

  @property
  def name(self):
    """See `FeatureColumn` base class."""
    return '{}_bucketized'.format(self.source_column.name)

  @property
  def parse_example_spec(self):
    """See `FeatureColumn` base class."""
    return self.source_column.parse_example_spec

  @property
  @deprecation.deprecated(_FEATURE_COLUMN_DEPRECATION_DATE,
                          _FEATURE_COLUMN_DEPRECATION)
  def _parse_example_spec(self):
    return self.source_column._parse_example_spec  # pylint: disable=protected-access

  @deprecation.deprecated(_FEATURE_COLUMN_DEPRECATION_DATE,
                          _FEATURE_COLUMN_DEPRECATION)
  def _transform_feature(self, inputs):
    """Returns bucketized categorical `source_column` tensor."""
    source_tensor = inputs.get(self.source_column)
    return math_ops._bucketize(  # pylint: disable=protected-access
        source_tensor,
        boundaries=self.boundaries)

  def transform_feature(self, transformation_cache, state_manager):
    """Returns bucketized categorical `source_column` tensor."""
    source_tensor = transformation_cache.get(self.source_column, state_manager)
    return math_ops._bucketize(  # pylint: disable=protected-access
        source_tensor,
        boundaries=self.boundaries)

  @property
  def variable_shape(self):
    """See `DenseColumn` base class."""
    return tensor_shape.TensorShape(
        tuple(self.source_column.shape) + (len(self.boundaries) + 1,))

  @property
  @deprecation.deprecated(_FEATURE_COLUMN_DEPRECATION_DATE,
                          _FEATURE_COLUMN_DEPRECATION)
  def _variable_shape(self):
    return self.variable_shape

  def _get_dense_tensor_for_input_tensor(self, input_tensor):
    return array_ops.one_hot(
        indices=math_ops.cast(input_tensor, dtypes.int64),
        depth=len(self.boundaries) + 1,
        on_value=1.,
        off_value=0.)

  def get_dense_tensor(self, transformation_cache, state_manager):
    """Returns one hot encoded dense `Tensor`."""
    input_tensor = transformation_cache.get(self, state_manager)
    return self._get_dense_tensor_for_input_tensor(input_tensor)

  @deprecation.deprecated(_FEATURE_COLUMN_DEPRECATION_DATE,
                          _FEATURE_COLUMN_DEPRECATION)
  def _get_dense_tensor(self, inputs, weight_collections=None, trainable=None):
    del weight_collections
    del trainable
    input_tensor = inputs.get(self)
    return self._get_dense_tensor_for_input_tensor(input_tensor)

  @property
  def num_buckets(self):
    """See `CategoricalColumn` base class."""
    # By construction, source_column is always one-dimensional.
    return (len(self.boundaries) + 1) * self.source_column.shape[0]

  @property
  @deprecation.deprecated(_FEATURE_COLUMN_DEPRECATION_DATE,
                          _FEATURE_COLUMN_DEPRECATION)
  def _num_buckets(self):
    return self.num_buckets

  def _get_sparse_tensors_for_input_tensor(self, input_tensor):
    batch_size = array_ops.shape(input_tensor)[0]
    # By construction, source_column is always one-dimensional.
    source_dimension = self.source_column.shape[0]

    i1 = array_ops.reshape(
        array_ops.tile(
            array_ops.expand_dims(math_ops.range(0, batch_size), 1),
            [1, source_dimension]), (-1,))
    i2 = array_ops.tile(math_ops.range(0, source_dimension), [batch_size])
    # Flatten the bucket indices and unique them across dimensions
    # E.g. 2nd dimension indices will range from k to 2*k-1 with k buckets
    bucket_indices = (
        array_ops.reshape(input_tensor,
                          (-1,)) + (len(self.boundaries) + 1) * i2)

    indices = math_ops.cast(
        array_ops.transpose(array_ops.stack((i1, i2))), dtypes.int64)
    dense_shape = math_ops.cast(
        array_ops.stack([batch_size, source_dimension]), dtypes.int64)
    sparse_tensor = sparse_tensor_lib.SparseTensor(
        indices=indices, values=bucket_indices, dense_shape=dense_shape)
    return CategoricalColumn.IdWeightPair(sparse_tensor, None)

  def get_sparse_tensors(self, transformation_cache, state_manager):
    """Converts dense inputs to SparseTensor so downstream code can use it."""
    input_tensor = transformation_cache.get(self, state_manager)
    return self._get_sparse_tensors_for_input_tensor(input_tensor)

  @deprecation.deprecated(_FEATURE_COLUMN_DEPRECATION_DATE,
                          _FEATURE_COLUMN_DEPRECATION)
  def _get_sparse_tensors(self,
                          inputs,
                          weight_collections=None,
                          trainable=None):
    """Converts dense inputs to SparseTensor so downstream code can use it."""
    del weight_collections
    del trainable
    input_tensor = inputs.get(self)
    return self._get_sparse_tensors_for_input_tensor(input_tensor)

  @property
  def parents(self):
    """See 'FeatureColumn` base class."""
    return [self.source_column]

  def get_config(self):
    """See 'FeatureColumn` base class."""
    from tensorflow.python.feature_column.serialization import serialize_feature_column  # pylint: disable=g-import-not-at-top
    config = dict(zip(self._fields, self))
    config['source_column'] = serialize_feature_column(self.source_column)
    return config

  @classmethod
  def from_config(cls, config, custom_objects=None, columns_by_name=None):
    """See 'FeatureColumn` base class."""
    from tensorflow.python.feature_column.serialization import deserialize_feature_column  # pylint: disable=g-import-not-at-top
    _check_config_keys(config, cls._fields)
    kwargs = _standardize_and_copy_config(config)
    kwargs['source_column'] = deserialize_feature_column(
        config['source_column'], custom_objects, columns_by_name)
    return cls(**kwargs)


class EmbeddingColumn(
    DenseColumn,
    SequenceDenseColumn,
    fc_old._DenseColumn,  # pylint: disable=protected-access
    fc_old._SequenceDenseColumn,  # pylint: disable=protected-access
    collections.namedtuple(
        'EmbeddingColumn',
        ('categorical_column', 'dimension', 'combiner', 'initializer',
         'ckpt_to_load_from', 'tensor_name_in_ckpt', 'max_norm', 'trainable',
         'use_safe_embedding_lookup'))):
  """See `embedding_column`."""

  def __new__(cls,
              categorical_column,
              dimension,
              combiner,
              initializer,
              ckpt_to_load_from,
              tensor_name_in_ckpt,
              max_norm,
              trainable,
              use_safe_embedding_lookup=True):
    return super(EmbeddingColumn, cls).__new__(
        cls,
        categorical_column=categorical_column,
        dimension=dimension,
        combiner=combiner,
        initializer=initializer,
        ckpt_to_load_from=ckpt_to_load_from,
        tensor_name_in_ckpt=tensor_name_in_ckpt,
        max_norm=max_norm,
        trainable=trainable,
        use_safe_embedding_lookup=use_safe_embedding_lookup)

  @property
  def _is_v2_column(self):
    return (isinstance(self.categorical_column, FeatureColumn) and
            self.categorical_column._is_v2_column)  # pylint: disable=protected-access

  @property
  def name(self):
    """See `FeatureColumn` base class."""
    return '{}_embedding'.format(self.categorical_column.name)

  @property
  def parse_example_spec(self):
    """See `FeatureColumn` base class."""
    return self.categorical_column.parse_example_spec

  @property
  @deprecation.deprecated(_FEATURE_COLUMN_DEPRECATION_DATE,
                          _FEATURE_COLUMN_DEPRECATION)
  def _parse_example_spec(self):
    return self.categorical_column._parse_example_spec  # pylint: disable=protected-access

  def transform_feature(self, transformation_cache, state_manager):
    """Transforms underlying `categorical_column`."""
    return transformation_cache.get(self.categorical_column, state_manager)

  @deprecation.deprecated(_FEATURE_COLUMN_DEPRECATION_DATE,
                          _FEATURE_COLUMN_DEPRECATION)
  def _transform_feature(self, inputs):
    return inputs.get(self.categorical_column)

  @property
  def variable_shape(self):
    """See `DenseColumn` base class."""
    return tensor_shape.TensorShape([self.dimension])

  @property
  @deprecation.deprecated(_FEATURE_COLUMN_DEPRECATION_DATE,
                          _FEATURE_COLUMN_DEPRECATION)
  def _variable_shape(self):
    return self.variable_shape

  def create_state(self, state_manager):
    """Creates the embedding lookup variable."""
    default_num_buckets = (
        self.categorical_column.num_buckets
        if self._is_v2_column else self.categorical_column._num_buckets)  # pylint: disable=protected-access
    num_buckets = getattr(self.categorical_column, 'num_buckets',
                          default_num_buckets)
    embedding_shape = (num_buckets, self.dimension)
    state_manager.create_variable(
        self,
        name='embedding_weights',
        shape=embedding_shape,
        dtype=dtypes.float32,
        trainable=self.trainable,
        use_resource=True,
        initializer=self.initializer)

  def _get_dense_tensor_internal_helper(self, sparse_tensors,
                                        embedding_weights):
    sparse_ids = sparse_tensors.id_tensor
    sparse_weights = sparse_tensors.weight_tensor

    if self.ckpt_to_load_from is not None:
      to_restore = embedding_weights
      if isinstance(to_restore, variables.PartitionedVariable):
        to_restore = to_restore._get_variable_list()  # pylint: disable=protected-access
      checkpoint_utils.init_from_checkpoint(
          self.ckpt_to_load_from, {self.tensor_name_in_ckpt: to_restore})

    sparse_id_rank = tensor_shape.dimension_value(
        sparse_ids.dense_shape.get_shape()[0])
    embedding_lookup_sparse = embedding_ops.safe_embedding_lookup_sparse
    if (not self.use_safe_embedding_lookup and sparse_id_rank is not None and
        sparse_id_rank <= 2):
      embedding_lookup_sparse = embedding_ops.embedding_lookup_sparse_v2
    # Return embedding lookup result.
    return embedding_lookup_sparse(
        embedding_weights,
        sparse_ids,
        sparse_weights,
        combiner=self.combiner,
        name='%s_weights' % self.name,
        max_norm=self.max_norm)

  def _get_dense_tensor_internal(self, sparse_tensors, state_manager):
    """Private method that follows the signature of get_dense_tensor."""
    embedding_weights = state_manager.get_variable(
        self, name='embedding_weights')
    return self._get_dense_tensor_internal_helper(sparse_tensors,
                                                  embedding_weights)

  def _old_get_dense_tensor_internal(self, sparse_tensors, weight_collections,
                                     trainable):
    """Private method that follows the signature of _get_dense_tensor."""
    embedding_shape = (self.categorical_column._num_buckets, self.dimension)  # pylint: disable=protected-access
    if (weight_collections and
        ops.GraphKeys.GLOBAL_VARIABLES not in weight_collections):
      weight_collections.append(ops.GraphKeys.GLOBAL_VARIABLES)
    embedding_weights = variable_scope.get_variable(
        name='embedding_weights',
        shape=embedding_shape,
        dtype=dtypes.float32,
        initializer=self.initializer,
        trainable=self.trainable and trainable,
        collections=weight_collections)
    return self._get_dense_tensor_internal_helper(sparse_tensors,
                                                  embedding_weights)

  def get_dense_tensor(self, transformation_cache, state_manager):
    """Returns tensor after doing the embedding lookup.

    Args:
      transformation_cache: A `FeatureTransformationCache` object to access
        features.
      state_manager: A `StateManager` to create / access resources such as
        lookup tables.

    Returns:
      Embedding lookup tensor.

    Raises:
      ValueError: `categorical_column` is SequenceCategoricalColumn.
    """
    if isinstance(self.categorical_column, SequenceCategoricalColumn):
      raise ValueError(
          'In embedding_column: {}. '
          'categorical_column must not be of type SequenceCategoricalColumn. '
          'Suggested fix A: If you wish to use DenseFeatures, use a '
          'non-sequence categorical_column_with_*. '
          'Suggested fix B: If you wish to create sequence input, use '
          'SequenceFeatures instead of DenseFeatures. '
          'Given (type {}): {}'.format(self.name, type(self.categorical_column),
                                       self.categorical_column))
    # Get sparse IDs and weights.
    sparse_tensors = self.categorical_column.get_sparse_tensors(
        transformation_cache, state_manager)
    return self._get_dense_tensor_internal(sparse_tensors, state_manager)

  @deprecation.deprecated(_FEATURE_COLUMN_DEPRECATION_DATE,
                          _FEATURE_COLUMN_DEPRECATION)
  def _get_dense_tensor(self, inputs, weight_collections=None, trainable=None):
    if isinstance(
        self.categorical_column,
        (SequenceCategoricalColumn, fc_old._SequenceCategoricalColumn)):  # pylint: disable=protected-access
      raise ValueError(
          'In embedding_column: {}. '
          'categorical_column must not be of type _SequenceCategoricalColumn. '
          'Suggested fix A: If you wish to use DenseFeatures, use a '
          'non-sequence categorical_column_with_*. '
          'Suggested fix B: If you wish to create sequence input, use '
          'SequenceFeatures instead of DenseFeatures. '
          'Given (type {}): {}'.format(self.name, type(self.categorical_column),
                                       self.categorical_column))
    sparse_tensors = self.categorical_column._get_sparse_tensors(  # pylint: disable=protected-access
        inputs, weight_collections, trainable)
    return self._old_get_dense_tensor_internal(sparse_tensors,
                                               weight_collections, trainable)

  def get_sequence_dense_tensor(self, transformation_cache, state_manager):
    """See `SequenceDenseColumn` base class."""
    if not isinstance(self.categorical_column, SequenceCategoricalColumn):
      raise ValueError(
          'In embedding_column: {}. '
          'categorical_column must be of type SequenceCategoricalColumn '
          'to use SequenceFeatures. '
          'Suggested fix: Use one of sequence_categorical_column_with_*. '
          'Given (type {}): {}'.format(self.name, type(self.categorical_column),
                                       self.categorical_column))
    sparse_tensors = self.categorical_column.get_sparse_tensors(
        transformation_cache, state_manager)
    dense_tensor = self._get_dense_tensor_internal(sparse_tensors,
                                                   state_manager)
    sequence_length = fc_utils.sequence_length_from_sparse_tensor(
        sparse_tensors.id_tensor)
    return SequenceDenseColumn.TensorSequenceLengthPair(
        dense_tensor=dense_tensor, sequence_length=sequence_length)

  @deprecation.deprecated(_FEATURE_COLUMN_DEPRECATION_DATE,
                          _FEATURE_COLUMN_DEPRECATION)
  def _get_sequence_dense_tensor(self,
                                 inputs,
                                 weight_collections=None,
                                 trainable=None):
    if not isinstance(
        self.categorical_column,
        (SequenceCategoricalColumn, fc_old._SequenceCategoricalColumn)):  # pylint: disable=protected-access
      raise ValueError(
          'In embedding_column: {}. '
          'categorical_column must be of type SequenceCategoricalColumn '
          'to use SequenceFeatures. '
          'Suggested fix: Use one of sequence_categorical_column_with_*. '
          'Given (type {}): {}'.format(self.name, type(self.categorical_column),
                                       self.categorical_column))
    sparse_tensors = self.categorical_column._get_sparse_tensors(inputs)  # pylint: disable=protected-access
    dense_tensor = self._old_get_dense_tensor_internal(
        sparse_tensors,
        weight_collections=weight_collections,
        trainable=trainable)
    sequence_length = fc_utils.sequence_length_from_sparse_tensor(
        sparse_tensors.id_tensor)
    return SequenceDenseColumn.TensorSequenceLengthPair(
        dense_tensor=dense_tensor, sequence_length=sequence_length)

  @property
  def parents(self):
    """See 'FeatureColumn` base class."""
    return [self.categorical_column]

  def get_config(self):
    """See 'FeatureColumn` base class."""
    from tensorflow.python.feature_column import serialization  # pylint: disable=g-import-not-at-top
    config = dict(zip(self._fields, self))
    config['categorical_column'] = serialization.serialize_feature_column(
        self.categorical_column)
    config['initializer'] = serialization._serialize_keras_object(  # pylint: disable=protected-access
        self.initializer)
    return config

  @classmethod
  def from_config(cls, config, custom_objects=None, columns_by_name=None):
    """See 'FeatureColumn` base class."""
    if 'use_safe_embedding_lookup' not in config:
      config['use_safe_embedding_lookup'] = True
    from tensorflow.python.feature_column import serialization  # pylint: disable=g-import-not-at-top
    _check_config_keys(config, cls._fields)
    kwargs = _standardize_and_copy_config(config)
    kwargs['categorical_column'] = serialization.deserialize_feature_column(
        config['categorical_column'], custom_objects, columns_by_name)
    all_initializers = dict(tf_inspect.getmembers(init_ops, tf_inspect.isclass))
    kwargs['initializer'] = serialization._deserialize_keras_object(  # pylint: disable=protected-access
        config['initializer'],
        module_objects=all_initializers,
        custom_objects=custom_objects)
    return cls(**kwargs)


def _raise_shared_embedding_column_error():
  raise ValueError('SharedEmbeddingColumns are not supported in '
                   '`linear_model` or `input_layer`. Please use '
                   '`DenseFeatures` or `LinearModel` instead.')


class SharedEmbeddingColumnCreator(autotrackable.AutoTrackable):
  """Class that creates a `SharedEmbeddingColumn`."""

  def __init__(self,
               dimension,
               initializer,
               ckpt_to_load_from,
               tensor_name_in_ckpt,
               num_buckets,
               trainable,
               name='shared_embedding_column_creator',
               use_safe_embedding_lookup=True):
    self._dimension = dimension
    self._initializer = initializer
    self._ckpt_to_load_from = ckpt_to_load_from
    self._tensor_name_in_ckpt = tensor_name_in_ckpt
    self._num_buckets = num_buckets
    self._trainable = trainable
    self._name = name
    self._use_safe_embedding_lookup = use_safe_embedding_lookup
    # Map from graph keys to embedding_weight variables.
    self._embedding_weights = {}

  def __call__(self, categorical_column, combiner, max_norm):
    return SharedEmbeddingColumn(categorical_column, self, combiner, max_norm,
                                 self._use_safe_embedding_lookup)

  @property
  def embedding_weights(self):
    key = ops.get_default_graph()._graph_key  # pylint: disable=protected-access
    if key not in self._embedding_weights:
      embedding_shape = (self._num_buckets, self._dimension)
      var = variable_scope.get_variable(
          name=self._name,
          shape=embedding_shape,
          dtype=dtypes.float32,
          initializer=self._initializer,
          trainable=self._trainable)

      if self._ckpt_to_load_from is not None:
        to_restore = var
        if isinstance(to_restore, variables.PartitionedVariable):
          to_restore = to_restore._get_variable_list()  # pylint: disable=protected-access
        checkpoint_utils.init_from_checkpoint(
            self._ckpt_to_load_from, {self._tensor_name_in_ckpt: to_restore})
      self._embedding_weights[key] = var
    return self._embedding_weights[key]

  @property
  def dimension(self):
    return self._dimension


class SharedEmbeddingColumn(
    DenseColumn,
    SequenceDenseColumn,
    fc_old._DenseColumn,  # pylint: disable=protected-access
    fc_old._SequenceDenseColumn,  # pylint: disable=protected-access
    collections.namedtuple(
        'SharedEmbeddingColumn',
        ('categorical_column', 'shared_embedding_column_creator', 'combiner',
         'max_norm', 'use_safe_embedding_lookup'))):
  """See `embedding_column`."""

  def __new__(cls,
              categorical_column,
              shared_embedding_column_creator,
              combiner,
              max_norm,
              use_safe_embedding_lookup=True):
    return super(SharedEmbeddingColumn, cls).__new__(
        cls,
        categorical_column=categorical_column,
        shared_embedding_column_creator=shared_embedding_column_creator,
        combiner=combiner,
        max_norm=max_norm,
        use_safe_embedding_lookup=use_safe_embedding_lookup)

  @property
  def _is_v2_column(self):
    return True

  @property
  def name(self):
    """See `FeatureColumn` base class."""
    return '{}_shared_embedding'.format(self.categorical_column.name)

  @property
  def parse_example_spec(self):
    """See `FeatureColumn` base class."""
    return self.categorical_column.parse_example_spec

  @property
  def _parse_example_spec(self):
    return _raise_shared_embedding_column_error()

  def transform_feature(self, transformation_cache, state_manager):
    """See `FeatureColumn` base class."""
    return transformation_cache.get(self.categorical_column, state_manager)

  def _transform_feature(self, inputs):
    return _raise_shared_embedding_column_error()

  @property
  def variable_shape(self):
    """See `DenseColumn` base class."""
    return tensor_shape.TensorShape(
        [self.shared_embedding_column_creator.dimension])

  @property
  def _variable_shape(self):
    return _raise_shared_embedding_column_error()

  def _get_dense_tensor_internal(self, transformation_cache, state_manager):
    """Private method that follows the signature of _get_dense_tensor."""
    # This method is called from a variable_scope with name _var_scope_name,
    # which is shared among all shared embeddings. Open a name_scope here, so
    # that the ops for different columns have distinct names.
    with ops.name_scope(None, default_name=self.name):
      # Get sparse IDs and weights.
      sparse_tensors = self.categorical_column.get_sparse_tensors(
          transformation_cache, state_manager)
      sparse_ids = sparse_tensors.id_tensor
      sparse_weights = sparse_tensors.weight_tensor

      embedding_weights = self.shared_embedding_column_creator.embedding_weights

      sparse_id_rank = tensor_shape.dimension_value(
          sparse_ids.dense_shape.get_shape()[0])
      embedding_lookup_sparse = embedding_ops.safe_embedding_lookup_sparse
      if (not self.use_safe_embedding_lookup and sparse_id_rank is not None and
          sparse_id_rank <= 2):
        embedding_lookup_sparse = embedding_ops.embedding_lookup_sparse_v2
      # Return embedding lookup result.
      return embedding_lookup_sparse(
          embedding_weights,
          sparse_ids,
          sparse_weights,
          combiner=self.combiner,
          name='%s_weights' % self.name,
          max_norm=self.max_norm)

  def get_dense_tensor(self, transformation_cache, state_manager):
    """Returns the embedding lookup result."""
    if isinstance(self.categorical_column, SequenceCategoricalColumn):
      raise ValueError(
          'In embedding_column: {}. '
          'categorical_column must not be of type SequenceCategoricalColumn. '
          'Suggested fix A: If you wish to use DenseFeatures, use a '
          'non-sequence categorical_column_with_*. '
          'Suggested fix B: If you wish to create sequence input, use '
          'SequenceFeatures instead of DenseFeatures. '
          'Given (type {}): {}'.format(self.name, type(self.categorical_column),
                                       self.categorical_column))
    return self._get_dense_tensor_internal(transformation_cache, state_manager)

  def _get_dense_tensor(self, inputs, weight_collections=None, trainable=None):
    return _raise_shared_embedding_column_error()

  def get_sequence_dense_tensor(self, transformation_cache, state_manager):
    """See `SequenceDenseColumn` base class."""
    if not isinstance(self.categorical_column, SequenceCategoricalColumn):
      raise ValueError(
          'In embedding_column: {}. '
          'categorical_column must be of type SequenceCategoricalColumn '
          'to use SequenceFeatures. '
          'Suggested fix: Use one of sequence_categorical_column_with_*. '
          'Given (type {}): {}'.format(self.name, type(self.categorical_column),
                                       self.categorical_column))
    dense_tensor = self._get_dense_tensor_internal(transformation_cache,
                                                   state_manager)
    sparse_tensors = self.categorical_column.get_sparse_tensors(
        transformation_cache, state_manager)
    sequence_length = fc_utils.sequence_length_from_sparse_tensor(
        sparse_tensors.id_tensor)
    return SequenceDenseColumn.TensorSequenceLengthPair(
        dense_tensor=dense_tensor, sequence_length=sequence_length)

  def _get_sequence_dense_tensor(self,
                                 inputs,
                                 weight_collections=None,
                                 trainable=None):
    return _raise_shared_embedding_column_error()

  @property
  def parents(self):
    """See 'FeatureColumn` base class."""
    return [self.categorical_column]


def _check_shape(shape, key):
  """Returns shape if it's valid, raises error otherwise."""
  assert shape is not None
  if not nest.is_nested(shape):
    shape = [shape]
  shape = tuple(shape)
  for dimension in shape:
    if not isinstance(dimension, int):
      raise TypeError('shape dimensions must be integer. '
                      'shape: {}, key: {}'.format(shape, key))
    if dimension < 1:
      raise ValueError('shape dimensions must be greater than 0. '
                       'shape: {}, key: {}'.format(shape, key))
  return shape


class HashedCategoricalColumn(
    CategoricalColumn,
    fc_old._CategoricalColumn,  # pylint: disable=protected-access
    collections.namedtuple('HashedCategoricalColumn',
                           ('key', 'hash_bucket_size', 'dtype'))):
  """see `categorical_column_with_hash_bucket`."""

  @property
  def _is_v2_column(self):
    return True

  @property
  def name(self):
    """See `FeatureColumn` base class."""
    return self.key

  @property
  def parse_example_spec(self):
    """See `FeatureColumn` base class."""
    return {self.key: parsing_ops.VarLenFeature(self.dtype)}

  @property
  @deprecation.deprecated(_FEATURE_COLUMN_DEPRECATION_DATE,
                          _FEATURE_COLUMN_DEPRECATION)
  def _parse_example_spec(self):
    return self.parse_example_spec

  def _transform_input_tensor(self, input_tensor):
    """Hashes the values in the feature_column."""
    if not isinstance(input_tensor, sparse_tensor_lib.SparseTensor):
      raise ValueError('SparseColumn input must be a SparseTensor.')

    fc_utils.assert_string_or_int(
        input_tensor.dtype,
        prefix='column_name: {} input_tensor'.format(self.key))

    if self.dtype.is_integer != input_tensor.dtype.is_integer:
      raise ValueError(
          'Column dtype and SparseTensors dtype must be compatible. '
          'key: {}, column dtype: {}, tensor dtype: {}'.format(
              self.key, self.dtype, input_tensor.dtype))

    if self.dtype == dtypes.string:
      sparse_values = input_tensor.values
    else:
      sparse_values = string_ops.as_string(input_tensor.values)

    sparse_id_values = string_ops.string_to_hash_bucket_fast(
        sparse_values, self.hash_bucket_size, name='lookup')
    return sparse_tensor_lib.SparseTensor(input_tensor.indices,
                                          sparse_id_values,
                                          input_tensor.dense_shape)

  def transform_feature(self, transformation_cache, state_manager):
    """Hashes the values in the feature_column."""
    input_tensor = _to_sparse_input_and_drop_ignore_values(
        transformation_cache.get(self.key, state_manager))
    return self._transform_input_tensor(input_tensor)

  @deprecation.deprecated(_FEATURE_COLUMN_DEPRECATION_DATE,
                          _FEATURE_COLUMN_DEPRECATION)
  def _transform_feature(self, inputs):
    input_tensor = _to_sparse_input_and_drop_ignore_values(inputs.get(self.key))
    return self._transform_input_tensor(input_tensor)

  @property
  def num_buckets(self):
    """Returns number of buckets in this sparse feature."""
    return self.hash_bucket_size

  @property
  @deprecation.deprecated(_FEATURE_COLUMN_DEPRECATION_DATE,
                          _FEATURE_COLUMN_DEPRECATION)
  def _num_buckets(self):
    return self.num_buckets

  def get_sparse_tensors(self, transformation_cache, state_manager):
    """See `CategoricalColumn` base class."""
    return CategoricalColumn.IdWeightPair(
        transformation_cache.get(self, state_manager), None)

  @deprecation.deprecated(_FEATURE_COLUMN_DEPRECATION_DATE,
                          _FEATURE_COLUMN_DEPRECATION)
  def _get_sparse_tensors(self,
                          inputs,
                          weight_collections=None,
                          trainable=None):
    del weight_collections
    del trainable
    return CategoricalColumn.IdWeightPair(inputs.get(self), None)

  @property
  def parents(self):
    """See 'FeatureColumn` base class."""
    return [self.key]

  def get_config(self):
    """See 'FeatureColumn` base class."""
    config = dict(zip(self._fields, self))
    config['dtype'] = self.dtype.name
    return config

  @classmethod
  def from_config(cls, config, custom_objects=None, columns_by_name=None):
    """See 'FeatureColumn` base class."""
    _check_config_keys(config, cls._fields)
    kwargs = _standardize_and_copy_config(config)
    kwargs['dtype'] = dtypes.as_dtype(config['dtype'])
    return cls(**kwargs)


class VocabularyFileCategoricalColumn(
    CategoricalColumn,
    fc_old._CategoricalColumn,  # pylint: disable=protected-access
    collections.namedtuple(
        'VocabularyFileCategoricalColumn',
        ('key', 'vocabulary_file', 'vocabulary_size', 'num_oov_buckets',
         'dtype', 'default_value', 'file_format'))):
  """See `categorical_column_with_vocabulary_file`."""

  def __new__(cls,
              key,
              vocabulary_file,
              vocabulary_size,
              num_oov_buckets,
              dtype,
              default_value,
              file_format=None):
    return super(VocabularyFileCategoricalColumn, cls).__new__(
        cls,
        key=key,
        vocabulary_file=vocabulary_file,
        vocabulary_size=vocabulary_size,
        num_oov_buckets=num_oov_buckets,
        dtype=dtype,
        default_value=default_value,
        file_format=file_format)

  @property
  def _is_v2_column(self):
    return True

  @property
  def name(self):
    """See `FeatureColumn` base class."""
    return self.key

  @property
  def parse_example_spec(self):
    """See `FeatureColumn` base class."""
    return {self.key: parsing_ops.VarLenFeature(self.dtype)}

  @property
  @deprecation.deprecated(_FEATURE_COLUMN_DEPRECATION_DATE,
                          _FEATURE_COLUMN_DEPRECATION)
  def _parse_example_spec(self):
    return self.parse_example_spec

  def _make_table_from_tfrecord_gzip_file(self, key_dtype, name):
    dataset = readers.TFRecordDataset(
        self.vocabulary_file, compression_type='GZIP')

    def key_dtype_fn(key):
      return key if key_dtype is dtypes.string else string_ops.string_to_number(
          key, out_type=key_dtype)

    return data_lookup_ops.index_table_from_dataset(
        dataset.map(key_dtype_fn),
        num_oov_buckets=self.num_oov_buckets,
        vocab_size=self.vocabulary_size,
        default_value=self.default_value,
        key_dtype=key_dtype,
        name=name)

  def _make_table(self, key_dtype, state_manager):
    name = '{}_lookup'.format(self.key)
    if state_manager is None or not state_manager.has_resource(self, name):
      with ops.init_scope():
        if self.file_format == 'tfrecord_gzip':
          table = self._make_table_from_tfrecord_gzip_file(key_dtype, name)
        else:
          table = lookup_ops.index_table_from_file(
              vocabulary_file=self.vocabulary_file,
              num_oov_buckets=self.num_oov_buckets,
              vocab_size=self.vocabulary_size,
              default_value=self.default_value,
              key_dtype=key_dtype,
              name=name)
      if state_manager is not None:
        state_manager.add_resource(self, name, table)
    else:
      # Reuse the table from the previous run.
      table = state_manager.get_resource(self, name)
    return table

  def _transform_input_tensor(self, input_tensor, state_manager=None):
    """Creates a lookup table for the vocabulary."""
    if self.dtype.is_integer != input_tensor.dtype.is_integer:
      raise ValueError(
          'Column dtype and SparseTensors dtype must be compatible. '
          'key: {}, column dtype: {}, tensor dtype: {}'.format(
              self.key, self.dtype, input_tensor.dtype))

    fc_utils.assert_string_or_int(
        input_tensor.dtype,
        prefix='column_name: {} input_tensor'.format(self.key))

    key_dtype = self.dtype
    if input_tensor.dtype.is_integer:
      # `index_table_from_file` requires 64-bit integer keys.
      key_dtype = dtypes.int64
      input_tensor = math_ops.cast(input_tensor, dtypes.int64)
    return self._make_table(key_dtype, state_manager).lookup(input_tensor)

  def transform_feature(self, transformation_cache, state_manager):
    """Creates a lookup table for the vocabulary."""
    input_tensor = _to_sparse_input_and_drop_ignore_values(
        transformation_cache.get(self.key, state_manager))
    return self._transform_input_tensor(input_tensor, state_manager)

  @deprecation.deprecated(_FEATURE_COLUMN_DEPRECATION_DATE,
                          _FEATURE_COLUMN_DEPRECATION)
  def _transform_feature(self, inputs):
    input_tensor = _to_sparse_input_and_drop_ignore_values(inputs.get(self.key))
    return self._transform_input_tensor(input_tensor)

  @property
  def num_buckets(self):
    """Returns number of buckets in this sparse feature."""
    return self.vocabulary_size + self.num_oov_buckets

  @property
  @deprecation.deprecated(_FEATURE_COLUMN_DEPRECATION_DATE,
                          _FEATURE_COLUMN_DEPRECATION)
  def _num_buckets(self):
    return self.num_buckets

  def get_sparse_tensors(self, transformation_cache, state_manager):
    """See `CategoricalColumn` base class."""
    return CategoricalColumn.IdWeightPair(
        transformation_cache.get(self, state_manager), None)

  @deprecation.deprecated(_FEATURE_COLUMN_DEPRECATION_DATE,
                          _FEATURE_COLUMN_DEPRECATION)
  def _get_sparse_tensors(self,
                          inputs,
                          weight_collections=None,
                          trainable=None):
    del weight_collections
    del trainable
    return CategoricalColumn.IdWeightPair(inputs.get(self), None)

  @property
  def parents(self):
    """See 'FeatureColumn` base class."""
    return [self.key]

  def get_config(self):
    """See 'FeatureColumn` base class."""
    config = dict(zip(self._fields, self))
    config['dtype'] = self.dtype.name
    return config

  @classmethod
  def from_config(cls, config, custom_objects=None, columns_by_name=None):
    """See 'FeatureColumn` base class."""
    _check_config_keys(config, cls._fields)
    kwargs = _standardize_and_copy_config(config)
    kwargs['dtype'] = dtypes.as_dtype(config['dtype'])
    return cls(**kwargs)


class VocabularyListCategoricalColumn(
    CategoricalColumn,
    fc_old._CategoricalColumn,  # pylint: disable=protected-access
    collections.namedtuple(
        'VocabularyListCategoricalColumn',
        ('key', 'vocabulary_list', 'dtype', 'default_value', 'num_oov_buckets'))
):
  """See `categorical_column_with_vocabulary_list`."""

  @property
  def _is_v2_column(self):
    return True

  @property
  def name(self):
    """See `FeatureColumn` base class."""
    return self.key

  @property
  def parse_example_spec(self):
    """See `FeatureColumn` base class."""
    return {self.key: parsing_ops.VarLenFeature(self.dtype)}

  @property
  @deprecation.deprecated(_FEATURE_COLUMN_DEPRECATION_DATE,
                          _FEATURE_COLUMN_DEPRECATION)
  def _parse_example_spec(self):
    return self.parse_example_spec

  def _transform_input_tensor(self, input_tensor, state_manager=None):
    """Creates a lookup table for the vocabulary list."""
    if self.dtype.is_integer != input_tensor.dtype.is_integer:
      raise ValueError(
          'Column dtype and SparseTensors dtype must be compatible. '
          'key: {}, column dtype: {}, tensor dtype: {}'.format(
              self.key, self.dtype, input_tensor.dtype))

    fc_utils.assert_string_or_int(
        input_tensor.dtype,
        prefix='column_name: {} input_tensor'.format(self.key))

    key_dtype = self.dtype
    if input_tensor.dtype.is_integer:
      # `index_table_from_tensor` requires 64-bit integer keys.
      key_dtype = dtypes.int64
      input_tensor = math_ops.cast(input_tensor, dtypes.int64)

    name = '{}_lookup'.format(self.key)
    if state_manager is None or not state_manager.has_resource(self, name):
      with ops.init_scope():
        table = lookup_ops.index_table_from_tensor(
            vocabulary_list=tuple(self.vocabulary_list),
            default_value=self.default_value,
            num_oov_buckets=self.num_oov_buckets,
            dtype=key_dtype,
            name=name)
      if state_manager is not None:
        state_manager.add_resource(self, name, table)
    else:
      # Reuse the table from the previous run.
      table = state_manager.get_resource(self, name)
    return table.lookup(input_tensor)

  def transform_feature(self, transformation_cache, state_manager):
    """Creates a lookup table for the vocabulary list."""
    input_tensor = _to_sparse_input_and_drop_ignore_values(
        transformation_cache.get(self.key, state_manager))
    return self._transform_input_tensor(input_tensor, state_manager)

  @deprecation.deprecated(_FEATURE_COLUMN_DEPRECATION_DATE,
                          _FEATURE_COLUMN_DEPRECATION)
  def _transform_feature(self, inputs):
    input_tensor = _to_sparse_input_and_drop_ignore_values(inputs.get(self.key))
    return self._transform_input_tensor(input_tensor)

  @property
  def num_buckets(self):
    """Returns number of buckets in this sparse feature."""
    return len(self.vocabulary_list) + self.num_oov_buckets

  @property
  @deprecation.deprecated(_FEATURE_COLUMN_DEPRECATION_DATE,
                          _FEATURE_COLUMN_DEPRECATION)
  def _num_buckets(self):
    return self.num_buckets

  def get_sparse_tensors(self, transformation_cache, state_manager):
    """See `CategoricalColumn` base class."""
    return CategoricalColumn.IdWeightPair(
        transformation_cache.get(self, state_manager), None)

  @deprecation.deprecated(_FEATURE_COLUMN_DEPRECATION_DATE,
                          _FEATURE_COLUMN_DEPRECATION)
  def _get_sparse_tensors(self,
                          inputs,
                          weight_collections=None,
                          trainable=None):
    del weight_collections
    del trainable
    return CategoricalColumn.IdWeightPair(inputs.get(self), None)

  @property
  def parents(self):
    """See 'FeatureColumn` base class."""
    return [self.key]

  def get_config(self):
    """See 'FeatureColumn` base class."""
    config = dict(zip(self._fields, self))
    config['dtype'] = self.dtype.name
    return config

  @classmethod
  def from_config(cls, config, custom_objects=None, columns_by_name=None):
    """See 'FeatureColumn` base class."""
    _check_config_keys(config, cls._fields)
    kwargs = _standardize_and_copy_config(config)
    kwargs['dtype'] = dtypes.as_dtype(config['dtype'])
    return cls(**kwargs)


class IdentityCategoricalColumn(
    CategoricalColumn,
    fc_old._CategoricalColumn,  # pylint: disable=protected-access
    collections.namedtuple('IdentityCategoricalColumn',
                           ('key', 'number_buckets', 'default_value'))):
  """See `categorical_column_with_identity`."""

  @property
  def _is_v2_column(self):
    return True

  @property
  def name(self):
    """See `FeatureColumn` base class."""
    return self.key

  @property
  def parse_example_spec(self):
    """See `FeatureColumn` base class."""
    return {self.key: parsing_ops.VarLenFeature(dtypes.int64)}

  @property
  @deprecation.deprecated(_FEATURE_COLUMN_DEPRECATION_DATE,
                          _FEATURE_COLUMN_DEPRECATION)
  def _parse_example_spec(self):
    return self.parse_example_spec

  def _transform_input_tensor(self, input_tensor):
    """Returns a SparseTensor with identity values."""
    if not input_tensor.dtype.is_integer:
      raise ValueError('Invalid input, not integer. key: {} dtype: {}'.format(
          self.key, input_tensor.dtype))
    values = input_tensor.values
    if input_tensor.values.dtype != dtypes.int64:
      values = math_ops.cast(values, dtypes.int64, name='values')
    if self.default_value is not None:
      values = math_ops.cast(input_tensor.values, dtypes.int64, name='values')
      num_buckets = math_ops.cast(
          self.num_buckets, dtypes.int64, name='num_buckets')
      zero = math_ops.cast(0, dtypes.int64, name='zero')
      # Assign default for out-of-range values.
      values = array_ops.where_v2(
          math_ops.logical_or(
              values < zero, values >= num_buckets, name='out_of_range'),
          array_ops.fill(
              dims=array_ops.shape(values),
              value=math_ops.cast(self.default_value, dtypes.int64),
              name='default_values'), values)

    return sparse_tensor_lib.SparseTensor(
        indices=input_tensor.indices,
        values=values,
        dense_shape=input_tensor.dense_shape)

  def transform_feature(self, transformation_cache, state_manager):
    """Returns a SparseTensor with identity values."""
    input_tensor = _to_sparse_input_and_drop_ignore_values(
        transformation_cache.get(self.key, state_manager))
    return self._transform_input_tensor(input_tensor)

  @deprecation.deprecated(_FEATURE_COLUMN_DEPRECATION_DATE,
                          _FEATURE_COLUMN_DEPRECATION)
  def _transform_feature(self, inputs):
    input_tensor = _to_sparse_input_and_drop_ignore_values(inputs.get(self.key))
    return self._transform_input_tensor(input_tensor)

  @property
  def num_buckets(self):
    """Returns number of buckets in this sparse feature."""
    return self.number_buckets

  @property
  @deprecation.deprecated(_FEATURE_COLUMN_DEPRECATION_DATE,
                          _FEATURE_COLUMN_DEPRECATION)
  def _num_buckets(self):
    return self.num_buckets

  def get_sparse_tensors(self, transformation_cache, state_manager):
    """See `CategoricalColumn` base class."""
    return CategoricalColumn.IdWeightPair(
        transformation_cache.get(self, state_manager), None)

  @deprecation.deprecated(_FEATURE_COLUMN_DEPRECATION_DATE,
                          _FEATURE_COLUMN_DEPRECATION)
  def _get_sparse_tensors(self,
                          inputs,
                          weight_collections=None,
                          trainable=None):
    del weight_collections
    del trainable
    return CategoricalColumn.IdWeightPair(inputs.get(self), None)

  @property
  def parents(self):
    """See 'FeatureColumn` base class."""
    return [self.key]

  def get_config(self):
    """See 'FeatureColumn` base class."""
    return dict(zip(self._fields, self))

  @classmethod
  def from_config(cls, config, custom_objects=None, columns_by_name=None):
    """See 'FeatureColumn` base class."""
    _check_config_keys(config, cls._fields)
    kwargs = _standardize_and_copy_config(config)
    return cls(**kwargs)


class WeightedCategoricalColumn(
    CategoricalColumn,
    fc_old._CategoricalColumn,  # pylint: disable=protected-access
    collections.namedtuple(
        'WeightedCategoricalColumn',
        ('categorical_column', 'weight_feature_key', 'dtype'))):
  """See `weighted_categorical_column`."""

  @property
  def _is_v2_column(self):
    return (isinstance(self.categorical_column, FeatureColumn) and
            self.categorical_column._is_v2_column)  # pylint: disable=protected-access

  @property
  def name(self):
    """See `FeatureColumn` base class."""
    return '{}_weighted_by_{}'.format(self.categorical_column.name,
                                      self.weight_feature_key)

  @property
  def parse_example_spec(self):
    """See `FeatureColumn` base class."""
    config = self.categorical_column.parse_example_spec
    if self.weight_feature_key in config:
      raise ValueError('Parse config {} already exists for {}.'.format(
          config[self.weight_feature_key], self.weight_feature_key))
    config[self.weight_feature_key] = parsing_ops.VarLenFeature(self.dtype)
    return config

  @property
  @deprecation.deprecated(_FEATURE_COLUMN_DEPRECATION_DATE,
                          _FEATURE_COLUMN_DEPRECATION)
  def _parse_example_spec(self):
    config = self.categorical_column._parse_example_spec  # pylint: disable=protected-access
    if self.weight_feature_key in config:
      raise ValueError('Parse config {} already exists for {}.'.format(
          config[self.weight_feature_key], self.weight_feature_key))
    config[self.weight_feature_key] = parsing_ops.VarLenFeature(self.dtype)
    return config

  @property
  def num_buckets(self):
    """See `DenseColumn` base class."""
    return self.categorical_column.num_buckets

  @property
  @deprecation.deprecated(_FEATURE_COLUMN_DEPRECATION_DATE,
                          _FEATURE_COLUMN_DEPRECATION)
  def _num_buckets(self):
    return self.categorical_column._num_buckets  # pylint: disable=protected-access

  def _transform_weight_tensor(self, weight_tensor):
    if weight_tensor is None:
      raise ValueError('Missing weights {}.'.format(self.weight_feature_key))
    weight_tensor = sparse_tensor_lib.convert_to_tensor_or_sparse_tensor(
        weight_tensor)
    if self.dtype != weight_tensor.dtype.base_dtype:
      raise ValueError('Bad dtype, expected {}, but got {}.'.format(
          self.dtype, weight_tensor.dtype))
    if not isinstance(weight_tensor, sparse_tensor_lib.SparseTensor):
      # The weight tensor can be a regular Tensor. In this case, sparsify it.
      weight_tensor = _to_sparse_input_and_drop_ignore_values(
          weight_tensor, ignore_value=0.0)
    if not weight_tensor.dtype.is_floating:
      weight_tensor = math_ops.cast(weight_tensor, dtypes.float32)
    return weight_tensor

  def transform_feature(self, transformation_cache, state_manager):
    """Applies weights to tensor generated from `categorical_column`'."""
    weight_tensor = transformation_cache.get(self.weight_feature_key,
                                             state_manager)
    sparse_weight_tensor = self._transform_weight_tensor(weight_tensor)
    sparse_categorical_tensor = _to_sparse_input_and_drop_ignore_values(
        transformation_cache.get(self.categorical_column, state_manager))
    return (sparse_categorical_tensor, sparse_weight_tensor)

  @deprecation.deprecated(_FEATURE_COLUMN_DEPRECATION_DATE,
                          _FEATURE_COLUMN_DEPRECATION)
  def _transform_feature(self, inputs):
    """Applies weights to tensor generated from `categorical_column`'."""
    weight_tensor = inputs.get(self.weight_feature_key)
    weight_tensor = self._transform_weight_tensor(weight_tensor)
    return (inputs.get(self.categorical_column), weight_tensor)

  def get_sparse_tensors(self, transformation_cache, state_manager):
    """See `CategoricalColumn` base class."""
    tensors = transformation_cache.get(self, state_manager)
    return CategoricalColumn.IdWeightPair(tensors[0], tensors[1])

  @deprecation.deprecated(_FEATURE_COLUMN_DEPRECATION_DATE,
                          _FEATURE_COLUMN_DEPRECATION)
  def _get_sparse_tensors(self,
                          inputs,
                          weight_collections=None,
                          trainable=None):
    del weight_collections
    del trainable
    tensors = inputs.get(self)
    return CategoricalColumn.IdWeightPair(tensors[0], tensors[1])

  @property
  def parents(self):
    """See 'FeatureColumn` base class."""
    return [self.categorical_column, self.weight_feature_key]

  def get_config(self):
    """See 'FeatureColumn` base class."""
    from tensorflow.python.feature_column.serialization import serialize_feature_column  # pylint: disable=g-import-not-at-top
    config = dict(zip(self._fields, self))
    config['categorical_column'] = serialize_feature_column(
        self.categorical_column)
    config['dtype'] = self.dtype.name
    return config

  @classmethod
  def from_config(cls, config, custom_objects=None, columns_by_name=None):
    """See 'FeatureColumn` base class."""
    from tensorflow.python.feature_column.serialization import deserialize_feature_column  # pylint: disable=g-import-not-at-top
    _check_config_keys(config, cls._fields)
    kwargs = _standardize_and_copy_config(config)
    kwargs['categorical_column'] = deserialize_feature_column(
        config['categorical_column'], custom_objects, columns_by_name)
    kwargs['dtype'] = dtypes.as_dtype(config['dtype'])
    return cls(**kwargs)


class CrossedColumn(
    CategoricalColumn,
    fc_old._CategoricalColumn,  # pylint: disable=protected-access
    collections.namedtuple('CrossedColumn',
                           ('keys', 'hash_bucket_size', 'hash_key'))):
  """See `crossed_column`."""

  @property
  def _is_v2_column(self):
    for key in _collect_leaf_level_keys(self):
      if isinstance(key, six.string_types):
        continue
      if not isinstance(key, FeatureColumn):
        return False
      if not key._is_v2_column:  # pylint: disable=protected-access
        return False
    return True

  @property
  def name(self):
    """See `FeatureColumn` base class."""
    feature_names = []
    for key in _collect_leaf_level_keys(self):
      if isinstance(key, (FeatureColumn, fc_old._FeatureColumn)):  # pylint: disable=protected-access
        feature_names.append(key.name)
      else:  # key must be a string
        feature_names.append(key)
    return '_X_'.join(sorted(feature_names))

  @property
  def parse_example_spec(self):
    """See `FeatureColumn` base class."""
    config = {}
    for key in self.keys:
      if isinstance(key, FeatureColumn):
        config.update(key.parse_example_spec)
      elif isinstance(key, fc_old._FeatureColumn):  # pylint: disable=protected-access
        config.update(key._parse_example_spec)  # pylint: disable=protected-access
      else:  # key must be a string
        config.update({key: parsing_ops.VarLenFeature(dtypes.string)})
    return config

  @property
  @deprecation.deprecated(_FEATURE_COLUMN_DEPRECATION_DATE,
                          _FEATURE_COLUMN_DEPRECATION)
  def _parse_example_spec(self):
    return self.parse_example_spec

  def transform_feature(self, transformation_cache, state_manager):
    """Generates a hashed sparse cross from the input tensors."""
    feature_tensors = []
    for key in _collect_leaf_level_keys(self):
      if isinstance(key, six.string_types):
        feature_tensors.append(transformation_cache.get(key, state_manager))
      elif isinstance(key, (fc_old._CategoricalColumn, CategoricalColumn)):  # pylint: disable=protected-access
        ids_and_weights = key.get_sparse_tensors(transformation_cache,
                                                 state_manager)
        if ids_and_weights.weight_tensor is not None:
          raise ValueError(
              'crossed_column does not support weight_tensor, but the given '
              'column populates weight_tensor. '
              'Given column: {}'.format(key.name))
        feature_tensors.append(ids_and_weights.id_tensor)
      else:
        raise ValueError('Unsupported column type. Given: {}'.format(key))
    return sparse_ops.sparse_cross_hashed(
        inputs=feature_tensors,
        num_buckets=self.hash_bucket_size,
        hash_key=self.hash_key)

  @deprecation.deprecated(_FEATURE_COLUMN_DEPRECATION_DATE,
                          _FEATURE_COLUMN_DEPRECATION)
  def _transform_feature(self, inputs):
    """Generates a hashed sparse cross from the input tensors."""
    feature_tensors = []
    for key in _collect_leaf_level_keys(self):
      if isinstance(key, six.string_types):
        feature_tensors.append(inputs.get(key))
      elif isinstance(key, (CategoricalColumn, fc_old._CategoricalColumn)):  # pylint: disable=protected-access
        ids_and_weights = key._get_sparse_tensors(inputs)  # pylint: disable=protected-access
        if ids_and_weights.weight_tensor is not None:
          raise ValueError(
              'crossed_column does not support weight_tensor, but the given '
              'column populates weight_tensor. '
              'Given column: {}'.format(key.name))
        feature_tensors.append(ids_and_weights.id_tensor)
      else:
        raise ValueError('Unsupported column type. Given: {}'.format(key))
    return sparse_ops.sparse_cross_hashed(
        inputs=feature_tensors,
        num_buckets=self.hash_bucket_size,
        hash_key=self.hash_key)

  @property
  def num_buckets(self):
    """Returns number of buckets in this sparse feature."""
    return self.hash_bucket_size

  @property
  @deprecation.deprecated(_FEATURE_COLUMN_DEPRECATION_DATE,
                          _FEATURE_COLUMN_DEPRECATION)
  def _num_buckets(self):
    return self.num_buckets

  def get_sparse_tensors(self, transformation_cache, state_manager):
    """See `CategoricalColumn` base class."""
    return CategoricalColumn.IdWeightPair(
        transformation_cache.get(self, state_manager), None)

  @deprecation.deprecated(_FEATURE_COLUMN_DEPRECATION_DATE,
                          _FEATURE_COLUMN_DEPRECATION)
  def _get_sparse_tensors(self,
                          inputs,
                          weight_collections=None,
                          trainable=None):
    """See `CategoricalColumn` base class."""
    del weight_collections
    del trainable
    return CategoricalColumn.IdWeightPair(inputs.get(self), None)

  @property
  def parents(self):
    """See 'FeatureColumn` base class."""
    return list(self.keys)

  def get_config(self):
    """See 'FeatureColumn` base class."""
    from tensorflow.python.feature_column.serialization import serialize_feature_column  # pylint: disable=g-import-not-at-top
    config = dict(zip(self._fields, self))
    config['keys'] = tuple([serialize_feature_column(fc) for fc in self.keys])
    return config

  @classmethod
  def from_config(cls, config, custom_objects=None, columns_by_name=None):
    """See 'FeatureColumn` base class."""
    from tensorflow.python.feature_column.serialization import deserialize_feature_column  # pylint: disable=g-import-not-at-top
    _check_config_keys(config, cls._fields)
    kwargs = _standardize_and_copy_config(config)
    kwargs['keys'] = tuple([
        deserialize_feature_column(c, custom_objects, columns_by_name)
        for c in config['keys']
    ])
    return cls(**kwargs)


def _collect_leaf_level_keys(cross):
  """Collects base keys by expanding all nested crosses.

  Args:
    cross: A `CrossedColumn`.

  Returns:
    A list of strings or `CategoricalColumn` instances.
  """
  leaf_level_keys = []
  for k in cross.keys:
    if isinstance(k, CrossedColumn):
      leaf_level_keys.extend(_collect_leaf_level_keys(k))
    else:
      leaf_level_keys.append(k)
  return leaf_level_keys


def _prune_invalid_ids(sparse_ids, sparse_weights):
  """Prune invalid IDs (< 0) from the input ids and weights."""
  is_id_valid = math_ops.greater_equal(sparse_ids.values, 0)
  if sparse_weights is not None:
    is_id_valid = math_ops.logical_and(
        is_id_valid,
        array_ops.ones_like(sparse_weights.values, dtype=dtypes.bool))
  sparse_ids = sparse_ops.sparse_retain(sparse_ids, is_id_valid)
  if sparse_weights is not None:
    sparse_weights = sparse_ops.sparse_retain(sparse_weights, is_id_valid)
  return sparse_ids, sparse_weights


def _prune_invalid_weights(sparse_ids, sparse_weights):
  """Prune invalid weights (< 0) from the input ids and weights."""
  if sparse_weights is not None:
    is_weights_valid = math_ops.greater(sparse_weights.values, 0)
    sparse_ids = sparse_ops.sparse_retain(sparse_ids, is_weights_valid)
    sparse_weights = sparse_ops.sparse_retain(sparse_weights, is_weights_valid)
  return sparse_ids, sparse_weights


class IndicatorColumn(
    DenseColumn,
    SequenceDenseColumn,
    fc_old._DenseColumn,  # pylint: disable=protected-access
    fc_old._SequenceDenseColumn,  # pylint: disable=protected-access
    collections.namedtuple('IndicatorColumn', ('categorical_column'))):
  """Represents a one-hot column for use in deep networks.

  Args:
    categorical_column: A `CategoricalColumn` which is created by
      `categorical_column_with_*` function.
  """

  @property
  def _is_v2_column(self):
    return (isinstance(self.categorical_column, FeatureColumn) and
            self.categorical_column._is_v2_column)  # pylint: disable=protected-access

  @property
  def name(self):
    """See `FeatureColumn` base class."""
    return '{}_indicator'.format(self.categorical_column.name)

  def _transform_id_weight_pair(self, id_weight_pair, size):
    id_tensor = id_weight_pair.id_tensor
    weight_tensor = id_weight_pair.weight_tensor

    # If the underlying column is weighted, return the input as a dense tensor.
    if weight_tensor is not None:
      weighted_column = sparse_ops.sparse_merge(
          sp_ids=id_tensor, sp_values=weight_tensor, vocab_size=int(size))
      # Remove (?, -1) index.
      weighted_column = sparse_ops.sparse_slice(weighted_column, [0, 0],
                                                weighted_column.dense_shape)
      # Use scatter_nd to merge duplicated indices if existed,
      # instead of sparse_tensor_to_dense.
      return array_ops.scatter_nd(weighted_column.indices,
                                  weighted_column.values,
                                  weighted_column.dense_shape)

    dense_id_tensor = sparse_ops.sparse_tensor_to_dense(
        id_tensor, default_value=-1)

    # One hot must be float for tf.concat reasons since all other inputs to
    # input_layer are float32.
    one_hot_id_tensor = array_ops.one_hot(
        dense_id_tensor, depth=size, on_value=1.0, off_value=0.0)

    # Reduce to get a multi-hot per example.
    return math_ops.reduce_sum(one_hot_id_tensor, axis=[-2])

  def transform_feature(self, transformation_cache, state_manager):
    """Returns dense `Tensor` representing feature.

    Args:
      transformation_cache: A `FeatureTransformationCache` object to access
        features.
      state_manager: A `StateManager` to create / access resources such as
        lookup tables.

    Returns:
      Transformed feature `Tensor`.

    Raises:
      ValueError: if input rank is not known at graph building time.
    """
    id_weight_pair = self.categorical_column.get_sparse_tensors(
        transformation_cache, state_manager)
    return self._transform_id_weight_pair(id_weight_pair,
                                          self.variable_shape[-1])

  @deprecation.deprecated(_FEATURE_COLUMN_DEPRECATION_DATE,
                          _FEATURE_COLUMN_DEPRECATION)
  def _transform_feature(self, inputs):
    id_weight_pair = self.categorical_column._get_sparse_tensors(inputs)  # pylint: disable=protected-access
    return self._transform_id_weight_pair(id_weight_pair,
                                          self._variable_shape[-1])

  @property
  def parse_example_spec(self):
    """See `FeatureColumn` base class."""
    return self.categorical_column.parse_example_spec

  @property
  @deprecation.deprecated(_FEATURE_COLUMN_DEPRECATION_DATE,
                          _FEATURE_COLUMN_DEPRECATION)
  def _parse_example_spec(self):
    return self.categorical_column._parse_example_spec  # pylint: disable=protected-access

  @property
  def variable_shape(self):
    """Returns a `TensorShape` representing the shape of the dense `Tensor`."""
    if isinstance(self.categorical_column, FeatureColumn):
      return tensor_shape.TensorShape([1, self.categorical_column.num_buckets])
    else:
      return tensor_shape.TensorShape([1, self.categorical_column._num_buckets])  # pylint: disable=protected-access

  @property
  @deprecation.deprecated(_FEATURE_COLUMN_DEPRECATION_DATE,
                          _FEATURE_COLUMN_DEPRECATION)
  def _variable_shape(self):
    return tensor_shape.TensorShape([1, self.categorical_column._num_buckets])  # pylint: disable=protected-access

  def get_dense_tensor(self, transformation_cache, state_manager):
    """Returns dense `Tensor` representing feature.

    Args:
      transformation_cache: A `FeatureTransformationCache` object to access
        features.
      state_manager: A `StateManager` to create / access resources such as
        lookup tables.

    Returns:
      Dense `Tensor` created within `transform_feature`.

    Raises:
      ValueError: If `categorical_column` is a `SequenceCategoricalColumn`.
    """
    if isinstance(self.categorical_column, SequenceCategoricalColumn):
      raise ValueError(
          'In indicator_column: {}. '
          'categorical_column must not be of type SequenceCategoricalColumn. '
          'Suggested fix A: If you wish to use DenseFeatures, use a '
          'non-sequence categorical_column_with_*. '
          'Suggested fix B: If you wish to create sequence input, use '
          'SequenceFeatures instead of DenseFeatures. '
          'Given (type {}): {}'.format(self.name, type(self.categorical_column),
                                       self.categorical_column))
    # Feature has been already transformed. Return the intermediate
    # representation created by transform_feature.
    return transformation_cache.get(self, state_manager)

  @deprecation.deprecated(_FEATURE_COLUMN_DEPRECATION_DATE,
                          _FEATURE_COLUMN_DEPRECATION)
  def _get_dense_tensor(self, inputs, weight_collections=None, trainable=None):
    del weight_collections
    del trainable
    if isinstance(
        self.categorical_column,
        (SequenceCategoricalColumn, fc_old._SequenceCategoricalColumn)):  # pylint: disable=protected-access
      raise ValueError(
          'In indicator_column: {}. '
          'categorical_column must not be of type _SequenceCategoricalColumn. '
          'Suggested fix A: If you wish to use DenseFeatures, use a '
          'non-sequence categorical_column_with_*. '
          'Suggested fix B: If you wish to create sequence input, use '
          'SequenceFeatures instead of DenseFeatures. '
          'Given (type {}): {}'.format(self.name, type(self.categorical_column),
                                       self.categorical_column))
    # Feature has been already transformed. Return the intermediate
    # representation created by transform_feature.
    return inputs.get(self)

  def get_sequence_dense_tensor(self, transformation_cache, state_manager):
    """See `SequenceDenseColumn` base class."""
    if not isinstance(self.categorical_column, SequenceCategoricalColumn):
      raise ValueError(
          'In indicator_column: {}. '
          'categorical_column must be of type SequenceCategoricalColumn '
          'to use SequenceFeatures. '
          'Suggested fix: Use one of sequence_categorical_column_with_*. '
          'Given (type {}): {}'.format(self.name, type(self.categorical_column),
                                       self.categorical_column))
    # Feature has been already transformed. Return the intermediate
    # representation created by transform_feature.
    dense_tensor = transformation_cache.get(self, state_manager)
    sparse_tensors = self.categorical_column.get_sparse_tensors(
        transformation_cache, state_manager)
    sequence_length = fc_utils.sequence_length_from_sparse_tensor(
        sparse_tensors.id_tensor)
    return SequenceDenseColumn.TensorSequenceLengthPair(
        dense_tensor=dense_tensor, sequence_length=sequence_length)

  @deprecation.deprecated(_FEATURE_COLUMN_DEPRECATION_DATE,
                          _FEATURE_COLUMN_DEPRECATION)
  def _get_sequence_dense_tensor(self,
                                 inputs,
                                 weight_collections=None,
                                 trainable=None):
    # Do nothing with weight_collections and trainable since no variables are
    # created in this function.
    del weight_collections
    del trainable
    if not isinstance(
        self.categorical_column,
        (SequenceCategoricalColumn, fc_old._SequenceCategoricalColumn)):  # pylint: disable=protected-access
      raise ValueError(
          'In indicator_column: {}. '
          'categorical_column must be of type _SequenceCategoricalColumn '
          'to use SequenceFeatures. '
          'Suggested fix: Use one of sequence_categorical_column_with_*. '
          'Given (type {}): {}'.format(self.name, type(self.categorical_column),
                                       self.categorical_column))
    # Feature has been already transformed. Return the intermediate
    # representation created by _transform_feature.
    dense_tensor = inputs.get(self)
    sparse_tensors = self.categorical_column._get_sparse_tensors(inputs)  # pylint: disable=protected-access
    sequence_length = fc_utils.sequence_length_from_sparse_tensor(
        sparse_tensors.id_tensor)
    return SequenceDenseColumn.TensorSequenceLengthPair(
        dense_tensor=dense_tensor, sequence_length=sequence_length)

  @property
  def parents(self):
    """See 'FeatureColumn` base class."""
    return [self.categorical_column]

  def get_config(self):
    """See 'FeatureColumn` base class."""
    from tensorflow.python.feature_column.serialization import serialize_feature_column  # pylint: disable=g-import-not-at-top
    config = dict(zip(self._fields, self))
    config['categorical_column'] = serialize_feature_column(
        self.categorical_column)
    return config

  @classmethod
  def from_config(cls, config, custom_objects=None, columns_by_name=None):
    """See 'FeatureColumn` base class."""
    from tensorflow.python.feature_column.serialization import deserialize_feature_column  # pylint: disable=g-import-not-at-top
    _check_config_keys(config, cls._fields)
    kwargs = _standardize_and_copy_config(config)
    kwargs['categorical_column'] = deserialize_feature_column(
        config['categorical_column'], custom_objects, columns_by_name)
    return cls(**kwargs)


def _verify_static_batch_size_equality(tensors, columns):
  """Verify equality between static batch sizes.

  Args:
    tensors: iterable of input tensors.
    columns: Corresponding feature columns.

  Raises:
    ValueError: in case of mismatched batch sizes.
  """
  # bath_size is a Dimension object.
  expected_batch_size = None
  for i in range(0, len(tensors)):
    batch_size = tensor_shape.Dimension(
        tensor_shape.dimension_value(tensors[i].shape[0]))
    if batch_size.value is not None:
      if expected_batch_size is None:
        bath_size_column_index = i
        expected_batch_size = batch_size
      elif not expected_batch_size.is_compatible_with(batch_size):
        raise ValueError(
            'Batch size (first dimension) of each feature must be same. '
            'Batch size of columns ({}, {}): ({}, {})'.format(
                columns[bath_size_column_index].name, columns[i].name,
                expected_batch_size, batch_size))


class SequenceCategoricalColumn(
    CategoricalColumn,
    fc_old._SequenceCategoricalColumn,  # pylint: disable=protected-access
    collections.namedtuple('SequenceCategoricalColumn',
                           ('categorical_column'))):
  """Represents sequences of categorical data."""

  @property
  def _is_v2_column(self):
    return (isinstance(self.categorical_column, FeatureColumn) and
            self.categorical_column._is_v2_column)  # pylint: disable=protected-access

  @property
  def name(self):
    """See `FeatureColumn` base class."""
    return self.categorical_column.name

  @property
  def parse_example_spec(self):
    """See `FeatureColumn` base class."""
    return self.categorical_column.parse_example_spec

  @property
  @deprecation.deprecated(_FEATURE_COLUMN_DEPRECATION_DATE,
                          _FEATURE_COLUMN_DEPRECATION)
  def _parse_example_spec(self):
    return self.categorical_column._parse_example_spec  # pylint: disable=protected-access

  def transform_feature(self, transformation_cache, state_manager):
    """See `FeatureColumn` base class."""
    return self.categorical_column.transform_feature(transformation_cache,
                                                     state_manager)

  @deprecation.deprecated(_FEATURE_COLUMN_DEPRECATION_DATE,
                          _FEATURE_COLUMN_DEPRECATION)
  def _transform_feature(self, inputs):
    return self.categorical_column._transform_feature(inputs)  # pylint: disable=protected-access

  @property
  def num_buckets(self):
    """Returns number of buckets in this sparse feature."""
    return self.categorical_column.num_buckets

  @property
  @deprecation.deprecated(_FEATURE_COLUMN_DEPRECATION_DATE,
                          _FEATURE_COLUMN_DEPRECATION)
  def _num_buckets(self):
    return self.categorical_column._num_buckets  # pylint: disable=protected-access

  def _get_sparse_tensors_helper(self, sparse_tensors):
    id_tensor = sparse_tensors.id_tensor
    weight_tensor = sparse_tensors.weight_tensor
    # Expands third dimension, if necessary so that embeddings are not
    # combined during embedding lookup. If the tensor is already 3D, leave
    # as-is.
    shape = array_ops.shape(id_tensor)
    # Compute the third dimension explicitly instead of setting it to -1, as
    # that doesn't work for dynamically shaped tensors with 0-length at runtime.
    # This happens for empty sequences.
    target_shape = [shape[0], shape[1], math_ops.reduce_prod(shape[2:])]
    id_tensor = sparse_ops.sparse_reshape(id_tensor, target_shape)
    if weight_tensor is not None:
      weight_tensor = sparse_ops.sparse_reshape(weight_tensor, target_shape)
    return CategoricalColumn.IdWeightPair(id_tensor, weight_tensor)

  def get_sparse_tensors(self, transformation_cache, state_manager):
    """Returns an IdWeightPair.

    `IdWeightPair` is a pair of `SparseTensor`s which represents ids and
    weights.

    `IdWeightPair.id_tensor` is typically a `batch_size` x `num_buckets`
    `SparseTensor` of `int64`. `IdWeightPair.weight_tensor` is either a
    `SparseTensor` of `float` or `None` to indicate all weights should be
    taken to be 1. If specified, `weight_tensor` must have exactly the same
    shape and indices as `sp_ids`. Expected `SparseTensor` is same as parsing
    output of a `VarLenFeature` which is a ragged matrix.

    Args:
      transformation_cache: A `FeatureTransformationCache` object to access
        features.
      state_manager: A `StateManager` to create / access resources such as
        lookup tables.
    """
    sparse_tensors = self.categorical_column.get_sparse_tensors(
        transformation_cache, state_manager)
    return self._get_sparse_tensors_helper(sparse_tensors)

  @deprecation.deprecated(_FEATURE_COLUMN_DEPRECATION_DATE,
                          _FEATURE_COLUMN_DEPRECATION)
  def _get_sparse_tensors(self,
                          inputs,
                          weight_collections=None,
                          trainable=None):
    sparse_tensors = self.categorical_column._get_sparse_tensors(inputs)  # pylint: disable=protected-access
    return self._get_sparse_tensors_helper(sparse_tensors)

  @property
  def parents(self):
    """See 'FeatureColumn` base class."""
    return [self.categorical_column]

  def get_config(self):
    """See 'FeatureColumn` base class."""
    from tensorflow.python.feature_column.serialization import serialize_feature_column  # pylint: disable=g-import-not-at-top
    config = dict(zip(self._fields, self))
    config['categorical_column'] = serialize_feature_column(
        self.categorical_column)
    return config

  @classmethod
  def from_config(cls, config, custom_objects=None, columns_by_name=None):
    """See 'FeatureColumn` base class."""
    from tensorflow.python.feature_column.serialization import deserialize_feature_column  # pylint: disable=g-import-not-at-top
    _check_config_keys(config, cls._fields)
    kwargs = _standardize_and_copy_config(config)
    kwargs['categorical_column'] = deserialize_feature_column(
        config['categorical_column'], custom_objects, columns_by_name)
    return cls(**kwargs)


def _check_config_keys(config, expected_keys):
  """Checks that a config has all expected_keys."""
  if set(config.keys()) != set(expected_keys):
    raise ValueError('Invalid config: {}, expected keys: {}'.format(
        config, expected_keys))


def _standardize_and_copy_config(config):
  """Returns a shallow copy of config with lists turned to tuples.

  Keras serialization uses nest to listify everything.
  This causes problems with the NumericColumn shape, which becomes
  unhashable. We could try to solve this on the Keras side, but that
  would require lots of tracking to avoid changing existing behavior.
  Instead, we ensure here that we revive correctly.

  Args:
    config: dict that will be used to revive a Feature Column

  Returns:
    Shallow copy of config with lists turned to tuples.
  """
  kwargs = config.copy()
  for k, v in kwargs.items():
    if isinstance(v, list):
      kwargs[k] = tuple(v)

  return kwargs


def _sanitize_column_name_for_variable_scope(name):
  """Sanitizes user-provided feature names for use as variable scopes."""
  invalid_char = re.compile('[^A-Za-z0-9_.\\-]')
  return invalid_char.sub('_', name)<|MERGE_RESOLUTION|>--- conflicted
+++ resolved
@@ -1842,22 +1842,12 @@
 
 
 @doc_controls.header(_FEATURE_COLUMN_DEPRECATION_WARNING)
-<<<<<<< HEAD
-@tf_export(
-    'feature_column.crossed_column',
-    deprecation_inst='Use '\
-      '`tf.keras.layers.experimental.preprocessing.HashedCrossing` '\
-      'instead for feature crossing when preprocessing data to train a '\
-      'Keras model.'
-)
-=======
 @tf_export('feature_column.crossed_column')
 @deprecation.deprecated(
     None,
     'Use `tf.keras.layers.experimental.preprocessing.HashedCrossing` '
     'instead for feature crossing when preprocessing data to train a '
     'Keras model.')
->>>>>>> e778fa19
 def crossed_column(keys, hash_bucket_size, hash_key=None):
   """Returns a column for performing crosses of categorical features.
 
