# Description:
#   Optimization routines.

licenses(["notice"])  # Apache 2.0

exports_files(["LICENSE"])

package(default_visibility = ["//tensorflow:__subpackages__"])

load("//tensorflow:tensorflow.bzl", "py_test")
load("//tensorflow:tensorflow.bzl", "tf_py_test")

py_library(
    name = "opt_py",
    srcs = [
        "__init__.py",
        "python/training/addsign.py",
        "python/training/drop_stale_gradient_optimizer.py",
        "python/training/elastic_average_optimizer.py",
        "python/training/external_optimizer.py",
        "python/training/lazy_adam_optimizer.py",
        "python/training/moving_average_optimizer.py",
        "python/training/multitask_optimizer_wrapper.py",
        "python/training/nadam_optimizer.py",
        "python/training/powersign.py",
        "python/training/sign_decay.py",
        "python/training/variable_clipping_optimizer.py",
    ],
    srcs_version = "PY2AND3",
    deps = [
        "//tensorflow/python:array_ops",
        "//tensorflow/python:clip_ops",
        "//tensorflow/python:control_flow_ops",
        "//tensorflow/python:framework_for_generated_wrappers",
        "//tensorflow/python:gradients",
        "//tensorflow/python:init_ops",
        "//tensorflow/python:math_ops",
        "//tensorflow/python:platform",
        "//tensorflow/python:state_ops",
        "//tensorflow/python:summary",
        "//tensorflow/python:training",
        "//tensorflow/python:util",
        "//tensorflow/python:variable_scope",
        "//tensorflow/python:variables",
        "//third_party/py/numpy",
        "@six_archive//:six",
    ],
)

py_test(
    name = "external_optimizer_test",
    srcs = ["python/training/external_optimizer_test.py"],
    srcs_version = "PY2AND3",
    deps = [
        ":opt_py",
        "//tensorflow/python:array_ops",
        "//tensorflow/python:client_testlib",
        "//tensorflow/python:extra_py_tests_deps",
        "//tensorflow/python:framework_for_generated_wrappers",
        "//tensorflow/python:math_ops",
        "//tensorflow/python:random_ops",
        "//tensorflow/python:variables",
        "//third_party/py/numpy",
    ],
)

py_test(
    name = "moving_average_optimizer_test",
    srcs = ["python/training/moving_average_optimizer_test.py"],
    srcs_version = "PY2AND3",
    tags = [
        "notsan",  # b/31055119
    ],
    deps = [
        ":opt_py",
        "//tensorflow/python:client_testlib",
        "//tensorflow/python:framework_for_generated_wrappers",
        "//tensorflow/python:training",
        "//tensorflow/python:variables",
        "@six_archive//:six",
    ],
)

py_test(
    name = "variable_clipping_optimizer_test",
    srcs = ["python/training/variable_clipping_optimizer_test.py"],
    srcs_version = "PY2AND3",
    tags = [
        "manual",  # Flaky: b/29892493
        "notap",  # data race due to b/62910646
    ],
    deps = [
        ":opt_py",
        "//tensorflow/python:client_testlib",
        "//tensorflow/python:framework_for_generated_wrappers",
        "//tensorflow/python:session",
        "//tensorflow/python:training",
        "//tensorflow/python:variables",
        "//third_party/py/numpy",
    ],
)

py_test(
    name = "multitask_optimizer_wrapper_test",
    srcs = ["python/training/multitask_optimizer_wrapper_test.py"],
    srcs_version = "PY2AND3",
    deps = [
        ":opt_py",
        "//tensorflow/python:client",
        "//tensorflow/python:client_testlib",
        "//tensorflow/python:constant_op",
        "//tensorflow/python:dtypes",
        "//tensorflow/python:training",
        "//tensorflow/python:variables",
        "//third_party/py/numpy",
        "@six_archive//:six",
    ],
)

py_test(
    name = "lazy_adam_optimizer_test",
    srcs = ["python/training/lazy_adam_optimizer_test.py"],
    srcs_version = "PY2AND3",
    deps = [
        ":opt_py",
        "//tensorflow/python:array_ops",
        "//tensorflow/python:client_testlib",
        "//tensorflow/python:constant_op",
        "//tensorflow/python:dtypes",
        "//tensorflow/python:framework_ops",
        "//tensorflow/python:math_ops",
        "//tensorflow/python:variables",
        "//third_party/py/numpy",
    ],
)

py_test(
    name = "nadam_optimizer_test",
    srcs = ["python/training/nadam_optimizer_test.py"],
    srcs_version = "PY2AND3",
    deps = [
        ":opt_py",
        "//tensorflow/python:array_ops",
        "//tensorflow/python:client_testlib",
        "//tensorflow/python:constant_op",
        "//tensorflow/python:dtypes",
        "//tensorflow/python:framework_ops",
        "//tensorflow/python:math_ops",
        "//tensorflow/python:resource_variable_ops",
        "//tensorflow/python:session",
        "//tensorflow/python:variables",
        "//third_party/py/numpy",
    ],
)

tf_py_test(
    name = "drop_stale_gradient_optimizer_test",
    srcs = ["python/training/drop_stale_gradient_optimizer_test.py"],
    additional_deps = [
        ":opt_py",
        "//third_party/py/numpy",
        "//tensorflow/python:client",
        "//tensorflow/python:client_testlib",
        "//tensorflow/python:data_flow_ops",
        "//tensorflow/python:dtypes",
        "//tensorflow/python:framework_ops",
        "//tensorflow/python:math_ops",
        "//tensorflow/python:session",
        "//tensorflow/python:training",
        "//tensorflow/python:variables",
    ],
    tags = [
        "no_oss",  # Flaky due to port collisions
    ],
)

<<<<<<< HEAD
tf_py_test(
    name = "elastic_average_optimizer_test",
    srcs = ["python/training/elastic_average_optimizer_test.py"],
    additional_deps = [
        ":opt_py",
        "//tensorflow/python:client",
        "//tensorflow/python:client_testlib",
        "//tensorflow/python:array_ops",
        "//tensorflow/python:variables",
        "//tensorflow/python:framework",
        "//tensorflow/python:platform",
        "//tensorflow/python:training",
        "//tensorflow/python:ops",
        "//tensorflow/python:framework_for_generated_wrappers",
=======
py_test(
    name = "sign_decay_test",
    srcs = ["python/training/sign_decay_test.py"],
    srcs_version = "PY2AND3",
    deps = [
        ":opt_py",
        "//tensorflow/python:client_testlib",
    ],
)

py_test(
    name = "addsign_test",
    srcs = ["python/training/addsign_test.py"],
    srcs_version = "PY2AND3",
    deps = [
        ":opt_py",
        "//tensorflow/python:array_ops",
        "//tensorflow/python:client_testlib",
        "//tensorflow/python:constant_op",
        "//tensorflow/python:dtypes",
        "//tensorflow/python:framework_ops",
        "//tensorflow/python:math_ops",
        "//tensorflow/python:resource_variable_ops",
        "//tensorflow/python:session",
        "//tensorflow/python:variables",
        "//third_party/py/numpy",
    ],
)

py_test(
    name = "powersign_test",
    srcs = ["python/training/powersign_test.py"],
    srcs_version = "PY2AND3",
    deps = [
        ":opt_py",
        "//tensorflow/python:array_ops",
        "//tensorflow/python:client_testlib",
        "//tensorflow/python:constant_op",
        "//tensorflow/python:dtypes",
        "//tensorflow/python:framework_ops",
        "//tensorflow/python:math_ops",
        "//tensorflow/python:resource_variable_ops",
        "//tensorflow/python:session",
        "//tensorflow/python:variables",
>>>>>>> ab0fcace
        "//third_party/py/numpy",
    ],
)

filegroup(
    name = "all_files",
    srcs = glob(
        ["**/*"],
        exclude = [
            "**/METADATA",
            "**/OWNERS",
        ],
    ),
)<|MERGE_RESOLUTION|>--- conflicted
+++ resolved
@@ -174,7 +174,6 @@
     ],
 )
 
-<<<<<<< HEAD
 tf_py_test(
     name = "elastic_average_optimizer_test",
     srcs = ["python/training/elastic_average_optimizer_test.py"],
@@ -189,7 +188,10 @@
         "//tensorflow/python:training",
         "//tensorflow/python:ops",
         "//tensorflow/python:framework_for_generated_wrappers",
-=======
+        "//third_party/py/numpy",
+    ],
+)
+
 py_test(
     name = "sign_decay_test",
     srcs = ["python/training/sign_decay_test.py"],
@@ -234,7 +236,6 @@
         "//tensorflow/python:resource_variable_ops",
         "//tensorflow/python:session",
         "//tensorflow/python:variables",
->>>>>>> ab0fcace
         "//third_party/py/numpy",
     ],
 )
