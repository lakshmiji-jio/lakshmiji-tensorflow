--- conflicted
+++ resolved
@@ -117,21 +117,12 @@
                   const int data_channels, const int num_sampling_points) {
     const int output_data_size =
         batch_size * num_sampling_points * data_channels;
-<<<<<<< HEAD
-    ::tensorflow::GpuLaunchConfig config =
-        ::tensorflow::GetGpuLaunchConfig(output_data_size, d);
-    Resampler2DKernel<T>
-        <<<config.block_count, config.thread_per_block, 0, d.stream()>>>(
-            data, warp, output, batch_size, data_height, data_width,
-            data_channels, num_sampling_points);
-=======
     ::tensorflow::CudaLaunchConfig config =
         ::tensorflow::GetCudaLaunchConfig(output_data_size, d);
     TF_CHECK_OK(CudaLaunchKernel(
         Resampler2DKernel<T>, config.block_count, config.thread_per_block, 0,
         d.stream(), data, warp, output, batch_size, data_height, data_width,
         data_channels, num_sampling_points));
->>>>>>> bf436153
   }
 };
 
@@ -261,26 +252,6 @@
     const int grad_data_size =
         batch_size * data_height * data_width * data_channels;
 
-<<<<<<< HEAD
-    ::tensorflow::GpuLaunchConfig config =
-        ::tensorflow::GetGpuLaunchConfig(grad_warp_size, d);
-    ::tensorflow::
-        SetZero<<<config.block_count, config.thread_per_block, 0, d.stream()>>>(
-            grad_warp_size, grad_warp);
-
-    config = ::tensorflow::GetGpuLaunchConfig(grad_data_size, d);
-    ::tensorflow::
-        SetZero<<<config.block_count, config.thread_per_block, 0, d.stream()>>>(
-            grad_data_size, grad_data);
-
-    const int resampler_output_size =
-        batch_size * num_sampling_points * data_channels;
-    config = ::tensorflow::GetGpuLaunchConfig(resampler_output_size, d);
-    ResamplerGrad2DKernel<T>
-        <<<config.block_count, config.thread_per_block, 0, d.stream()>>>(
-            data, warp, grad_output, grad_data, grad_warp, batch_size,
-            data_height, data_width, data_channels, num_sampling_points);
-=======
     ::tensorflow::CudaLaunchConfig config =
         ::tensorflow::GetCudaLaunchConfig(grad_warp_size, d);
     TF_CHECK_OK(::tensorflow::CudaLaunchKernel(
@@ -300,7 +271,6 @@
                                  warp, grad_output, grad_data, grad_warp,
                                  batch_size, data_height, data_width,
                                  data_channels, num_sampling_points));
->>>>>>> bf436153
   }
 };
 
