--- conflicted
+++ resolved
@@ -476,25 +476,6 @@
 
     kinetic_1 = 0.5 * math_ops.reduce_sum(math_ops.square(new_m), event_dims)
 
-<<<<<<< HEAD
-    # TODO(mhoffman): It seems like there may be an opportunity for nans here.
-    # I'm delaying addressing this because we're going to refactor this part
-    # to use the more general Metropolis abstraction anyway.
-    acceptance_probs = math_ops.exp(math_ops.minimum(0., log_potential_0 -
-                                                     log_potential_1 +
-                                                     kinetic_0 - kinetic_1))
-
-    # If we are skipping the MH step directly return
-    if skip_metropolis_step:
-      return new_x, acceptance_probs, -log_potential_1, -grad_1
-
-    accepted = math_ops.cast(
-        random_ops.random_uniform(array_ops.shape(acceptance_probs)) <
-        acceptance_probs, np.float32)
-
-    new_log_prob = (-log_potential_0 * (1. - accepted) -
-                    log_potential_1 * accepted)
-=======
     energy_change = log_potential_1 - log_potential_0 + kinetic_1 - kinetic_0
     # Treat NaN as infinite energy (and therefore guaranteed rejection).
     energy_change = array_ops.where(
@@ -503,12 +484,16 @@
                        energy_change.dtype.as_numpy_dtype(np.inf)),
         energy_change)
     acceptance_probs = math_ops.exp(math_ops.minimum(-energy_change, 0.))
+    
+    # If we are skipping the MH step directly return
+    if skip_metropolis_step:
+      return new_x, acceptance_probs, -log_potential_1, -grad_1
+    
     accepted = (
         random_ops.random_uniform(
             array_ops.shape(acceptance_probs), dtype=x.dtype)
         < acceptance_probs)
     new_log_prob = -array_ops.where(accepted, log_potential_1, log_potential_0)
->>>>>>> 18c864cd
 
     # TODO(b/65738010): This should work, but it doesn't for now.
     # reduced_shape = math_ops.reduced_shape(x_shape, event_dims)
