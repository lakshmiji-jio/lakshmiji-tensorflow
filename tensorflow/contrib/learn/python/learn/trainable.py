--- conflicted
+++ resolved
@@ -33,25 +33,15 @@
     """Trains a model given training data `x` predictions and `y` labels.
 
     Args:
-<<<<<<< HEAD
       x: Matrix of shape [n_samples, n_features...] or the dictionary of Matrices.
          Can be iterator that returns arrays of features or dictionary of arrays of features.
          The training input samples for fitting the model. If set, `input_fn` must be `None`.
       y: Vector or matrix [n_samples] or [n_samples, n_outputs] or the dictionary of same.
          Can be iterator that returns array of labels or dictionary of array of labels.
-          The training label values (class labels in classification, real numbers in regression).
-          If set, `input_fn` must be `None`.
-=======
-      x: Matrix of shape [n_samples, n_features...]. Can be iterator that
-         returns arrays of features. The training input samples for fitting the
-         model. If set, `input_fn` must be `None`.
-      y: Vector or matrix [n_samples] or [n_samples, n_outputs]. Can be
-         iterator that returns array of labels. The training label values
-         (class labels in classification, real numbers in regression). If set,
-         `input_fn` must be `None`. Note: For classification, label values must
+         The training label values (class labels in classification, real numbers in regression).
+         If set, `input_fn` must be `None`. Note: For classification, label values must
          be integers representing the class index (i.e. values from 0 to
          n_classes-1).
->>>>>>> 35f7c5c3
       input_fn: Input function returning a tuple of:
           features - Dictionary of string feature name to `Tensor` or `Tensor`.
           labels - `Tensor` or dictionary of `Tensor` with labels.
