--- conflicted
+++ resolved
@@ -115,17 +115,6 @@
   # TODO(priyag): Use `tf.distribute.MirroredStrategy` once available.
   strategy = mirrored_strategy.MirroredStrategy(['/gpu:0', '/cpu:0'])
 
-<<<<<<< HEAD
-  optimizer = rmsprop.RMSProp(learning_rate=0.001)
-
-  # Compile the model by passing the distribution strategy object to the
-  # `distribute` argument. `fit`, `evaluate` and `predict` will be distributed
-  # based on the strategy instantiated.
-  model.compile(loss=tf.keras.losses.categorical_crossentropy,
-                optimizer=optimizer,
-                metrics=['accuracy'],
-                distribute=strategy)
-=======
   # Create and compile the model under Distribution strategy scope.
   # `fit`, `evaluate` and `predict` will be distributed based on the strategy
   # model was compiled with.
@@ -135,7 +124,6 @@
     model.compile(loss=tf.keras.losses.categorical_crossentropy,
                   optimizer=optimizer,
                   metrics=['accuracy'])
->>>>>>> f91aeed3
 
   # Train the model with the train dataset.
   model.fit(x=train_ds, epochs=20, steps_per_epoch=468)
